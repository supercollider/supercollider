--- conflicted
+++ resolved
@@ -735,17 +735,6 @@
 	// this method could be refactored by dispatching, but we're trying to keep the overhead low.
 
 	schedBundleArrayOnClock { |clock, bundleArray, lag = 0, server, latency|
-<<<<<<< HEAD
-		clock.sched(this, {
-					if(lag != 0) {
-						SystemClock.sched(lag, {
-							server.sendBundle(latency ? server.latency, *bundleArray)
-						})
-					} {
-						server.sendBundle(latency ? server.latency, *bundleArray)
-					}
-		})
-=======
 		var sendBundle = { server.sendBundle(latency ? server.latency, *bundleArray) };
 		// "this" is the delta time for the clock (usually in beats)
 		// "lag" is a tempo independent absolute lag time (in seconds)
@@ -767,6 +756,5 @@
 			}
 		}
 
->>>>>>> 05a2832e
 	}
 }
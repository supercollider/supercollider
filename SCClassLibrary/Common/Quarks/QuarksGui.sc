
QuarksGui {

	var model,
		quarks,
		window,
		treeView,
		quarkRows,
		palette,
		lblMsg,
		btnRecompile,
		detailView,
		<colors,
		initialized=false;

	*new { ^super.new.init }

	init {
		var bounds,
			btnUpdateDirectory,
			btnQuarksHelp,
			btnInstallFolder,
			btnOpenFolder,
			btnClear,
			btnLoad,
			btnSave;

		model = Quarks;
		palette = GUI.current.palette;

		bounds = Window.flipY(Window.availableBounds);
		window = Window("Quarks", Rect(0, 0, min(bounds.width * 0.75, 1000), bounds.height * 0.9).center_(bounds.center));

		colors = (
			error: (bg: Color.fromHexString("#fcdede"), text: Color.fromHexString("#991111")),
			info: (bg: Color.fromHexString("#e2eef9"), text: Color.fromHexString("#224466")),
			warn: (bg: Color.fromHexString("#f7ea57"), text: Color.fromHexString("#494620")),
			success: (bg: Color.fromHexString("#f5ffef"), text: Color.fromHexString("#6cc644")),
			primary: (bg: Color.fromHexString("#76c656"), text: Color.white),
			installed: (bg: Color.fromHexString("#76c656"), text: Color.white),
			default: (bg: Color.white, text: Color.black)
		);

		btnUpdateDirectory = Button()
			.states_([["Check for updates"], ["Checking..."]])
			.toolTip_("Download directory listing from" + Quarks.directoryUrl)
			.action_({
				treeView.enabled = false;
				this.checkForUpdates({
					treeView.enabled = true;
					btnUpdateDirectory.value = 0;
					this.update;
					this.setMsg("Directory has been updated.", \success);
				}, {
					treeView.enabled = true;
					btnUpdateDirectory.value = 0;
					this.update;
					this.setMsg("An error occured while updating the directory.", \warn);
				});
				nil
			});

		btnQuarksHelp = Button().states_([["Help"]])
			.toolTip_("Open Quarks documentation")
			.action_({ HelpBrowser.openBrowsePage("Quarks") });

		btnInstallFolder = Button().states_([["Install a folder"]])
			.toolTip_("Install classes from a folder on your computer")
			.action_({ this.installFolder });

		/*btnOpenFolder = Button().states_([["Open Quarks Folder"]])
			.toolTip_("Open" + model.folder)
			.action_({ model.openFolder });*/

		btnClear = Button().states_([["Uninstall all"]])
			.toolTip_("Uninstall all")
			.action_({ model.clear; this.update; });

		btnSave = Button().states_([["Save Quarks set"]])
			.toolTip_("Save currently installed quarks to a file")
			.action_({
				Dialog.savePanel({ |path|
					this.setMsg("Saving quarks to file:" + path);
					model.save(path);
					this.setMsg();
				})
			});

		btnLoad = Button().states_([["Load Quarks set"]])
			.toolTip_("Install a set of quarks from a file")
			.action_({
				Dialog.openPanel({ |path|
					this.runCancelable({
						this.setMsg("Installing from file:" + path);
						0.1.wait;
						model.load(path, {
							this.setMsg();
							0.1.wait;
							this.update;
						});
					});
				});
			});

		btnRecompile = Button().states_([
				["Recompile class library"],
				["Recompile class library", colors.primary.text, colors.primary.bg]
			])
			.toolTip_("You will need to recompile the class library after making any changes")
			.action_({ thisProcess.platform.recompile })
			.enabled_(false);

		lblMsg = StaticText()
			.font_(GUI.font.new(size:13, usePointSize:true))
			.align_(\center);

		treeView = TreeView()
			.setProperty(\rootIsDecorated, false)
			.columns_(["", "", "Name", "Version", "Summary"])
			.itemPressedAction_({ |v|
				detailView.visible = true;
			})
			// open detail view
			.onItemChanged_({ |v|
				var curItem, curView;
				curItem = v.currentItem;
				if(curItem.notNil, {
					curView = quarkRows.values().detect({ |view| view.treeItem == curItem });
					if(curView.notNil, {
						detailView.model = curView.quark;
					}, {
						detailView.model = nil;
					})
				}, {
					detailView.model = nil
				})
			});

		detailView = QuarkDetailView.new;

		window.layout =
			VLayout(
				HLayout(
					btnUpdateDirectory,
					btnInstallFolder,
					btnClear,
					btnSave,
					btnLoad,
					btnQuarksHelp,
					btnRecompile),
				lblMsg,
				[treeView, s:5],
				[detailView.makeView(this), s:2]
			);

		quarkRows = Dictionary.new;
		this.update;
		window.front;
	}
	update {
		var recompile = false;
		treeView.canSort = false;
		model.all.do({ |quark|
			var qrv, lp = quark.localPath;
			qrv = quarkRows.at(lp);
			if(qrv.isNil, {
				quarkRows[lp] = QuarkRowView(treeView, quark, this);
			}, {
				qrv.update;
				if(qrv.quark.changed, { recompile = true });
			});
		});
		treeView.canSort = true;
		if(initialized.not, {
			treeView.sort(0, true);
			initialized = true;
		});
		treeView.invokeMethod(\resizeColumnToContents, 0);
		treeView.invokeMethod(\resizeColumnToContents, 1);
		treeView.invokeMethod(\resizeColumnToContents, 2);
		treeView.invokeMethod(\resizeColumnToContents, 3);
		btnRecompile.enabled = recompile;
		btnRecompile.value = recompile.if(1, 0);
		detailView.update();
	}

	setMsg { |msg, style|
		lblMsg.background = colors[style ? \default].bg;
		lblMsg.stringColor = colors[style ? \default].text;
		lblMsg.string = msg ? "";
	}
	checkForUpdates { |onComplete, onCancel|
<<<<<<< HEAD
		this.runCancelable({
=======
		this.runCancellable({
			this.setMsg("Fetching directory listing...", \info);
			0.1.wait;
>>>>>>> 619020b0
			model.fetchDirectory(true);
			this.setMsg("Checking for updates to Quarks...", \info);
			0.1.wait;
			model.checkForUpdates();
		}, onComplete, onCancel)
	}
	installFolder {
		FileDialog({ |path|
				Quarks.install(path);
				this.update;
			},
			nil, // cancel
			2,  // QFileDialog::Directory
			0,  // QFileDialog::AcceptOpen
			true); // just first value in paths array
	}
<<<<<<< HEAD
	runCancelable { |fn, onComplete, onCancel|
=======
	runCancellable { |fn, onComplete, onCancel|
		// call a function that can be cancelled by cmd-.
>>>>>>> 619020b0
		var r, cancel;
		r = Routine.run({
			fn.protect({
				CmdPeriod.remove(cancel);
				onComplete.value();
			});
		}, clock: AppClock);
		cancel = {
			r.stop();
			CmdPeriod.remove(cancel);
			onCancel.value;
		};
		CmdPeriod.add(cancel);
	}
}


QuarkDetailView {

	var <model,
		view,
		quarksGui,
		details,
		txtTitle;

	makeView { |argQuarksGui|
		quarksGui = argQuarksGui;

		txtTitle = StaticText().font_(Font(size:16));

		details = TreeView()
			.setProperty(\rootIsDecorated, false)
			.columns_(["", ""])
			.canSort_(false);

		view = View();
		view.layout = VLayout(
			txtTitle,
			details
		).spacing_(4).margins_(0);
		view.visible = false;
		^view
	}
	update {
		var tags, refspec, isInstalled = false, isDownloaded = false,
			url,
			webpage,
			dependencies,
			makeBtn = { |text, fn|
				Button()
					.fixedSize_(Size(600, 20))
					.states_([[text]])
					.action_(fn);
			};

		if(model.notNil, {
			isInstalled = model.isInstalled;
			isDownloaded = model.isDownloaded;
			url = model.url;
			webpage = model.data['url'];

			txtTitle.string = model.name;

			details.clear();


			if(model.summary.notNil, {
				this.pushRow("Summary", model.summary);
			});

			// author

			// version
			if(model.data['version'].notNil, {
				this.pushRow("Version", model.data['version'].asString);
			});

			if(webpage != url and: webpage.notNil, {
				this.pushRow("Webpage", makeBtn.value(webpage, {
					this.openWebpage();
				}));
			});

			if(url.notNil, {
				this.pushRow("Repository", makeBtn.value(url, {
					this.openGithub();
				}));
			});

			if(isDownloaded or: isInstalled, {
				this.pushRow("Local path", makeBtn.value("Open Folder", {
					this.openLocalPath;
				}));
			});
			if(isInstalled and: { File.exists(model.localPath).not }, {
				this.pushRow("ERROR", model.localPath + "does not exist");
			});

			dependencies = model.dependencies;
			if(dependencies.notEmpty) {
				this.pushRow("Dependencies", dependencies.collect(_.asString).join(Char.nl));
			};
			if(isInstalled or: {
				isDownloaded and: {model.data['helpdoc'].isString}
			}, {
				this.pushRow("Help", makeBtn.value("Open help", { model.help }));
			});

			if(isDownloaded, {
				if(isInstalled, {
					this.pushRow("Classes",
						makeBtn.value("Show classes", { this.showClasses })
					);
					this.pushRow("Extensions",
						makeBtn.value("Show extension methods",
							{ this.showExtensionMethods })
					);
				});
			}, {
				if(model.url.notNil, {
					this.pushRow("", makeBtn.value("Fetch", {
						model.checkout();
						quarksGui.update();
						this.update();
					}));
				});
			});

			model.data.keysValuesDo({ |k, v|
				if(#[\name, \summary, \url, \path, \dependencies, \version].includes(k).not) {
					this.pushRow(k.asString, v.value().asString);
				}
			});

			// versions
			if(isDownloaded and: {model.git.notNil}, {
				this.pushRow("Versions", this.makeVersionTree());
			});

			view.visible = true;
		}, {
			view.visible = false;
		});
	}
	pushRow { |caption, obj|
		if(obj.isString, {
			details.addItem([caption, obj]);
		}, {
			details.addItem([caption, nil]).setView(1, obj);
		});
	}
	model_ { |quark|
		model = quark;
		this.update;
	}
	visible_ { |bool|
		view.visible = bool;
	}
	openWebpage {
		var url = model.data['url'];
		if(url.notNil, {
			openOS(url);
		});
	}
	openGithub {
		var url = model.url;
		if(url.notNil, {
			if(url.beginsWith("git:"), {
				url = "https:" ++ url.copyToEnd(4)
			});
			openOS(url);
		});
	}
	openLocalPath {
		model.localPath.openOS;
	}
	showClasses {
		var cls = model.definesClasses;
		var tree, item, buts = [
			Button().states_([["Browse"]]).action_({
				cls[item.index].browse;
			}),
			Button().states_([["Help"]]).action_({
				cls[item.index].help;
			}),
			Button().states_([["Open File"]]).action_({
				cls[item.index].openCodeFile;
			})
		];
		buts.do(_.enabled_(false));
		Window("% Classes".format(model.name)).layout_(
			VLayout(
				tree = TreeView()
					.setProperty(\rootIsDecorated, false)
					.columns_(["Classes"])
					.onItemChanged_({|v| item = v.currentItem}),
				HLayout(*buts)
			)
		).front;
		if(cls.size > 0) {
			cls.do {|c| tree.addItem([c.name.asString])};
			tree.itemPressedAction = { buts.do(_.enabled_(true)) }
		} {
			tree.addItem(["No classes"]);
		};
		tree.invokeMethod(\resizeColumnToContents, 0);
	}
	showExtensionMethods {
		var mets = model.definesExtensionMethods;
		var tree, item, buts = [
			Button().states_([["Browse"]]).action_({
				mets[item.index].ownerClass.browse;
			}),
			Button().states_([["Help"]]).action_({
				mets[item.index].help;
			}),
			Button().states_([["Source"]]).action_({
				mets[item.index].openCodeFile;
			})
		];
		buts.do(_.enabled_(false));
		Window("% Extension Methods".format(model.name)).layout_(
			VLayout(
				tree = TreeView()
					.setProperty(\rootIsDecorated, false)
					.columns_(["Class", "Method"])
					.onItemChanged_({|v| item = v.currentItem }),
				HLayout(*buts)
			)
		).front;
		if(mets.size > 0) {
			mets.collect { |m|
				var x = m.ownerClass.name,
					it = if(x.isMetaClassName,
						{[x.asString[5..], "*" ++ m.name]},
						{[x.asString, "-" ++ m.name]});
				tree.addItem(it);
			};
			tree.itemPressedAction = { buts.do(_.enabled_(true)) }
		} {
			tree.addItem([nil,"No extension methods"]);
		};
		tree.invokeMethod(\resizeColumnToContents, 0);
		tree.invokeMethod(\resizeColumnToContents, 1);
	}
	makeVersionTree {
		var versions, tags, remoteLatest, currentRefspec, currentSha, isDirty, tree;

		versions = List.new;

		tags =  model.tags;

		// add LATEST iff remoteLatest != sha of most recent tag
		remoteLatest = model.git.remoteLatest;
		if(tags.size == 0 or: {
			remoteLatest != model.git.shaForTag(tags.first);
		}, {
			versions.add([remoteLatest, "LATEST"]);
		});

		// working copy
		currentRefspec = model.refspec;
		if(currentRefspec.size != 40, {
			if(currentRefspec.beginsWith("tags/"), {
				currentSha = model.git.shaForTag(currentRefspec.copyToEnd(5));
			}, {
				currentSha = model.git.shaForTag(currentRefspec);
			});
		}, {
			currentSha = currentRefspec;
		});

		tags.do { |tag|
			var refspec = "tags/" ++ tag;
			versions.add([refspec, tag]);
		};

		isDirty = model.git.isDirty;
		if(isDirty, {
			currentRefspec = "DIRTY";
			versions.insert(0, ["DIRTY", "DIRTY"]);
		});

		tree = TreeView()
			.setProperty(\rootIsDecorated, false)
			.columns_(["Version", "Checkout"]);

		versions.do({ |tagRefspec|
			var tag, refspec, btn, row, isCurrent, btnText, enabled;
			# refspec, tag = tagRefspec;
			isCurrent = refspec == currentRefspec;
			row = tree.addItem([tag, nil]);
			// if installed then you can switch versions
			// else you can install any including current
			if(model.isInstalled, {
				btnText = if(isCurrent, "INSTALLED", "Install");
				enabled = isCurrent.not;
			}, {
				btnText = "Install";
				enabled = true;
			});
			if(isDirty, {
				enabled = false;
			});
			btn = Button()
				.fixedSize_(Size(100, 20))
				.states_([[btnText]]);
			btn.enabled = enabled;
			if(enabled, {
				btn.action = { this.checkout(refspec) };
			});
			row.setView(1, btn);

			if(refspec == currentRefspec, {
				row.colors = [quarksGui.colors.installed.bg, quarksGui.colors.installed.bg];
				row.setTextColor(0, quarksGui.colors.installed.text);
			});
		});

		tree.invokeMethod(\resizeColumnToContents, 0);
		^tree
	}
	checkout { |refspec|
		{
			quarksGui.setMsg("Installing" + model.name);
			if(model.isInstalled, {
				// reinstall possibly with different dependencies
				model.uninstall;
			});
			model = Quarks.install(model.url, refspec);
		}.protect({ |err|
			this.update;
			quarksGui.update;
			if(err.isNil, {
				quarksGui.setMsg(model.name + "has checked out" + refspec, \success);
			}, {
				quarksGui.setMsg(model.name + "failed to checkout" + refspec, \error);
			});
		});
	}
}


QuarkRowView {

	var <quark, <treeItem, quarksGui, btn;

	*new { |parent, quark, quarksGui|
		^super.new.init(parent, quark, quarksGui)
	}

	init { |parent, aQuark, qg|
		quark = aQuark;
		quarksGui = qg;

		btn = Button().fixedSize_(Size(20, 20));
		treeItem = parent.addItem([
			"",
			nil,
			"",
			"",
			""
		]).setView(1, btn);
		treeItem.setTextColor(0, Color.clear);

		btn.action = { |btn|
			this.install(btn.value > 0);
		};
		this.update;
	}
	install { |bool|
		quarksGui.runCancelable({
			var prev, ok;
			if(bool, {
				// if any other is installed by same name
				// then just uinstall that first
				prev = Quarks.installed.detect({ |q| q.name == quark.name });
				if(prev.notNil, {
					"Uninstalling other version % %".format(prev, prev.localPath).warn;
					prev.uninstall;
				});
				ok = quark.install;
				if(ok, {
					quarksGui.setMsg("Installed" + quark, \success);
				}, {
					quarksGui.setMsg("Error while installing" + quark, \error);
				});
			}, {
				quark.uninstall;
				quarksGui.setMsg("Uninstalled" + quark, \success);
			});
		}, {
			quarksGui.update;
		}, {
			quarksGui.setMsg("Cancelled" + quark, \info);
			quarksGui.update;
		});
	}

	update {
		var isInstalled;

		btn.states = [
			["+", nil, nil],
			["✓", quarksGui.colors.primary.text, quarksGui.colors.primary.bg],
		];

		isInstalled = quark.isInstalled;
		btn.value = isInstalled.binaryValue;

		// this column has invisible text
		// its used to sort the rows so that installed quarks are at the top
		treeItem.setString(0, isInstalled.if("Y", { quark.isDownloaded.if("N", "") }));
		// 1 is the install button. its not possible to sort by this column
		treeItem.setString(2, quark.name ? "");
		treeItem.setString(3, (quark.version ? "").asString);
		treeItem.setString(4, (quark.summary ? "").replace(Char.nl," ").replace(Char.tab, ""));
	}
}<|MERGE_RESOLUTION|>--- conflicted
+++ resolved
@@ -90,7 +90,7 @@
 			.toolTip_("Install a set of quarks from a file")
 			.action_({
 				Dialog.openPanel({ |path|
-					this.runCancelable({
+					this.runCancellable({
 						this.setMsg("Installing from file:" + path);
 						0.1.wait;
 						model.load(path, {
@@ -190,13 +190,9 @@
 		lblMsg.string = msg ? "";
 	}
 	checkForUpdates { |onComplete, onCancel|
-<<<<<<< HEAD
-		this.runCancelable({
-=======
 		this.runCancellable({
 			this.setMsg("Fetching directory listing...", \info);
 			0.1.wait;
->>>>>>> 619020b0
 			model.fetchDirectory(true);
 			this.setMsg("Checking for updates to Quarks...", \info);
 			0.1.wait;
@@ -213,12 +209,8 @@
 			0,  // QFileDialog::AcceptOpen
 			true); // just first value in paths array
 	}
-<<<<<<< HEAD
-	runCancelable { |fn, onComplete, onCancel|
-=======
 	runCancellable { |fn, onComplete, onCancel|
 		// call a function that can be cancelled by cmd-.
->>>>>>> 619020b0
 		var r, cancel;
 		r = Routine.run({
 			fn.protect({
@@ -590,7 +582,7 @@
 		this.update;
 	}
 	install { |bool|
-		quarksGui.runCancelable({
+		quarksGui.runCancellable({
 			var prev, ok;
 			if(bool, {
 				// if any other is installed by same name

TopScrollWidget : ScrollCanvas {
	var <>win;
	doDrawFunc { win.drawFunc.value(win); }
}

ScrollTopView : ScrollView {
	var >window;

	*qtClass {^'QcScrollWindow'}

	*new { arg win, name, bounds, resizable, border;
		^super.newCustom([name, bounds, resizable, border])
		.initScrollTopView(win);
	}

	initScrollTopView { arg win;
		var cnv;
		window = win;
		// NOTE: The canvas widget must not be a View, so that asking its
		// children for parent will skip it and hit this view instead.
		cnv = TopScrollWidget.new;
		cnv.win = win;
		this.canvas = cnv;
	}

	bounds {
		var r;
		r = this.getProperty( \geometry );
		^r.moveTo(0,0);
	}

	bounds_ { arg rect;
		var rNew = rect.asRect;
		var rOld = this.getProperty( \geometry );
		this.setProperty( \geometry, rOld.resizeTo( rNew.width, rNew.height ) );
	}

	drawingEnabled_ { arg bool; canvas.setProperty( \drawingEnabled, bool ); }

	findWindow { ^window; }
}

TopView : View {
	var >window;

	*qtClass {^'QcWindow'}

	*new { arg win, name, bounds, resizable, border;
		^super.newCustom([name, bounds, resizable, border])
		.initTopView(win);
	}

	initTopView { arg win; window = win; }

	bounds {
		var r;
		r = this.getProperty( \geometry );
		^r.moveTo(0,0);
	}

	bounds_ { arg rect;
		var rNew = rect.asRect;
		var rOld = this.getProperty( \geometry );
		this.setProperty( \geometry, rOld.resizeTo( rNew.width, rNew.height ) );
	}

	drawingEnabled_ { arg bool; this.setProperty( \drawingEnabled, bool ); }

	findWindow { ^window; }

	doDrawFunc { window.drawFunc.value(window) }
}

Window {
	classvar <allWindows, <>initAction;

	var resizable, <drawFunc;
	var <view;

	//TODO
	var <>acceptsClickThrough=false;
	var <currentSheet;

	*screenBounds {
		_QWindow_ScreenBounds
		^this.primitiveFailed;
	}

	*availableBounds {
		_QWindow_AvailableGeometry
		^this.primitiveFailed;
	}

	*closeAll {
		allWindows.copy.do { |win| win.close };
	}

	/* NOTE:
	- all args have to be of correct type for Widget constructor to match!
	*/
	*new { arg name="",
		bounds,
		resizable = true,
		border = true,
<<<<<<< HEAD
		server,
		scroll = false,
		checkForExistingWindow = false;

		if( checkForExistingWindow, {
			var existingWindows = Window.allWindows.select({|w| w.name == name});
			if( existingWindows.size > 0 ) {
				"Window \"%\" already exists".format(name).warn;
				^existingWindows[0].front;
			}
		});
=======
		deprecatedServerArgument,
		scroll = false;
>>>>>>> c6b6625f

		if(deprecatedServerArgument.notNil) {
			// see https://github.com/supercollider/supercollider/pull/5312#discussion_r553546303
			"this argument is deprecated, it was kept for SwingOSC compatibility, but will be removed".warn;
		};

		if( bounds.isNil ) {
			bounds = Rect(0,0,400,400).center_( Window.availableBounds.center );
		}{
			bounds = Window.flipY( bounds.asRect );
		};
		^super.new.initWindow( name, bounds, resizable, border, scroll );
	}

	//------------------------ Window specific  -----------------------//

	initWindow { arg name, bounds, resize, border, scroll;
		if( scroll )
		{ view = ScrollTopView.new(this,name,bounds,resize,border); }
		{ view = TopView.new(this,name,bounds,resize,border); };

		// set some necessary object vars
		resizable = resize == true;

		// allWindows array management
		Window.addWindow( this );
		view.connectFunction( 'destroyed()', { Window.removeWindow(this); }, false );

		// action to call whenever a window is created
		Window.initAction.value( this );
	}

	asView {
		^view;
	}

	bounds_ { arg aRect;
		var r = Window.flipY( aRect.asRect );
		view.setProperty( \geometry, r );
		if( resizable.not ) { view.fixedSize = r.size }
	}

	bounds {
		^Window.flipY( view.getProperty( \geometry ) );
	}

	setInnerExtent { arg w, h;
		// bypass this.bounds, to avoid Window flipping the y coordinate
		var r = view.getProperty(\geometry );
		view.setProperty(\geometry, r.resizeTo( w, h ); )
	}

	background { ^view.background; }

	background_ { arg aColor; view.background = aColor; }

	drawFunc_ { arg aFunction;
		view.drawingEnabled = aFunction.notNil;
		drawFunc = aFunction;
	}

	setTopLeftBounds{ arg rect, menuSpacer=45;
		view.setProperty( \geometry, rect.moveBy( 0, menuSpacer ) );
	}

	onClose { ^view.onClose }
	onClose_ { arg func; view.onClose_(func) }

	// TODO
	addToOnClose{ arg function; }
	removeFromOnClose{ arg function; }

	//------------------- simply redirected to View ---------------------//

	sizeHint { ^view.sizeHint }
	minSizeHint { ^view.minSizeHint }
	resizeToHint { ^view.resizeToHint }
	alpha_ { arg value; view.alpha_(value); }
	addFlowLayout { arg margin, gap; ^view.addFlowLayout( margin, gap ); }
	close { view.close; }
	isClosed { ^view.isClosed; }
	visible { ^view.visible; }
	visible_ { arg boolean; view.visible_(boolean); }
	front { view.front; }
	fullScreen { view.fullScreen; }
	endFullScreen { view.endFullScreen; }
	minimize { view.minimize; }
	unminimize { view.unminimize; }
	name { ^view.name; }
	name_ { arg string; view.name_(string); }
	refresh { view.refresh; }
	userCanClose { ^view.userCanClose; }
	userCanClose_ { arg boolean; view.userCanClose_( boolean ); }
	alwaysOnTop { ^view.alwaysOnTop; }
	alwaysOnTop_ { arg boolean; view.alwaysOnTop_(boolean); }
	layout { ^view.layout; }
	layout_ { arg layout; view.layout_(layout); }
	toFrontAction_ { arg action; view.toFrontAction_(action) }
	toFrontAction { ^view.toFrontAction }
	endFrontAction_ { arg action; view.endFrontAction_(action) }
	endFrontAction { ^view.endFrontAction }
	acceptsMouseOver { ^view.acceptsMouseOver }
	acceptsMouseOver_ { arg flag; view.acceptsMouseOver_(flag) }

	// ---------------------- private ------------------------------------

	*flipY { arg aRect;
		var flippedTop = Window.screenBounds.height - aRect.top - aRect.height;
		^Rect( aRect.left, flippedTop, aRect.width, aRect.height );
	}

	*addWindow { arg window;
		allWindows = allWindows.add( window );
	}

	*removeWindow { arg window;
		allWindows.remove( window );
	}
}<|MERGE_RESOLUTION|>--- conflicted
+++ resolved
@@ -102,8 +102,7 @@
 		bounds,
 		resizable = true,
 		border = true,
-<<<<<<< HEAD
-		server,
+		deprecatedServerArgument,
 		scroll = false,
 		checkForExistingWindow = false;
 
@@ -114,10 +113,6 @@
 				^existingWindows[0].front;
 			}
 		});
-=======
-		deprecatedServerArgument,
-		scroll = false;
->>>>>>> c6b6625f
 
 		if(deprecatedServerArgument.notNil) {
 			// see https://github.com/supercollider/supercollider/pull/5312#discussion_r553546303

--- conflicted
+++ resolved
@@ -239,9 +239,8 @@
 	<continuous = 0,
 	<led = 1;
 
-<<<<<<< HEAD
 	*new { arg style; ^style.isInteger.if(style, { this.perform(style) }) }
-}
+	}
 
 QToolButtonStyle {
 	classvar
@@ -253,9 +252,4 @@
 	;
 
 	*new { arg style; ^style.isInteger.if(style, { this.perform(style) }) }
-=======
-	*new { arg style;
-		^ this.perform( style.isInteger.if({ #[\continuous, \led][style] }, style) );
-	}
->>>>>>> 5226ebe4
 }
--- conflicted
+++ resolved
@@ -1289,14 +1289,9 @@
 
 		if(name.size > 50 or: { name.includes(Char.nl) }) { name = "Function" };
 
-<<<<<<< HEAD
 		plotter = Plotter(name, bounds, parent);
-		// init data in case function data is delayed (e.g. server booting)
-=======
-		plotter = Plotter(name, bounds);
 
 		// init plot data in case function data is delayed (e.g. server booting)
->>>>>>> d5552c2a
 		plotter.value = [0.0];
 
 		target = target.asTarget;

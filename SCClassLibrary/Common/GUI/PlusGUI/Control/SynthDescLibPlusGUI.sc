--- conflicted
+++ resolved
@@ -19,15 +19,9 @@
 		hvBold12 = Font.sansSerif( 12 ).boldVariant;
 		fntMono	= Font.monospace( 10 );
 
-<<<<<<< HEAD
 		w = gui.window.new("SynthDef browser", Rect(128, (gui.window.screenBounds.height - 638).clip(0, 320),
 			680+440, 608));
 		w.view.decorator = FlowLayout(w.view.bounds,0@0,0@0 );
-=======
-		w = Window.new("SynthDef browser", Rect(128, (Window.screenBounds.height - 638).clip(0, 320),
-			700, 608));
-		w.view.decorator = FlowLayout(w.view.bounds);
->>>>>>> 93a64d4a
 
 		wleft = CompositeView.new( w, 680@608 );
 		wleft.decorator = FlowLayout(wleft.bounds);
@@ -51,19 +45,11 @@
 			};
 		};
 
-<<<<<<< HEAD
 		btn = gui.button.new(wleft, 48 @ 20);
 		btn.states = [["test"]];
 		btn.action = testFn;
 
 		btn = gui.button.new(wleft, 48 @ 20);
-=======
-		btn = Button.new(w, 48 @ 20);
-		btn.states = [["test"]];
-		btn.action = testFn;
-
-		btn = Button.new(w, 48 @ 20);
->>>>>>> 93a64d4a
 		btn.states = [["window"]];
 		btn.action = {
 			var item;
@@ -71,7 +57,6 @@
 			if (item.notNil) { item.makeWindow };
 		};
 
-<<<<<<< HEAD
 		wleft.decorator.nextLine;
 		gui.staticText.new(wleft, Rect(0,0,220,24)).string_("SynthDescLibs").font_(hvBold12);
 		gui.staticText.new(wleft, Rect(0,0,220,24)).string_("SynthDefs").font_(hvBold12);
@@ -91,39 +76,12 @@
 		gui.staticText.new(wleft, Rect(0,0,200,24)).string_("SynthDef Inputs")
 			.font_(hvBold12).align_(\center);
 		gui.staticText.new(wleft, Rect(0,0,200,24)).string_("SynthDef Outputs")
-=======
-		w.view.decorator.nextLine;
-		StaticText.new(w, Rect(0,0,220,24)).string_("SynthDescLibs").font_(hvBold12);
-		StaticText.new(w, Rect(0,0,220,24)).string_("SynthDefs").font_(hvBold12);
-		StaticText.new(w, Rect(0,0,220,24)).string_("UGens").font_(hvBold12);
-		w.view.decorator.nextLine;
-
-		synthDescLibListView = ListView.new(w, Rect(0,0, 220, 320)).focus;
-		synthDescListView = ListView.new(w, Rect(0,0, 220, 320));
-		synthDescListView.beginDragAction_({arg v;
-			v.items[v.value].asSymbol;
-		});
-		ugensListView = ListView.new(w, Rect(0,0, 220, 320));
-
-		w.view.decorator.nextLine;
-		StaticText.new(w, Rect(0,0,240,24)).string_("SynthDef Controls")
-			.font_(hvBold12).align_(\center);
-		StaticText.new(w, Rect(0,0,200,24)).string_("SynthDef Inputs")
-			.font_(hvBold12).align_(\center);
-		StaticText.new(w, Rect(0,0,200,24)).string_("SynthDef Outputs")
->>>>>>> 93a64d4a
 			.font_(hvBold12).align_(\center);
 		wleft.decorator.nextLine;
 
-<<<<<<< HEAD
 		controlsListView = gui.listView.new(wleft, Rect(0,0, 240, 160));
 		inputsListView = gui.listView.new(wleft, Rect(0,0, 200, 160));
 		outputsListView = gui.listView.new(wleft, Rect(0,0, 200, 160));
-=======
-		controlsListView = ListView.new(w, Rect(0,0, 240, 160));
-		inputsListView = ListView.new(w, Rect(0,0, 200, 160));
-		outputsListView = ListView.new(w, Rect(0,0, 200, 160));
->>>>>>> 93a64d4a
 		controlsListView.resize = 4;
 		inputsListView.resize = 4;
 		outputsListView.resize = 4;

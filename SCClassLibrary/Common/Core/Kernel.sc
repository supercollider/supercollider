--- conflicted
+++ resolved
@@ -191,11 +191,7 @@
 		Class.initClassTree(AppClock); // AppClock first in case of error
 		time = this.class.elapsedTime;
 		Class.initClassTree(Object);
-<<<<<<< HEAD
-		("Class tree initialized in" + (this.class.elapsedTime - time).round(0.01) + "seconds.").inform;
-=======
-		("Class tree inited in" + (this.class.elapsedTime - time).round(0.01) + "seconds").postln;
->>>>>>> 3d4b4d39
+		("Class tree initialized in" + (this.class.elapsedTime - time).round(0.01) + "seconds.").postln;
 		Class.classesInited = nil;
 
 		topEnvironment = Environment.new;

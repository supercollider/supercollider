Function : AbstractFunction {
	var <def, context;
	// a Function is what you get when you write a FunctionDef in your code.
	// it consists of the function's code and the variables in its defining context

	*new { ^this.shouldNotImplement(thisMethod) }

	isFunction { ^true }
	isClosed { ^def.sourceCode.notNil }


	archiveAsCompileString { ^true }
	archiveAsObject { ^true }
	checkCanArchive { if (def.sourceCode.isNil) { "cannot archive open Functions".warn } }
	storeOn { arg stream;
		var args;
		stream << (def.sourceCode ?? {
			args = def.argumentString;
			"{ %\"open Function\" }".format(if(args.notNil) { "| % | ".format(args) } { "" })
		})
	}

	shallowCopy { ^this }

	choose { ^this.value }

	update { |obj, what ... args| this.value(obj, what, *args) }


	// evaluation
	value { arg ... args;
		_FunctionValue
		// evaluate a function with args
		^this.primitiveFailed
	}
	valueArray { arg ... args;
		_FunctionValueArray
		// evaluate a function, if the last argument is an array it will be
		// expanded into separate args.
		^this.primitiveFailed
	}

	valueEnvir { arg ... args;
		_FunctionValueEnvir
		// evaluate a function with args.
		// unsupplied argument names are looked up in the currentEnvironment
		^this.primitiveFailed
	}
	valueArrayEnvir { arg ... args;
		_FunctionValueArrayEnvir
		// evaluate a function, if the last argument is an array it will be
		// expanded into separate args.
		// unsupplied argument names are looked up in the currentEnvironment
		^this.primitiveFailed
	}
	functionPerformList { arg selector, arglist;
		_ObjectPerformList;
		^this.primitiveFailed
	}

	valueWithEnvir { arg envir;
		var prototypeFrame;
		if(envir.isNil) { ^this.value };
		prototypeFrame = def.prototypeFrame.copy;

		def.argNames.do { |name,i|
			var val = envir[name];
			val !? { prototypeFrame[i] = val };
		};
		//	postf("argNames: % prototypeFrame: %\n", def.argNames, prototypeFrame);

		// evaluate a function, using arguments from the supplied environment
		// slightly faster than valueEnvir and does not replace the currentEnvironment
		^this.valueArray(prototypeFrame)
	}

	performWithEnvir { |selector, envir|
		if(selector === \value) { ^this.valueWithEnvir(envir) };
		^super.performWithEnvir(selector, envir)
	}

	performKeyValuePairs { |selector, pairs|
		var envir;
		if(selector !== \value) {
			^this.superPerform(\performKeyValuePairs, pairs)
		};

		envir = this.def.makeEnvirFromArgs;
		envir.putPairs(pairs);

		^this.valueWithEnvir(envir)
	}

	numArgs { ^def.numArgs }		// return number of arguments to the function
	numVars { ^def.numVars }		// return number of variables in the function
	varArgs { ^def.varArgs }		// return boolean whether function has ellipsis argument

	loop {
		// loop is supported magically by the compiler,
		// thus it can be implemented in terms of itself
		loop { this.value };
	}

	block {
		^this.value {|val| ^val };
	}
	//	block {
	//		var result;
	//		try {
	//			result = this.value #{|val| Break(val).throw };
	//		}{|error|
	//			if (error.class == Break) {
	//				^error.value
	//			}{
	//				error.throw
	//			}
	//		}
	//		^result
	//	}

	asRoutine {
		^Routine.new(this)
	}

	dup { arg n = 2;
		^Array.fill(n, this)
	}
	sum { arg n = 2;
		var sum = 0;
		n.do {|i| sum = sum + this.value(i) };
		^sum
	}

	defer { arg delta;
		if (delta.isNil and: {this.canCallOS}) {
			this.value
		}{
			AppClock.sched(delta ? 0, { this.value; nil })
		}
	}

	thunk { ^Thunk(this) }

	// Pattern support
	transformEvent { arg event;
		^this.value(event)
	}

	// ControlView support
	set { arg ... args; ^this.valueArray(args) }
	get { arg prevVal; ^prevVal }

	fork { arg clock, quant, stackSize;
		^Routine(this, stackSize).play(clock, quant);
	}

	forkIfNeeded { arg clock, quant, stackSize;
		if(thisThread.isKindOf(Routine), this, { ^this.fork(clock, quant, stackSize) });
		^thisThread;
	}


	awake { arg beats, seconds, clock;
		var time = seconds; // prevent optimization
		^this.value(beats, seconds, clock)
	}

	cmdPeriod { this.value }


	bench { arg print = true;
		var dt;
		var t0 = Main.elapsedTime;
		this.value;
		dt = Main.elapsedTime - t0;
		if (print) { Post << "time to run: " << dt << " seconds.\n"; }
		^dt
	}

	protect { arg handler;
		var result;
		result = this.prTry;
		if (result.isException) {
			handler.value(result);
			result.throw;
		}{
			handler.value; // argument should be nil if there was no exception.
			^result
		};
	}

	try { arg handler;
		var result = this.prTry;
		if (result.isException) { ^handler.value(result); }
		{ ^result }
	}
	prTry {
		var result, thread = thisThread;
		var next = thread.exceptionHandler,
		wasInProtectedFunc = Exception.inProtectedFunction;
		thread.exceptionHandler = {|error|
			thread.exceptionHandler = next; // pop
			^error
		};
		Exception.inProtectedFunction = true;
		result = this.value;
		Exception.inProtectedFunction = wasInProtectedFunc;
		thread.exceptionHandler = next; // pop
		^result
	}

	handleError { arg error; ^this.value(error) }

	case { arg ... cases;
		cases = [this] ++ cases;
		cases.pairsDo { | test, trueFunc |
			if (test.value) { ^trueFunc.value };
		};
		if (cases.size.odd) { ^cases.last.value };
		^nil
	}

	r { ^Routine(this) }
	p { ^Prout(this) }

	matchItem { arg item;
		^this.value(item)
	}

	// scale suppoert

	performDegreeToKey { arg scaleDegree, stepsPerOctave = 12, accidental = 0;
		^this.value(scaleDegree, stepsPerOctave, accidental)
	}

	// multichannel expand function return values

	// flop function
	flop {
		var code, modifierString;
		if(def.argNames.isNil) { ^{ [this.value] } };
		modifierString = "(%).flop.collect { |x| func.valueArray(x) }";
		code = def.makeFuncModifierString({ |str| modifierString.format(str) });
		^"{ |func| % }".format(code).interpret.value(this)
	}

	// flop only when at least one non-string array is passed as argument.
	flop1 {
		var code, modifierString;
		if(def.argNames.isNil) { ^{ [this.value] } };
		modifierString = "\n	var arguments = %;\n"
		"	if(arguments.any { |x| x.isSequenceableCollection and: { x.isString.not } }) {\n"
		"		arguments.flop.collect { |x| func.valueArray(x) }\n"
		"	} {\n"
		"		func.valueArray(arguments)\n"
		"	}\n";
		code = def.makeFuncModifierString({ |str| modifierString.format(str) });
		^"{ |func| % }".format(code).interpret.value(this)
	}

	// backwards compatibility
	makeFlopFunc { ^this.flop }
	envirFlop { ^this.flop }

	// attach the function to a specific environment, without keyword arguments
	inEnvir { |envir|
		envir ?? { envir = currentEnvironment };
		^if(def.argNames.isNil) {
			{ envir.use { this.value } }
		} {
			{ |... args| envir.use { this.valueArray(args) } }
		}
	}

	// attach the function to a specific environment
	inEnvirWithArgs { |envir|
		var code, modifierString;
		envir ?? { envir = currentEnvironment };
		if(def.argNames.isNil) { ^{ envir.use({ this.value }) } };
		modifierString = "envir.use {  func.valueArray(%) }";
		code = def.makeFuncModifierString({ |str| modifierString.format(str) });
		^"{ |func, envir| % }".format(code).interpret.value(this, envir)
	}

	asBuffer { |duration = 0.01, target, action, fadeTime = 0|
		var buffer, def, synth, name, numOutputs, defRate, server;

		target = target.asTarget;
		server = target.server;
		name = this.hash.asString;

		def = SynthDef(name, { |bufnum|
			var outputs;

			outputs = SynthDef.wrap(this);

			if(outputs.isValidUGenInput.not) {
				outputs.dump;
				Error("Reading signal failed: % is not a valid UGen input.".format(outputs)).throw
			};
			outputs = UGen.replaceZeroesWithSilence(outputs.asArray);
			numOutputs = outputs.size.max(1);

			defRate = outputs.rate; // answers with the highest rate of the UGens in the list
			if(defRate == \audio) { // convert mixed rate outputs:
				outputs = outputs.collect { |x| if(x.rate != \audio) { K2A.ar(x) } { x } }
			};

			if(fadeTime > 0) {
				outputs = outputs * EnvGen.kr(Env.linen(fadeTime, duration - (2 * fadeTime), fadeTime))
			};
<<<<<<< HEAD

			RecordBuf.perform(RecordBuf.methodSelectorForRate(defRate), outputs, bufnum, loop: 0);
			Line.perform(Line.methodSelectorForRate(defRate), dur: duration, doneAction: 2);
=======
			RecordBuf.perform(
				RecordBuf.methodSelectorForRate(rate),
				val, bufnum,
				loop: 0,
				doneAction: 2
			);
>>>>>>> 36eca40c
		});

		buffer = Buffer.new(server);

		Routine.run {
			var frameRate;

			if(server.serverRunning.not) { server.bootSync };

			// Setting the buffer's sampleRate affects only the language-side state of the Buffer object.
			// This allows inferring whether audio or control rate data has been written to the buffer.
			frameRate = if(defRate == \control) {
				server.sampleRate / server.options.blockSize
			} {
				server.sampleRate
			};
			buffer.sampleRate = frameRate;

			// Unlike sampleRate, numChannels and numFrames will be sent to the server with the alloc message
			buffer.numChannels = numOutputs;
			buffer.numFrames = (duration * frameRate).asInteger;
			buffer.alloc;

			def.send(server);
			server.sync;

			synth = Synth(name, [\bufnum, buffer], target, \addAfter);

			OSCFunc({
				action.value(buffer);
				server.sendMsg("/d_free", name);
			}, '/n_end', server.addr, nil, [synth.nodeID]).oneShot;
		};

		^buffer
	}

	loadToFloatArray { |duration = 0.01, target, action|
		this.asBuffer(duration, target,
			action: { |buffer|
				buffer.loadToFloatArray(
					action: { |array|
						action.value(array, buffer);
						buffer.free
				})
		})
	}

	getToFloatArray { |duration = 0.01, target, action, wait = 0.01, timeout = 3|
		this.asBuffer(duration, target,
			action: { |buffer|
				buffer.getToFloatArray(0,
					wait: wait,
					action: { |array|
						action.value(array, buffer);
						buffer.free
				})
		})
	}

}

Thunk : AbstractFunction {
	// a thunk is an unevaluated value.
	// it gets evaluated once and then always returns that value.
	// also known as a "promise" in Scheme.
	// thunks have no arguments.
	var function, value;

	*new { arg function;
		^super.newCopyArgs(function)
	}
	value {
		^value ?? { value = function.value; function = nil; value }
	}
	valueArray { ^this.value }
	valueEnvir { ^this.value }
	valueArrayEnvir { ^this.value }

	didEvaluate { ^function.isNil }
	clear { function = nil }
}

UGenThunk : Thunk {
	var ugens;
	value {
		var res;
		ugens = ugens ?? { IdentityDictionary.new };
		res = ugens.at(UGen.buildSynthDef);
		if(res.isNil) { res = super.value; ugens.put(UGen.buildSynthDef, res) };
		^res
	}
}<|MERGE_RESOLUTION|>--- conflicted
+++ resolved
@@ -309,18 +309,10 @@
 			if(fadeTime > 0) {
 				outputs = outputs * EnvGen.kr(Env.linen(fadeTime, duration - (2 * fadeTime), fadeTime))
 			};
-<<<<<<< HEAD
-
+      
 			RecordBuf.perform(RecordBuf.methodSelectorForRate(defRate), outputs, bufnum, loop: 0);
 			Line.perform(Line.methodSelectorForRate(defRate), dur: duration, doneAction: 2);
-=======
-			RecordBuf.perform(
-				RecordBuf.methodSelectorForRate(rate),
-				val, bufnum,
-				loop: 0,
-				doneAction: 2
-			);
->>>>>>> 36eca40c
+      
 		});
 
 		buffer = Buffer.new(server);

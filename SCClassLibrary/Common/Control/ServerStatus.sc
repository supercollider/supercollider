--- conflicted
+++ resolved
@@ -92,54 +92,33 @@
 		if (newClientID == server.clientID) {
 			"%: keeping clientID % as confirmed from scsynth.\n"
 			.postf(server, newClientID);
-<<<<<<< HEAD
-			server.clientID = newClientID;
-=======
->>>>>>> 00c1e107
 		} {
 			if (server.userSpecifiedClientID.not) {
 				"%: setting clientID to %, as obtained from scsynth.\n"
 				.postf(server, newClientID);
-<<<<<<< HEAD
-				server.clientID = newClientID;
 			} {
 				("% - userSpecifiedClientID % may not be free!\n"
 					" Switching to free clientID obtained from scsynth: %.\n"
 					"If that is problematic, please set clientID by hand before booting.")
 				.format(server, server.clientID, newClientID).warn;
-				server.clientID = newClientID;
-			};
-		}
-=======
-			} {
-				("% - userSpecifiedClientID % is not free!\n"
-					" Switching to free clientID obtained from scsynth: %.\n"
-					"If that is problematic, please set clientID by hand before booting.")
-				.format(server, server.clientID, newClientID).warn;
-			};
-		};
-		server.clientID = newClientID;
->>>>>>> 00c1e107
+			};
+		};
+		server.clientID = newClientID
 	}
 
 	prHandleNotifyFailString {|failString, msg|
 
-		// post info on some known error cases
+		// post info on some known harmless error cases
 		case
 		{ failString.asString.contains("already registered") } {
-<<<<<<< HEAD
-			"% - already registered with clientID %.\n".postf(server, msg[3]);
-			server.clientID_(msg[3]);
-=======
 			"% - already registered with clientID %.\n".postf(server, msg[3])
->>>>>>> 00c1e107
 		} { failString.asString.contains("not registered") } {
 			// unregister when already not registered:
-			"% - not registered.\n".postf(server)
+			"% - was not registered.\n".postf(server)
 		} { failString.asString.contains("too many users") } {
 			"% - could not register, too many users.\n".postf(server)
 		} {
-			// throw error if unknown failure
+			// throw error only if unknown failure
 			Error(
 				"Failed to register with server '%' for notifications: %\n"
 				"To recover, please reboot the server.".format(server.name, msg)).throw;

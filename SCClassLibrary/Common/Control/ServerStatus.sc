--- conflicted
+++ resolved
@@ -40,16 +40,7 @@
 		var doneOSCFunc, failOSCFunc, newClientID, newMaxLogins;
 		if(serverRunning.not) { ^this };
 		notified = flag;
-<<<<<<< HEAD
-		if(server.userSpecifiedClientID.not) {
-			doneOSCFunc = OSCFunc({|msg|
-				if(flag) { server.clientID( msg[2] ) };
-				failOSCFunc.free;
-			}, '/done', server.addr, argTemplate:['/notify', nil]).oneShot;
-
-			failOSCFunc = OSCFunc({|msg|
-				doneOSCFunc.free;
-=======
+
 		// always request maxLogins and free clientID from scsynth
 		doneOSCFunc = OSCFunc({|msg|
 			// will trigger new allocators
@@ -90,7 +81,7 @@
 			} {
 				// todo: try to recover from other simple errors as well
 				// "too many users", "not registered"
->>>>>>> 130ea5e5
+
 				Error(
 					"Failed to register with server '%' for notifications: %\n"
 					"To recover, please reboot the server.".format(server.name, msg)).throw;

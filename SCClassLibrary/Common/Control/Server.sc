ServerOptions {
	classvar <defaultValues;

	// order of variables is important here. Only add new instance variables to the end.
	var <numAudioBusChannels;
	var <>numControlBusChannels;
	var <numInputBusChannels;
	var <numOutputBusChannels;
	var <>numBuffers;

	var <>maxNodes;
	var <>maxSynthDefs;
	var <>protocol;
	var <>blockSize;
	var <>hardwareBufferSize;

	var <>memSize;
	var <>numRGens;
	var <>numWireBufs;

	var <>sampleRate;
	var <>loadDefs;

	var <>inputStreamsEnabled;
	var <>outputStreamsEnabled;

	var <>inDevice;
	var <>outDevice;

	var <>verbosity;
	var <>zeroConf; // Whether server publishes port to Bonjour, etc.

	var <>restrictedPath;
	var <>ugenPluginsPath;

	var <>initialNodeID;
	var <>remoteControlVolume;

	var <>memoryLocking;
	var <>threads; // for supernova
	var <>threadPinning; // for supernova
	var <>useSystemClock;  // for supernova

	var <numPrivateAudioBusChannels;

	var <>reservedNumAudioBusChannels;
	var <>reservedNumControlBusChannels;
	var <>reservedNumBuffers;
	var <>pingsBeforeConsideredDead;

	var <maxLogins;

	var <>recHeaderFormat;
	var <>recSampleFormat;
	var <>recChannels;
	var <>recBufSize;

	var <>bindAddress;

	var <>safetyClipThreshold;

	*initClass {
		defaultValues = IdentityDictionary.newFrom(
			(
				numAudioBusChannels: 1024, // see corresponding setter method below
				numControlBusChannels: 16384,
				numInputBusChannels: 2, // see corresponding setter method below
				numOutputBusChannels: 2, // see corresponding setter method below
				numBuffers: 1024,
				maxNodes: 1024,
				maxSynthDefs: 1024,
				protocol: \udp,
				blockSize: 64,
				hardwareBufferSize: nil,
				memSize: 8192,
				numRGens: 64,
				numWireBufs: 64,
				sampleRate: nil,
				loadDefs: true,
				inputStreamsEnabled: nil,
				outputStreamsEnabled: nil,
				inDevice: nil,
				outDevice: nil,
				verbosity: 0,
				zeroConf: false,
				restrictedPath: nil,
				ugenPluginsPath: nil,
				initialNodeID: 1000,
				remoteControlVolume: false,
				memoryLocking: false,
				threads: nil,
				threadPinning: nil, // default value chosen by Supernova
				useSystemClock: true,
				numPrivateAudioBusChannels: 1020, // see corresponding setter method below
				reservedNumAudioBusChannels: 0,
				reservedNumControlBusChannels: 0,
				reservedNumBuffers: 0,
				pingsBeforeConsideredDead: 5,
				maxLogins: 1,
				recHeaderFormat: "wav",
				recSampleFormat: "float",
				recChannels: 2,
				recBufSize: nil,
				bindAddress: "127.0.0.1",
				safetyClipThreshold: 1.26 // ca. 2 dB
			)
		)
	}

	*new {
		^super.new.init
	}

	init {
		defaultValues.keysValuesDo { |key, val| this.instVarPut(key, val) }
	}

	device {
		^if(inDevice == outDevice) {
			inDevice
		} {
			[inDevice, outDevice]
		}
	}

	device_ { |dev|
		inDevice = outDevice = dev;
	}

	asOptionsString { | port = 57110 |
		var o;
		o = if(protocol == \tcp, " -t ", " -u ");
		o = o ++ port;

		o = o ++ " -a " ++ (numPrivateAudioBusChannels + numInputBusChannels + numOutputBusChannels) ;
		o = o ++ " -i " ++ numInputBusChannels;
		o = o ++ " -o " ++ numOutputBusChannels;

		if (bindAddress != defaultValues[\bindAddress], {
			o = o ++ " -B " ++ bindAddress;
		});
		if (numControlBusChannels !== defaultValues[\numControlBusChannels], {
			numControlBusChannels = numControlBusChannels.asInteger;
			o = o ++ " -c " ++ numControlBusChannels;
		});
		if (numBuffers !== defaultValues[\numBuffers], {
			numBuffers = numBuffers.asInteger;
			o = o ++ " -b " ++ numBuffers;
		});
		if (maxNodes !== defaultValues[\maxNodes], {
			maxNodes = maxNodes.asInteger;
			o = o ++ " -n " ++ maxNodes;
		});
		if (maxSynthDefs !== defaultValues[\maxSynthDefs], {
			maxSynthDefs = maxSynthDefs.asInteger;
			o = o ++ " -d " ++ maxSynthDefs;
		});
		if (blockSize !== defaultValues[\blockSize], {
			blockSize = blockSize.asInteger;
			o = o ++ " -z " ++ blockSize;
		});
		if (hardwareBufferSize.notNil, {
			o = o ++ " -Z " ++ hardwareBufferSize;
		});
		if (memSize !== defaultValues[\memSize], {
			memSize = memSize.asInteger;
			o = o ++ " -m " ++ memSize;
		});
		if (numRGens !== defaultValues[\numRGens], {
			numRGens = numRGens.asInteger;
			o = o ++ " -r " ++ numRGens;
		});
		if (numWireBufs !== defaultValues[\numWireBufs], {
			numWireBufs = numWireBufs.asInteger;
			o = o ++ " -w " ++ numWireBufs;
		});
		if (sampleRate.notNil, {
			o = o ++ " -S " ++ sampleRate;
		});
		if (loadDefs.not, {
			o = o ++ " -D 0";
		});
		if (inputStreamsEnabled.notNil, {
			o = o ++ " -I " ++ inputStreamsEnabled ;
		});
		if (outputStreamsEnabled.notNil, {
			o = o ++ " -O " ++ outputStreamsEnabled ;
		});
		if (inDevice == outDevice)
		{
			if (inDevice.notNil,
				{
					o = o ++ " -H %".format(inDevice.quote);
			});
		}
		{
			o = o ++ " -H % %".format((inDevice ? "").asString.quote, (outDevice ? "").asString.quote);
		};
		if (verbosity != defaultValues[\verbosity], {
			o = o ++ " -V " ++ verbosity;
		});
		if (zeroConf.not, {
			o = o ++ " -R 0";
		});
		if (restrictedPath.notNil, {
			o = o ++ " -P " ++ restrictedPath;
		});
		if (ugenPluginsPath.notNil, {
			if(ugenPluginsPath.isString, {
				ugenPluginsPath = ugenPluginsPath.bubble;
			});
			o = o ++ " -U " ++ ugenPluginsPath.collect{|p|
				thisProcess.platform.formatPathForCmdLine(p)
			}.join(Platform.pathDelimiter);
		});
		if (memoryLocking, {
			o = o ++ " -L";
		});
		if (threads.notNil, {
			if (Server.program.asString.contains("supernova")) {
				o = o ++ " -T " ++ threads;
			}
		});
		if (threadPinning.notNil, {
			if (Server.program.asString.contains("supernova")) {
				o = o ++ " -y " ++ threadPinning.asBoolean.asInteger;
			}
		});
		if (useSystemClock, {
			o = o ++ " -C 1"
		}, {
			o = o ++ " -C 0"
		});
		if (maxLogins.notNil, {
			o = o ++ " -l " ++ maxLogins;
		});
		if (thisProcess.platform.name === \osx && safetyClipThreshold.notNil, {
			o = o ++ " -s " ++ safetyClipThreshold;
		});
		^o
	}

	firstPrivateBus { // after the outs and ins
		^numOutputBusChannels + numInputBusChannels
	}

	bootInProcess {
		_BootInProcessServer
		^this.primitiveFailed
	}

	numPrivateAudioBusChannels_ { |numChannels = 1020| // arg default value should match defaultValues above
		numPrivateAudioBusChannels = numChannels;
		this.recalcChannels;
	}

	numAudioBusChannels_ { |numChannels = 1024| // arg default value should match defaultValues above
		numAudioBusChannels = numChannels;
		numPrivateAudioBusChannels = numAudioBusChannels - numInputBusChannels - numOutputBusChannels;
	}

	numInputBusChannels_ { |numChannels = 2| // arg default value should match defaultValues above
		numInputBusChannels = numChannels;
		this.recalcChannels;
	}

	numOutputBusChannels_ { |numChannels = 2| // arg default value should match defaultValues above
		numOutputBusChannels = numChannels;
		this.recalcChannels;
	}

	recalcChannels {
		numAudioBusChannels = numPrivateAudioBusChannels + numInputBusChannels + numOutputBusChannels;
	}

	maxLogins_ { |logins|
		if(logins > 32) {
			Error("maxLogins should be <= 32, tried to set to " ++ logins).throw;
		};
		maxLogins = logins;
	}

	*prListDevices {
		arg in, out;
		_ListAudioDevices
		^this.primitiveFailed
	}

	*devices {
		^this.prListDevices(1, 1);
	}

	*inDevices {
		^this.prListDevices(1, 0);
	}

	*outDevices {
		^this.prListDevices(0, 1);
	}
}


ServerShmInterface {
	// order matters!
	var ptr, finalizer;

	*new {|port|
		^super.new.connect(port)
	}

	copy {
		// never ever copy! will cause duplicate calls to the finalizer!
		^this
	}

	connect {
		_ServerShmInterface_connectSharedMem
		^this.primitiveFailed
	}

	disconnect {
		_ServerShmInterface_disconnectSharedMem
		^this.primitiveFailed
	}

	getControlBusValue {
		_ServerShmInterface_getControlBusValue
		^this.primitiveFailed
	}

	getControlBusValues {
		_ServerShmInterface_getControlBusValues
		^this.primitiveFailed
	}

	setControlBusValue {
		_ServerShmInterface_setControlBusValue
		^this.primitiveFailed
	}

	setControlBusValues {
		_ServerShmInterface_setControlBusValues
		^this.primitiveFailed
	}
}


Server {

	classvar <>local, <>internal, <default;
	classvar <>named, <>all, <>program, <>sync_s = true;
	classvar <>nodeAllocClass, <>bufferAllocClass, <>busAllocClass;
	classvar <>defaultOptionsClass;

	var <name, <addr, <clientID;
	var <isLocal, <inProcess, <>sendQuit, <>remoteControlled;
	var maxNumClients; // maxLogins as sent from booted scsynth

	var <>options, <>latency = 0.2, <dumpMode = 0;

	var <nodeAllocator, <controlBusAllocator, <audioBusAllocator, <bufferAllocator, <scopeBufferAllocator;

	var <>tree;
	var <defaultGroup, <defaultGroups;

	var <syncThread, <syncTasks;
	var <window, <>scopeWindow, <serverMeter, <emacsbuf, <plotTreeWindow;
	var <volume, <recorder, <statusWatcher;
	var <pid, serverInterface;
	var pidReleaseCondition;

	*initClass {
		Class.initClassTree(ServerOptions);
		Class.initClassTree(NotificationCenter);
		named = IdentityDictionary.new;
		all = Set.new;

		nodeAllocClass = NodeIDAllocator;
		// nodeAllocClass = ReadableNodeIDAllocator;
		bufferAllocClass = ContiguousBlockAllocator;
		busAllocClass = ContiguousBlockAllocator;

		defaultOptionsClass = if(Platform.hasBelaSupport, BelaServerOptions, ServerOptions);

		default = local = Server.new(\localhost, NetAddr("127.0.0.1", 57110));
		internal = Server.new(\internal, NetAddr.new);
	}

	*fromName { |name|
		^Server.named[name] ?? {
			Server(name, NetAddr.new("127.0.0.1", 57110))
		}
	}

	*default_ { |server|
		default = server;
		if(sync_s) { thisProcess.interpreter.s = server };  // sync with s?
		this.all.do { |each| each.changed(\default, server) };
	}

	*new { |name, addr, options, clientID|
		^super.new.init(name, addr, options, clientID)
	}

	*remote { |name, addr, options, clientID|
		var remoteServer = this.new(name, addr, options, clientID);
		^remoteServer.connectToServerAddr({ remoteServer.startAliveThread })
	}

	init { |argName, argAddr, argOptions, argClientID|
		this.addr = argAddr;
		options = argOptions ?? { defaultOptionsClass.new };

		// set name to get readable posts from clientID set
		name = argName.asSymbol;

		// make statusWatcher before clientID, so .serverRunning works
		statusWatcher = ServerStatusWatcher(server: this);

		// go thru setter to test validity
		this.clientID = argClientID ? 0;

		volume = Volume(server: this, persist: true);
		recorder = Recorder(server: this);
		recorder.notifyServer = true;

		this.name = argName;
		all.add(this);

		pidReleaseCondition = Condition({ this.pid == nil });

		Server.changed(\serverAdded, this);

	}

	maxNumClients { ^maxNumClients ?? { options.maxLogins } }

	remove {
		all.remove(this);
		named.removeAt(this.name);
	}

	addr_ { |netAddr|
		addr = netAddr ?? { NetAddr("127.0.0.1", 57110) };
		inProcess = addr.addr == 0;
		isLocal = inProcess || { addr.isLocal };
		remoteControlled = isLocal.not;
	}

	name_ { |argName|
		name = argName.asSymbol;
		if(named.at(argName).notNil) {
			"Server name already exists: '%'. Please use a unique name".format(name, argName).warn;
		} {
			named.put(name, this);
		}
	}

	initTree {
		fork({
			this.sendDefaultGroups;
			tree.value(this);
			this.sync;
			ServerTree.run(this);
			this.sync;
		}, AppClock);
	}

	/* clientID */

	// clientID is settable while server is off, and locked while server is running
	// called from prHandleClientLoginInfoFromServer once after booting.
	clientID_ { |val|
		var failstr = "Server % couldn't set clientID to % - %. clientID is still %.";
		if (this.serverRunning) {
			failstr.format(name, val.cs, "server is running", clientID).warn;
			^this
		};

		if(val.isInteger.not) {
			failstr.format(name, val.cs, "not an Integer", clientID).warn;
			^this
		};
		if (val < 0 or: { val >= this.maxNumClients }) {
			failstr.format(name,
				val.cs,
				"outside of allowed server.maxNumClients range of 0 - %".format(this.maxNumClients - 1),
				clientID
			).warn;
			^this
		};

		if (clientID != val) {
			"% : setting clientID to %.\n".postf(this, val);
		};
		clientID = val;
		this.newAllocators;
	}

	/* clientID-based id allocators */

	newAllocators {
		this.newNodeAllocators;
		this.newBusAllocators;
		this.newBufferAllocators;
		this.newScopeBufferAllocators;
		NotificationCenter.notify(this, \newAllocators);
	}

	newNodeAllocators {
		nodeAllocator = nodeAllocClass.new(
			clientID,
			options.initialNodeID,
			this.maxNumClients
		);
		// defaultGroup and defaultGroups depend on allocator,
		// so always make them here:
		this.makeDefaultGroups;
	}

	newBusAllocators {
		var numControlPerClient, numAudioPerClient;
		var controlReservedOffset, controlBusClientOffset;
		var audioReservedOffset, audioBusClientOffset;

		var audioBusIOOffset = options.firstPrivateBus;

		numControlPerClient = options.numControlBusChannels div: this.maxNumClients;
		numAudioPerClient = options.numAudioBusChannels - audioBusIOOffset div: this.maxNumClients;

		controlReservedOffset = options.reservedNumControlBusChannels;
		controlBusClientOffset = numControlPerClient * clientID;

		audioReservedOffset = options.reservedNumAudioBusChannels;
		audioBusClientOffset = numAudioPerClient * clientID;

		controlBusAllocator = busAllocClass.new(
			numControlPerClient,
			controlReservedOffset,
			controlBusClientOffset
		);
		audioBusAllocator = busAllocClass.new(
			numAudioPerClient,
			audioReservedOffset,
			audioBusClientOffset + audioBusIOOffset
		);
	}

	newBufferAllocators {
		var numBuffersPerClient = options.numBuffers div: this.maxNumClients;
		var numReservedBuffers = options.reservedNumBuffers;
		var bufferClientOffset = numBuffersPerClient * clientID;

		bufferAllocator = bufferAllocClass.new(
			numBuffersPerClient,
			numReservedBuffers,
			bufferClientOffset
		);
	}

	newScopeBufferAllocators {
		if(isLocal) {
			scopeBufferAllocator = StackNumberAllocator.new(0, 127)
		}
	}

	nextBufferNumber { |n|
		var bufnum = bufferAllocator.alloc(n);
		if(bufnum.isNil) {
			if(n > 1) {
				Error("No block of % consecutive buffer numbers is available.".format(n)).throw
			} {
				Error("No more buffer numbers -- free some buffers before allocating more.").throw
			}
		};
		^bufnum
	}

	freeAllBuffers {
		var bundle;
		bufferAllocator.blocks.do { arg block;
			(block.address .. block.address + block.size - 1).do { |i|
				bundle = bundle.add( ["/b_free", i] );
			};
			bufferAllocator.free(block.address);
		};
		this.sendBundle(nil, *bundle);
	}

	nextNodeID {
		^nodeAllocator.alloc
	}

	nextPermNodeID {
		^nodeAllocator.allocPerm
	}

	freePermNodeID { |id|
		^nodeAllocator.freePerm(id)
	}

	prHandleClientLoginInfoFromServer { |newClientID, newMaxLogins|

		// only set maxLogins if not internal server
		if (inProcess.not) {
			if (newMaxLogins.notNil) {
				if (newMaxLogins != options.maxLogins) {
					"%: server process has maxLogins % - adjusting my options accordingly.\n"
					.postf(this, newMaxLogins);
				} {
					"%: server process's maxLogins (%) matches with my options.\n"
					.postf(this, newMaxLogins);
				};
				options.maxLogins = maxNumClients = newMaxLogins;
			} {
				"%: no maxLogins info from server process.\n"
				.postf(this, newMaxLogins);
			};
		};
		if (newClientID.notNil) {
			if (newClientID == clientID) {
				"%: keeping clientID (%) as confirmed by server process.\n"
				.postf(this, newClientID);
			} {
				"%: setting clientID to %, as obtained from server process.\n"
				.postf(this, newClientID);
			};
			this.clientID = newClientID;
		};
	}

	prHandleNotifyFailString {|failString, msg|

		// post info on some known error cases
		case
		{ failString.asString.contains("already registered") } {
			// when already registered, msg[3] is the clientID by which
			// the requesting client was registered previously
			"% - already registered with clientID %.\n".postf(this, msg[3]);
			statusWatcher.prHandleLoginWhenAlreadyRegistered(msg[3]);

		} { failString.asString.contains("not registered") } {
			// unregister when already not registered:
			"% - not registered.\n".postf(this);
			statusWatcher.notified = false;
		} { failString.asString.contains("too many users") } {
			"% - could not register, too many users.\n".postf(this);
			statusWatcher.notified = false;
		} {
			// throw error if unknown failure
			Error(
				"Failed to register with server '%' for notifications: %\n"
				"To recover, please reboot the server.".format(this, msg)).throw;
		};
	}

	/* network messages */

	sendMsg { |... msg|
		addr.sendMsg(*msg)
	}

	sendBundle { |time ... msgs|
		addr.sendBundle(time, *msgs)
	}

	sendRaw { |rawArray|
		addr.sendRaw(rawArray)
	}

	sendMsgSync { |condition ... args|
		var cmdName, resp;
		if(condition.isNil) { condition = Condition.new };
		cmdName = args[0].asString;
		if(cmdName[0] != $/) { cmdName = cmdName.insert(0, $/) };
		resp = OSCFunc({|msg|
			if(msg[1].asString == cmdName) {
				resp.free;
				condition.test = true;
				condition.signal;
			};
		}, '/done', addr);
		condition.test = false;
		addr.sendBundle(nil, args);
		condition.wait;
	}

	sync { |condition, bundles, latency| // array of bundles that cause async action
		addr.sync(condition, bundles, latency)
	}

	schedSync { |func|
		syncTasks = syncTasks.add(func);
		if(syncThread.isNil) {
			syncThread = Routine.run {
				var c = Condition.new;
				while { syncTasks.notEmpty } { syncTasks.removeAt(0).value(c) };
				syncThread = nil;
			}
		}
	}

	listSendMsg { |msg|
		addr.sendMsg(*msg)
	}

	listSendBundle { |time, msgs|
		addr.sendBundle(time, *(msgs.asArray))
	}

	reorder { |nodeList, target, addAction=\addToHead|
		target = target.asTarget;
		this.sendMsg(62, Node.actionNumberFor(addAction), target.nodeID, *(nodeList.collect(_.nodeID))) //"/n_order"
	}

	// load from disk locally, send remote
	sendSynthDef { |name, dir|
		var file, buffer;
		dir = dir ? SynthDef.synthDefDir;
		file = File(dir ++ name ++ ".scsyndef","r");
		if(file.isOpen.not) { ^nil };
		protect {
			buffer = Int8Array.newClear(file.length);
			file.read(buffer);
		} {
			file.close;
		};
		this.sendMsg("/d_recv", buffer);
	}

	// tell server to load from disk
	loadSynthDef { |name, completionMsg, dir|
		dir = dir ? SynthDef.synthDefDir;
		this.listSendMsg(
			["/d_load", dir ++ name ++ ".scsyndef", completionMsg ]
		)
	}

	//loadDir
	loadDirectory { |dir, completionMsg|
		this.listSendMsg(["/d_loadDir", dir, completionMsg])
	}


	/* network message bundling */

	openBundle { |bundle|	// pass in a bundle that you want to
		// continue adding to, or nil for a new bundle.
		if(addr.hasBundle) {
			bundle = addr.bundle.addAll(bundle);
			addr.bundle = []; // debatable
		};
		addr = BundleNetAddr.copyFrom(addr, bundle);
	}

	closeBundle { |time| // set time to false if you don't want to send.
		var bundle;
		if(addr.hasBundle) {
			bundle = addr.closeBundle(time);
			addr = addr.saveAddr;
		} {
			"there is no open bundle.".warn
		};
		^bundle;
	}

	makeBundle { |time, func, bundle|
		this.openBundle(bundle);
		try {
			func.value(this);
			bundle = this.closeBundle(time);
		} {|error|
			addr = addr.saveAddr; // on error restore the normal NetAddr
			error.throw
		}
		^bundle
	}

	bind { |func|
		^this.makeBundle(this.latency, func)
	}


	/* scheduling */

	wait { |responseName|
		var condition = Condition.new;
		OSCFunc({
			condition.test = true;
			condition.signal
		}, responseName, addr).oneShot;

		condition.wait
	}

	waitForBoot { |onComplete, limit = 100, onFailure, clock|
		// onFailure.true: why is this necessary?
		// this.boot also calls doWhenBooted.
		// doWhenBooted prints the normal boot failure message.
		// if the server fails to boot, the failure error gets posted TWICE.
		// So, we suppress one of them.
		if(this.serverRunning.not) { this.boot(onFailure: true) };
		this.doWhenBooted(onComplete, limit, onFailure, clock);
	}

	doWhenBooted { |onComplete, limit=100, onFailure, clock|
		statusWatcher.doWhenBooted(onComplete, limit, onFailure, clock)
	}

	ifRunning { |func, failFunc|
		^if(statusWatcher.unresponsive) {
			"server '%' not responsive".format(this.name).postln;
			failFunc.value(this)
		} {
			if(statusWatcher.serverRunning) {
				func.value(this)
			} {
				"server '%' not running".format(this.name).postln;
				failFunc.value(this)
			}
		}

	}

	ifNotRunning { |func|
		^ifRunning(this, nil, func)
	}


	bootSync { |condition|
		condition ?? { condition = Condition.new };
		condition.test = false;
		this.waitForBoot {
			// Setting func to true indicates that our condition has become true and we can go when signaled.
			condition.test = true;
			condition.signal
		};
		condition.wait;
	}


	ping { |n = 1, wait = 0.1, func|
		var result = 0, pingFunc;
		if(statusWatcher.serverRunning.not) { "server not running".postln; ^this };
		pingFunc = {
			Routine.run {
				var t, dt;
				t = Main.elapsedTime;
				this.sync;
				dt = Main.elapsedTime - t;
				("measured latency:" + dt + "s").postln;
				result = max(result, dt);
				n = n - 1;
				if(n > 0) {
					SystemClock.sched(wait, { pingFunc.value; nil })
				} {
					("maximum determined latency of" + name + ":" + result + "s").postln;
					func.value(result)
				}
			};
		};
		pingFunc.value;
	}

	cachedBuffersDo { |func|
		Buffer.cachedBuffersDo(this, func)
	}

	cachedBufferAt { |bufnum|
		^Buffer.cachedBufferAt(this, bufnum)
	}

	// keep defaultGroups for all clients on this server:
	makeDefaultGroups {
		defaultGroups = this.maxNumClients.collect { |clientID|
			Group.basicNew(this, nodeAllocator.numIDs * clientID + 1);
		};
		defaultGroup = defaultGroups[clientID];
	}

	defaultGroupID { ^defaultGroup.nodeID }

	sendDefaultGroups {
		defaultGroups.do { |group|
			this.sendMsg("/g_new", group.nodeID, 0, 0);
		};
	}

	sendDefaultGroupsForClientIDs { |clientIDs|
		defaultGroups[clientIDs].do { |group|
			this.sendMsg("/g_new", group.nodeID, 0, 0);
		}
	}

	inputBus {
		^Bus(\audio, this.options.numOutputBusChannels, this.options.numInputBusChannels, this)
	}

	outputBus {
		^Bus(\audio, 0, this.options.numOutputBusChannels, this)
	}

	/* recording formats */

	recHeaderFormat { ^options.recHeaderFormat }
	recHeaderFormat_ { |string| options.recHeaderFormat_(string) }
	recSampleFormat { ^options.recSampleFormat }
	recSampleFormat_ { |string| options.recSampleFormat_(string) }
	recChannels { ^options.recChannels }
	recChannels_ { |n| options.recChannels_(n) }
	recBufSize { ^options.recBufSize }
	recBufSize_ { |n| options.recBufSize_(n) }

	/* server status */

	numUGens { ^statusWatcher.numUGens }
	numSynths { ^statusWatcher.numSynths }
	numGroups { ^statusWatcher.numGroups }
	numSynthDefs { ^statusWatcher.numSynthDefs }
	avgCPU { ^statusWatcher.avgCPU }
	peakCPU { ^statusWatcher.peakCPU }
	sampleRate { ^statusWatcher.sampleRate }
	actualSampleRate { ^statusWatcher.actualSampleRate }
	hasBooted { ^statusWatcher.hasBooted }
	serverRunning { ^statusWatcher.serverRunning }
	serverBooting { ^statusWatcher.serverBooting }
	unresponsive { ^statusWatcher.unresponsive }
	startAliveThread { | delay=0.0 | statusWatcher.startAliveThread(delay) }
	stopAliveThread { statusWatcher.stopAliveThread }
	aliveThreadIsRunning { ^statusWatcher.aliveThread.isPlaying }
	aliveThreadPeriod_ { |val| statusWatcher.aliveThreadPeriod_(val) }
	aliveThreadPeriod { |val| ^statusWatcher.aliveThreadPeriod }

	disconnectSharedMemory {
		if(this.hasShmInterface) {
			"server '%' disconnected shared memory interface\n".postf(name);
			serverInterface.disconnect;
			serverInterface = nil;
		}
	}

	connectSharedMemory {
		var id;
		if(this.isLocal) {
			this.disconnectSharedMemory;
			id = if(this.inProcess) { thisProcess.pid } { addr.port };
			serverInterface = ServerShmInterface(id);
		}
	}

	hasShmInterface { ^serverInterface.notNil }

	*resumeThreads {
		all.do { |server| server.statusWatcher.resumeThread }
	}

	boot { | startAliveThread = true, recover = false, onFailure |

		if(statusWatcher.unresponsive) {
			"server '%' unresponsive, rebooting ...".format(this.name).postln;
			this.quit(watchShutDown: false)
		};
		if(statusWatcher.serverRunning) { "server '%' already running".format(this.name).postln; ^this };
		if(statusWatcher.serverBooting) { "server '%' already booting".format(this.name).postln; ^this };


		statusWatcher.serverBooting = true;

		statusWatcher.doWhenBooted({
			statusWatcher.serverBooting = false;
			this.bootInit(recover);
		}, onFailure: onFailure ? false);

		if(remoteControlled) {
			"You will have to manually boot remote server.".postln;
		} {
			this.prPingApp({
				this.quit;
				this.boot;
			}, {
				this.prWaitForPidRelease {
					this.bootServerApp({
						if(startAliveThread) { statusWatcher.startAliveThread }
					})
				};
			}, 0.25);
		}
	}

	prWaitForPidRelease { |onComplete, onFailure, timeout = 1|
		var waiting = true;
		if (this.inProcess or: { this.isLocal.not or: { this.pid.isNil } }) {
			onComplete.value;
			^this
		};

		// FIXME: quick and dirty fix for supernova reboot hang on macOS:
		// if we have just quit before running server.boot,
		// we wait until server process really ends and sets its pid to nil
		SystemClock.sched(timeout, {
			if (waiting) {
				pidReleaseCondition.unhang
			}
		});

		forkIfNeeded {
			pidReleaseCondition.hang;
			if (pidReleaseCondition.test.value) {
				waiting = false;
				onComplete.value;
			} {
				onFailure.value
			}
		}
	}

	// FIXME: recover should happen later, after we have a valid clientID!
	// would then need check whether maxLogins and clientID have changed or not,
	// and recover would only be possible if no changes.
	bootInit { | recover = false |
		// if(recover) { this.newNodeAllocators } {
		// 	"% calls newAllocators\n".postf(thisMethod);
		// this.newAllocators };
		if(dumpMode != 0) { this.sendMsg(\dumpOSC, dumpMode) };
		if(sendQuit.isNil) {
			sendQuit = this.inProcess or: { this.isLocal };
		};
		this.connectSharedMemory;
	}

	prOnServerProcessExit { |exitCode|
		pid = nil;
		pidReleaseCondition.signal;

		"Server '%' exited with exit code %."
			.format(this.name, exitCode)
			.postln;
		statusWatcher.quit(watchShutDown: false);
	}

	bootServerApp { |onComplete|
		if(inProcess) {
			"Booting internal server.".postln;
			this.bootInProcess;
			pid = thisProcess.pid;
			onComplete.value;
		} {
			this.disconnectSharedMemory;
			pid = unixCmd(program ++ options.asOptionsString(addr.port), { |exitCode|
				this.prOnServerProcessExit(exitCode);
			});
			("Booting server '%' on address %:%.").format(this.name, addr.hostname, addr.port.asString).postln;
			// in case the server takes more time to boot
			// we increase the number of attempts for tcp connection
			// in order to minimize the chance of timing out
			this.connectToServerAddr(onComplete, maxAttempts: 20);
		}
	}

	connectToServerAddr { |onComplete, maxAttempts = 10|
		if(options.protocol == \tcp, {
			addr.tryConnectTCP(onComplete, nil, maxAttempts)
		}, onComplete)
	}

	reboot { |func, onFailure| // func is evaluated when server is off
		if(isLocal.not) { "can't reboot a remote server".postln; ^this };
		if(statusWatcher.serverRunning and: { this.unresponsive.not }) {
			this.quit({
				func.value;
				defer { this.boot }
			}, onFailure);
		} {
			func.value;
			this.boot(onFailure: onFailure);
		}
	}

	applicationRunning {
		^pid.tryPerform(\pidRunning) == true
	}

	status {
		addr.sendStatusMsg // backward compatibility
	}

	sendStatusMsg {
		addr.sendStatusMsg
	}

	notify {
		^statusWatcher.notify
	}

	notify_ { |flag|
		statusWatcher.notify_(flag)
	}

	notified {
		^statusWatcher.notified
	}

	dumpOSC { |code = 1|
		/*
		0 - turn dumping OFF.
		1 - print the parsed contents of the message.
		2 - print the contents in hexadecimal.
		3 - print both the parsed and hexadecimal representations of the contents.
		*/
		dumpMode = code;
		this.sendMsg(\dumpOSC, code);
		this.changed(\dumpOSC, code);
	}

	quit { |onComplete, onFailure, watchShutDown = true|
		var func;

		addr.sendMsg("/quit");

		if(this.unresponsive) {
			if(pid.notNil) {
				"Server '%' is currently unresponsive. Forcing process to stop via system command.".format(name).postln;
				thisProcess.platform.killProcessByID(pid);
			} {
				if(watchShutDown) {
					"Server '%' was unresponsive. Quitting anyway.".format(name).postln;
				};
			};
			watchShutDown = false;
		};

		if(options.protocol == \tcp) {
			statusWatcher.quit({ addr.tryDisconnectTCP(onComplete, onFailure) }, nil, watchShutDown);
		} {
			statusWatcher.quit(onComplete, onFailure, watchShutDown);
		};

		if(inProcess) {
			this.quitInProcess;
			"Internal server has quit.".postln;
		} {
			"'/quit' message sent to server '%'.".format(name).postln;
		};

		sendQuit = nil;
		maxNumClients = nil;

		if(scopeWindow.notNil) { scopeWindow.quit };
		volume.freeSynth;
		RootNode(this).freeAll;
		this.newAllocators;
	}

	*quitAll { |watchShutDown = true|
		all.do { |server|
			if(server.sendQuit === true) {
				server.quit(watchShutDown: watchShutDown)
			}
		}
	}

	*killAll {
		// if you see Exception in World_OpenUDP: unable to bind udp socket
		// its because you have multiple servers running, left
		// over from crashes, unexpected quits etc.
		// you can't cause them to quit via OSC (the boot button)

		// this brutally kills them all off
		thisProcess.platform.name.switch(
			\windows, {
				thisProcess.platform.killAll("scsynth.exe");
				thisProcess.platform.killAll("supernova.exe");
			}, {
				thisProcess.platform.killAll("scsynth");
				thisProcess.platform.killAll("supernova");
			}
		);
		this.quitAll(watchShutDown: false);
	}

	freeAll {
		this.sendMsg("/g_freeAll", 0);
		this.sendMsg("/clearSched");
		this.initTree;
	}

	freeMyDefaultGroup {
		this.sendMsg("/g_freeAll", defaultGroup.nodeID);
	}

	freeDefaultGroups {
		defaultGroups.do { |group|
			this.sendMsg("/g_freeAll", group.nodeID);
		};
	}

	*freeAll { |evenRemote = false|
		if(evenRemote) {
			all.do { |server|
				if( server.serverRunning ) { server.freeAll }
			}
		} {
			all.do { |server|
				if(server.isLocal and:{ server.serverRunning }) { server.freeAll }
			}
		}
	}

	*hardFreeAll { |evenRemote = false|
		if(evenRemote) {
			all.do { |server|
				server.freeAll
			}
		} {
			all.do { |server|
				if(server.isLocal) { server.freeAll }
			}
		}
	}

	*allBootedServers {
		^this.all.select(_.hasBooted)
	}

	*allRunningServers {
		^this.all.select(_.serverRunning)
	}

	/* volume control */

	volume_ { | newVolume |
		volume.volume_(newVolume)
	}

	mute {
		volume.mute
	}

	unmute {
		volume.unmute
	}

	/* recording output */

	record { |path, bus, numChannels, node, duration| recorder.record(path, bus, numChannels, node, duration) }
	isRecording { ^recorder.isRecording }
	pauseRecording { recorder.pauseRecording }
	stopRecording { recorder.stopRecording }
	prepareForRecord { |path, numChannels| recorder.prepareForRecord(path, numChannels) }

	/* internal server commands */

	bootInProcess {
		^options.bootInProcess;
	}
	quitInProcess {
		_QuitInProcessServer
		^this.primitiveFailed
	}
	allocSharedControls { |numControls=1024|
		_AllocSharedControls
		^this.primitiveFailed
	}
	setSharedControl { |num, value|
		_SetSharedControl
		^this.primitiveFailed
	}
	getSharedControl { |num|
		_GetSharedControl
		^this.primitiveFailed
	}

	prPingApp { |func, onFailure, timeout = 3|
		var id = func.hash;
		var resp = OSCFunc({ |msg| if(msg[1] == id, { func.value; task.stop }) }, "/synced", addr);
		var task = timeout !? { fork { timeout.wait; resp.free;  onFailure.value } };
		addr.sendMsg("/sync", id);
	}

	/* CmdPeriod support for Server-scope and Server-record and Server-volume */

	cmdPeriod {
		addr = addr.recover;
		this.changed(\cmdPeriod)
	}

	queryAllNodes { | queryControls = false |
		var resp, done = false;
		if(isLocal) {
			this.sendMsg("/g_dumpTree", 0, queryControls.binaryValue)
		} {
			resp = OSCFunc({ |msg|
				var i = 2, tabs = 0, printControls = false, dumpFunc;
				if(msg[1] != 0) { printControls = true };
				("NODE TREE Group" + msg[2]).postln;
				if(msg[3] > 0) {
					dumpFunc = {|numChildren|
						var j;
						tabs = tabs + 1;
						numChildren.do {
							if(msg[i + 1] >= 0) { i = i + 2 } {
								i = i + 3 + if(printControls) { msg[i + 3] * 2 + 1 } { 0 };
							};
							tabs.do { "   ".post };
							msg[i].post; // nodeID
							if(msg[i + 1] >= 0) {
								" group".postln;
								if(msg[i + 1] > 0) { dumpFunc.value(msg[i + 1]) };
							} {
								(" " ++ msg[i + 2]).postln; // defname
								if(printControls) {
									if(msg[i + 3] > 0) {
										" ".post;
										tabs.do { "   ".post };
									};
									j = 0;
									msg[i + 3].do {
										" ".post;
										if(msg[i + 4 + j].isMemberOf(Symbol)) {
											(msg[i + 4 + j] ++ ": ").post;
										};
										msg[i + 5 + j].post;
										j = j + 2;
									};
									"\n".post;
								}
							}
						};
						tabs = tabs - 1;
					};
					dumpFunc.value(msg[3]);
				};
				done = true;
			}, '/g_queryTree.reply', addr).oneShot;

			this.sendMsg("/g_queryTree", 0, queryControls.binaryValue);
			SystemClock.sched(3, {
				if(done.not) {
					resp.free;
					"Remote server failed to respond to queryAllNodes!".warn;
				};
			})
		}
	}

	rtMemoryStatus { |action|
		var resp, done = false;
		if (this.serverRunning.not) {
			"server '%' not running".format(this.name).warn;
			^this
		};
<<<<<<< HEAD
		resp = OSCFunc({ |msg|
=======
		resp = OSCFunc({ |msg| 
>>>>>>> 43350e87
			done = true;
			if (action.notNil) { action.value(*msg.drop(1)) } {
				var freeKb = msg[1] / 1024;
				"Used RT memory: % kb".format(options.memSize - freeKb).postln;
				"Free RT memory: % kb".format(freeKb).postln;
				"Largest free chunk: % kb".format(msg[2] / 1024).postln;
			}
		} , "/rtMemoryStatus.reply", addr).oneShot;
		addr.sendMsg("/rtMemoryStatus");
		SystemClock.sched(3, {
			if(done.not) {
				resp.free;
				"Remote server failed to respond to rtMemoryStatus!".warn;
			};
		})
	}

	printOn { |stream|
		stream << name;
	}

	storeOn { |stream|
		var codeStr = switch(this,
			Server.default, { if(sync_s) { "s" } { "Server.default" } },
			Server.local,	{ "Server.local" },
			Server.internal, { "Server.internal" },
			{ "Server.fromName(" ++ name.asCompileString ++ ")" }
		);
		stream << codeStr;
	}

	archiveAsCompileString { ^true }
	archiveAsObject { ^true }

	getControlBusValue {|busIndex|
		if(serverInterface.isNil) {
			Error("Server-getControlBusValue only supports local servers").throw;
		} {
			^serverInterface.getControlBusValue(busIndex)
		}
	}

	getControlBusValues {|busIndex, busChannels|
		if(serverInterface.isNil) {
			Error("Server-getControlBusValues only supports local servers").throw;
		} {
			^serverInterface.getControlBusValues(busIndex, busChannels)
		}
	}

	setControlBusValue {|busIndex, value|
		if(serverInterface.isNil) {
			Error("Server-getControlBusValue only supports local servers").throw;
		} {
			^serverInterface.setControlBusValue(busIndex, value)
		}
	}

	setControlBusValues {|busIndex, valueArray|
		if(serverInterface.isNil) {
			Error("Server-getControlBusValues only supports local servers").throw;
		} {
			^serverInterface.setControlBusValues(busIndex, valueArray)
		}
	}

	*scsynth {
		this.program = this.program.replace("supernova", "scsynth")
	}

	*supernova {
		this.program = this.program.replace("scsynth", "supernova")
	}

}<|MERGE_RESOLUTION|>--- conflicted
+++ resolved
@@ -1349,11 +1349,7 @@
 			"server '%' not running".format(this.name).warn;
 			^this
 		};
-<<<<<<< HEAD
-		resp = OSCFunc({ |msg|
-=======
 		resp = OSCFunc({ |msg| 
->>>>>>> 43350e87
 			done = true;
 			if (action.notNil) { action.value(*msg.drop(1)) } {
 				var freeKb = msg[1] / 1024;

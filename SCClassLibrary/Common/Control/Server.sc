ServerOptions {
	// order of variables is important here. Only add new instance variables to the end.
	var <numAudioBusChannels=1024;
	var <>numControlBusChannels=16384;
	var <numInputBusChannels=2;
	var <numOutputBusChannels=2;
	var <>numBuffers=1026;

	var <>maxNodes=1024;
	var <>maxSynthDefs=1024;
	var <>protocol = \udp;
	var <>blockSize = 64;
	var <>hardwareBufferSize = nil;

	var <>memSize = 8192;
	var <>numRGens = 64;
	var <>numWireBufs = 64;

	var <>sampleRate = nil;
	var <>loadDefs = true;

	var <>inputStreamsEnabled;
	var <>outputStreamsEnabled;

	var <>inDevice = nil;
	var <>outDevice = nil;

	var <>verbosity = 0;
	var <>zeroConf = false; // Whether server publishes port to Bonjour, etc.

	var <>restrictedPath = nil;
	var <>ugenPluginsPath = nil;

	var <>initialNodeID = 1000;
	var <>remoteControlVolume = false;

	var <>memoryLocking = false;
	var <>threads = nil; // for supernova
	var <>useSystemClock = false;  // for supernova

	var <numPrivateAudioBusChannels=1020;

	var <>reservedNumAudioBusChannels = 0;
	var <>reservedNumControlBusChannels = 0;
	var <>reservedNumBuffers = 0;
	var <>pingsBeforeConsideredDead = 5;


	var <>maxLogins = 1;

	var <>recHeaderFormat="aiff";
	var <>recSampleFormat="float";
	var <>recChannels = 2;
	var <>recBufSize = nil;


	device {
		^if(inDevice == outDevice) {
			inDevice
		} {
			[inDevice, outDevice]
		}
	}

	device_ { |dev|
		inDevice = outDevice = dev;
	}

	asOptionsString { | port = 57110 |
		var o;
		o = if(protocol == \tcp, " -t ", " -u ");
		o = o ++ port;

		o = o ++ " -a " ++ (numPrivateAudioBusChannels + numInputBusChannels + numOutputBusChannels) ;

		if (numControlBusChannels != 16384, {
			o = o ++ " -c " ++ numControlBusChannels;
		});
		if (numInputBusChannels != 8, {
			o = o ++ " -i " ++ numInputBusChannels;
		});
		if (numOutputBusChannels != 8, {
			o = o ++ " -o " ++ numOutputBusChannels;
		});
		if (numBuffers != 1024, {
			o = o ++ " -b " ++ numBuffers;
		});
		if (maxNodes != 1024, {
			o = o ++ " -n " ++ maxNodes;
		});
		if (maxSynthDefs != 1024, {
			o = o ++ " -d " ++ maxSynthDefs;
		});
		if (blockSize != 64, {
			o = o ++ " -z " ++ blockSize;
		});
		if (hardwareBufferSize.notNil, {
			o = o ++ " -Z " ++ hardwareBufferSize;
		});
		if (memSize != 8192, {
			o = o ++ " -m " ++ memSize;
		});
		if (numRGens != 64, {
			o = o ++ " -r " ++ numRGens;
		});
		if (numWireBufs != 64, {
			o = o ++ " -w " ++ numWireBufs;
		});
		if (sampleRate.notNil, {
			o = o ++ " -S " ++ sampleRate;
		});
		if (loadDefs.not, {
			o = o ++ " -D 0";
		});
		if (inputStreamsEnabled.notNil, {
			o = o ++ " -I " ++ inputStreamsEnabled ;
		});
		if (outputStreamsEnabled.notNil, {
			o = o ++ " -O " ++ outputStreamsEnabled ;
		});
		if ((thisProcess.platform.name!=\osx) or: {inDevice == outDevice})
		{
			if (inDevice.notNil,
				{
					o = o ++ " -H %".format(inDevice.quote);
			});
		}
		{
			o = o ++ " -H % %".format(inDevice.asString.quote, outDevice.asString.quote);
		};
		if (verbosity != 0, {
			o = o ++ " -V " ++ verbosity;
		});
		if (zeroConf.not, {
			o = o ++ " -R 0";
		});
		if (restrictedPath.notNil, {
			o = o ++ " -P " ++ restrictedPath;
		});
		if (ugenPluginsPath.notNil, {
			o = o ++ " -U " ++ if(ugenPluginsPath.isString) {
				ugenPluginsPath
			} {
				ugenPluginsPath.join("; ");
			};
		});
		if (memoryLocking, {
			o = o ++ " -L";
		});
		if (threads.notNil, {
			if (Server.program.asString.endsWith("supernova")) {
				o = o ++ " -T " ++ threads;
			}
		});
		if (useSystemClock.notNil, {
			o = o ++ " -C " ++ useSystemClock.asInteger
		});
		if (maxLogins.notNil, {
			o = o ++ " -l " ++ maxLogins;
		});
		^o
	}

	firstPrivateBus { // after the outs and ins
		^numOutputBusChannels + numInputBusChannels
	}

	bootInProcess {
		_BootInProcessServer
		^this.primitiveFailed
	}

	numPrivateAudioBusChannels_ { |numChannels = 112|
		numPrivateAudioBusChannels = numChannels;
		this.recalcChannels;
	}

	numAudioBusChannels_ { |numChannels=1024|
		numAudioBusChannels = numChannels;
		numPrivateAudioBusChannels = numAudioBusChannels - numInputBusChannels - numOutputBusChannels;
	}

	numInputBusChannels_ { |numChannels=8|
		numInputBusChannels = numChannels;
		this.recalcChannels;
	}

	numOutputBusChannels_ { |numChannels=8|
		numOutputBusChannels = numChannels;
		this.recalcChannels;
	}

	recalcChannels {
		numAudioBusChannels = numPrivateAudioBusChannels + numInputBusChannels + numOutputBusChannels;
	}

	*prListDevices {
		arg in, out;
		_ListAudioDevices
		^this.primitiveFailed
	}

	*devices {
		^this.prListDevices(1, 1);
	}

	*inDevices {
		^this.prListDevices(1, 0);
	}

	*outDevices {
		^this.prListDevices(0, 1);
	}
}


ServerShmInterface {
	// order matters!
	var ptr, finalizer;

	*new {|port|
		^super.new.connect(port)
	}

	copy {
		// never ever copy! will cause duplicate calls to the finalizer!
		^this
	}

	connect {
		_ServerShmInterface_connectSharedMem
		^this.primitiveFailed
	}

	disconnect {
		_ServerShmInterface_disconnectSharedMem
		^this.primitiveFailed
	}

	getControlBusValue {
		_ServerShmInterface_getControlBusValue
		^this.primitiveFailed
	}

	getControlBusValues {
		_ServerShmInterface_getControlBusValues
		^this.primitiveFailed
	}

	setControlBusValue {
		_ServerShmInterface_setControlBusValue
		^this.primitiveFailed
	}

	setControlBusValues {
		_ServerShmInterface_setControlBusValues
		^this.primitiveFailed
	}
}


Server {

	classvar <>local, <>internal, <default;
	classvar <>named, <>all, <>program, <>sync_s = true;
	classvar <>nodeAllocClass, <>bufferAllocClass, <>busAllocClass;

	var <name, <addr, <clientID, <userSpecifiedClientID = false;
	var <isLocal, <inProcess, <>sendQuit, <>remoteControlled;

	var <>options, <>latency = 0.2, <dumpMode = 0;

	var <nodeAllocator, <controlBusAllocator, <audioBusAllocator, <bufferAllocator, <scopeBufferAllocator;

	var <>tree;
	var <defaultGroup, <defaultGroups;

	var <syncThread, <syncTasks;
	var <window, <>scopeWindow, <emacsbuf;
	var <volume, <recorder, <statusWatcher;
	var <pid, serverInterface;
<<<<<<< HEAD
	var <>freeAllFreesRootNode;
=======
>>>>>>> 8fc6f8c3

	*initClass {
		Class.initClassTree(ServerOptions);
		Class.initClassTree(NotificationCenter);
		named = IdentityDictionary.new;
		all = Set.new;

		nodeAllocClass = NodeIDAllocator;
		// nodeAllocClass = ReadableNodeIDAllocator;
		bufferAllocClass = ContiguousBlockAllocator;
		busAllocClass = ContiguousBlockAllocator;

		default = local = Server.new(\localhost, NetAddr("127.0.0.1", 57110));
		internal = Server.new(\internal, NetAddr.new);
	}

	*fromName { |name|
		^Server.named[name] ?? {
			Server(name, NetAddr.new("127.0.0.1", 57110), ServerOptions.new)
		}
	}

	*default_ { |server|
		default = server;
		if(sync_s) { thisProcess.interpreter.s = server };  // sync with s?
		this.all.do { |each| each.changed(\default, server) };
	}

	*new { |name, addr, options, clientID|
		^super.new.init(name, addr, options, clientID)
	}

	*remote { |name, addr, options, clientID|
		var result;
		result = this.new(name, addr, options, clientID);
		result.startAliveThread;
		^result;
	}

	init { |argName, argAddr, argOptions, argClientID|
		this.addr = argAddr;
		options = argOptions ? ServerOptions.new;

		// set name to get readable posts from clientID set
		name = argName.asSymbol;

		if(argClientID.notNil) {
			userSpecifiedClientID = true;
			if (argClientID >= options.maxLogins) {
				warn("% : user-specified clientID % is greater than maxLogins!"
					"\nPlease adjust clientID or options.maxLogins."
					.format(name, argClientID));
				^nil
			};
		};

		// go thru setter to test validity
		this.clientID = argClientID ? 0;


		statusWatcher = ServerStatusWatcher(server: this);
		volume = Volume(server: this, persist: true);
		recorder = Recorder(server: this);
		recorder.notifyServer = true;

		this.name = argName;
		all.add(this);

		Server.changed(\serverAdded, this);

	}

	remove {
		all.remove(this);
		named.removeAt(this.name);
	}

	numClients { ^options.maxLogins }

	addr_ { |netAddr|
		addr = netAddr ?? { NetAddr("127.0.0.1", 57110) };
		inProcess = addr.addr == 0;
		isLocal = inProcess || { addr.isLocal };
		remoteControlled = isLocal.not;
	}

	name_ { |argName|
		name = argName.asSymbol;
		if(named.at(argName).notNil) {
			"Server name already exists: '%'. Please use a unique name".format(name, argName).warn;
		} {
			named.put(name, this);
		}
	}

	initTree {
		this.newNodeAllocators;
		this.sendMsg("/g_new", defaultGroup.nodeID, 0, 0);
		tree.value(this);
		ServerTree.run(this);
	}

	/* id allocators */

	// private, called from server notify response with next free clientID
	clientID_ { |val|
		var failstr = "Server % couldn't set clientID to: % - %. clientID is still %.";

		if(val == clientID) {
			// no need to change
			^this
		};
		if(val.isInteger.not) {
			failstr.format(name, val.cs, "not an Integer", clientID).warn;
			^this
		};
		if (val < 0 or: { val >= this.numClients }) {
			failstr.format(name,
				val.cs,
				"outside of allowed server.numClients range of 0 - %".format(this.numClients),
				clientID
			).warn;
			^this
		};

		"% : setting clientID to %.\n".postf(this, val);
		clientID = val;
		this.newAllocators;
		this.initTree;
	}

	newAllocators {
		this.newNodeAllocators;
		this.newBusAllocators;
		this.newBufferAllocators;
		this.newScopeBufferAllocators;
		NotificationCenter.notify(this, \newAllocators);
	}

	newNodeAllocators {
		nodeAllocator = nodeAllocClass.new(
			clientID,
			options.initialNodeID,
			options.maxLogins
		);
		// defaultGroup and defaultGroups depend on allocator,
		// so always make them here:
		this.makeDefaultGroups;
	}

	newBusAllocators {
		var numControlPerClient, numAudioPerClient;
		var controlReservedOffset, controlBusClientOffset;
		var audioReservedOffset, audioBusClientOffset;

		var audioBusIOOffset = options.firstPrivateBus;

		numControlPerClient = options.numControlBusChannels div: this.numClients;
		numAudioPerClient = options.numAudioBusChannels - audioBusIOOffset div: this.numClients;

		controlReservedOffset = options.reservedNumControlBusChannels;
		controlBusClientOffset = numControlPerClient * clientID;

		audioReservedOffset = options.reservedNumAudioBusChannels;
		audioBusClientOffset = numAudioPerClient * clientID;

		controlBusAllocator = busAllocClass.new(
			numControlPerClient,
			controlReservedOffset,
			controlBusClientOffset
		);
		audioBusAllocator = busAllocClass.new(
			numAudioPerClient,
			audioReservedOffset,
			audioBusClientOffset + audioBusIOOffset
		);
	}


	newBufferAllocators {
		var numBuffersPerClient = options.numBuffers div: this.numClients;
		var numReservedBuffers = options.reservedNumBuffers;
		var bufferClientOffset = numBuffersPerClient * clientID;

		bufferAllocator = bufferAllocClass.new(
			numBuffersPerClient,
			numReservedBuffers,
			bufferClientOffset
		);
	}

	newScopeBufferAllocators {
		if(isLocal) {
			scopeBufferAllocator = StackNumberAllocator.new(0, 127)
		}
	}

	nextBufferNumber { |n|
		var bufnum = bufferAllocator.alloc(n);
		if(bufnum.isNil) {
			if(n > 1) {
				Error("No block of % consecutive buffer numbers is available.".format(n)).throw
			} {
				Error("No more buffer numbers -- free some buffers before allocating more.").throw
			}
		};
		^bufnum
	}

	freeAllBuffers {
		var bundle;
		bufferAllocator.blocks.do { arg block;
			(block.address .. block.address + block.size - 1).do { |i|
				bundle = bundle.add( ["/b_free", i] );
			};
			bufferAllocator.free(block.address);
		};
		this.sendBundle(nil, *bundle);
	}

	nextNodeID {
		^nodeAllocator.alloc
	}

	nextPermNodeID {
		^nodeAllocator.allocPerm
	}

	freePermNodeID { |id|
		^nodeAllocator.freePerm(id)
	}


	/* network messages */

	sendMsg { |... msg|
		addr.sendMsg(*msg)
	}

	sendBundle { |time ... msgs|
		addr.sendBundle(time, *msgs)
	}

	sendRaw { |rawArray|
		addr.sendRaw(rawArray)
	}

	sendMsgSync { |condition ... args|
		var cmdName, resp;
		if(condition.isNil) { condition = Condition.new };
		cmdName = args[0].asString;
		if(cmdName[0] != $/) { cmdName = cmdName.insert(0, $/) };
		resp = OSCFunc({|msg|
			if(msg[1].asString == cmdName) {
				resp.free;
				condition.test = true;
				condition.signal;
			};
		}, '/done', addr);
		condition.test = false;
		addr.sendBundle(nil, args);
		condition.wait;
	}

	sync { |condition, bundles, latency| // array of bundles that cause async action
		addr.sync(condition, bundles, latency)
	}

	schedSync { |func|
		syncTasks = syncTasks.add(func);
		if(syncThread.isNil) {
			syncThread = Routine.run {
				var c = Condition.new;
				while { syncTasks.notEmpty } { syncTasks.removeAt(0).value(c) };
				syncThread = nil;
			}
		}
	}

	listSendMsg { |msg|
		addr.sendMsg(*msg)
	}

	listSendBundle { |time, msgs|
		addr.sendBundle(time, *(msgs.asArray))
	}

	reorder { |nodeList, target, addAction=\addToHead|
		target = target.asTarget;
		this.sendMsg(62, Node.actionNumberFor(addAction), target.nodeID, *(nodeList.collect(_.nodeID))) //"/n_order"
	}

	// load from disk locally, send remote
	sendSynthDef { |name, dir|
		var file, buffer;
		dir = dir ? SynthDef.synthDefDir;
		file = File(dir ++ name ++ ".scsyndef","r");
		if(file.isNil) { ^nil };
		protect {
			buffer = Int8Array.newClear(file.length);
			file.read(buffer);
		} {
			file.close;
		};
		this.sendMsg("/d_recv", buffer);
	}

	// tell server to load from disk
	loadSynthDef { |name, completionMsg, dir|
		dir = dir ? SynthDef.synthDefDir;
		this.listSendMsg(
			["/d_load", dir ++ name ++ ".scsyndef", completionMsg ]
		)
	}

	//loadDir
	loadDirectory { |dir, completionMsg|
		this.listSendMsg(["/d_loadDir", dir, completionMsg])
	}


	/* network message bundling */

	openBundle { |bundle|	// pass in a bundle that you want to
		// continue adding to, or nil for a new bundle.
		if(addr.hasBundle) {
			bundle = addr.bundle.addAll(bundle);
			addr.bundle = []; // debatable
		};
		addr = BundleNetAddr.copyFrom(addr, bundle);
	}

	closeBundle { |time| // set time to false if you don't want to send.
		var bundle;
		if(addr.hasBundle) {
			bundle = addr.closeBundle(time);
			addr = addr.saveAddr;
		} {
			"there is no open bundle.".warn
		};
		^bundle;
	}

	makeBundle { |time, func, bundle|
		this.openBundle(bundle);
		try {
			func.value(this);
			bundle = this.closeBundle(time);
		} {|error|
			addr = addr.saveAddr; // on error restore the normal NetAddr
			error.throw
		}
		^bundle
	}

	bind { |func|
		^this.makeBundle(this.latency, func)
	}


	/* scheduling */

	wait { |responseName|
		var routine = thisThread;
		OSCFunc({
			routine.resume(true)
		}, responseName, addr).oneShot;
	}

	waitForBoot { |onComplete, limit = 100, onFailure|
		// onFailure.true: why is this necessary?
		// this.boot also calls doWhenBooted.
		// doWhenBooted prints the normal boot failure message.
		// if the server fails to boot, the failure error gets posted TWICE.
		// So, we suppress one of them.
		if(this.serverRunning.not) { this.boot(onFailure: true) };
		this.doWhenBooted(onComplete, limit, onFailure);
	}

	doWhenBooted { |onComplete, limit=100, onFailure|
		statusWatcher.doWhenBooted(onComplete, limit, onFailure)
	}

	ifRunning { |func, failFunc|
		^if(statusWatcher.unresponsive) {
			"server '%' not responsive".format(this.name).postln;
			failFunc.value(this)
		} {
			if(statusWatcher.serverRunning) {
				func.value(this)
			} {
				"server '%' not running".format(this.name).postln;
				failFunc.value(this)
			}
		}

	}

	ifNotRunning { |func|
		^ifRunning(this, nil, func)
	}


	bootSync { |condition|
		condition ?? { condition = Condition.new };
		condition.test = false;
		this.waitForBoot {
			// Setting func to true indicates that our condition has become true and we can go when signaled.
			condition.test = true;
			condition.signal
		};
		condition.wait;
	}


	ping { |n = 1, wait = 0.1, func|
		var result = 0, pingFunc;
		if(statusWatcher.serverRunning.not) { "server not running".postln; ^this };
		pingFunc = {
			Routine.run {
				var t, dt;
				t = Main.elapsedTime;
				this.sync;
				dt = Main.elapsedTime - t;
				("measured latency:" + dt + "s").postln;
				result = max(result, dt);
				n = n - 1;
				if(n > 0) {
					SystemClock.sched(wait, { pingFunc.value; nil })
				} {
					("maximum determined latency of" + name + ":" + result + "s").postln;
					func.value(result)
				}
			};
		};
		pingFunc.value;
	}

	cachedBuffersDo { |func|
		Buffer.cachedBuffersDo(this, func)
	}

	cachedBufferAt { |bufnum|
		^Buffer.cachedBufferAt(this, bufnum)
	}

<<<<<<< HEAD
	defaultGroupIDForClientID { |id| ^nodeAllocator.numIDs * id + 1 }

	sendDefaultGroupsFor { |ids|
		ids.do { |id|
			this.sendMsg("g_new", this.defaultGroupIDForClientID(id));
=======
	// defaultGroups for all clients on this server:

	allClientIDs { ^(0..options.maxLogins-1) }

	// keep defaultGroups for all clients on this server:
	makeDefaultGroups {
		defaultGroups = this.allClientIDs.collect { |clientID|
			Group.basicNew(this, nodeAllocator.numIDs * clientID + 1);
		};
		defaultGroup = defaultGroups[clientID];
	}

	defaultGroupID { ^defaultGroup.nodeID }

	sendDefaultGroups {
		defaultGroups.do { |defGrp|
			this.sendMsg("/g_new", defGrp.nodeID);
		};
	}

	sendDefaultGroupsForClientIDs { |clientIDs|
		defaultGroups[clientIDs].do { |defGrp|
			this.sendMsg("/g_new", defGrp.nodeID);
>>>>>>> 8fc6f8c3
		}
	}

	defaultGroupID { ^nodeAllocator.idOffset + 1 }

 	defaultGroup {
		^Group.basicNew(this, nodeAllocator.idOffset + 1)
 	}

	inputBus {
		^Bus(\audio, this.options.numOutputBusChannels, this.options.numInputBusChannels, this)
	}

	outputBus {
		^Bus(\audio, 0, this.options.numOutputBusChannels, this)
	}

	/* recording formats */

	recHeaderFormat { ^options.recHeaderFormat }
	recHeaderFormat_ { |string| options.recHeaderFormat_(string) }
	recSampleFormat { ^options.recSampleFormat }
	recSampleFormat_ { |string| options.recSampleFormat_(string) }
	recChannels { ^options.recChannels }
	recChannels_ { |n| options.recChannels_(n) }
	recBufSize { ^options.recBufSize }
	recBufSize_ { |n| options.recBufSize_(n) }

	/* server status */

	numUGens { ^statusWatcher.numUGens }
	numSynths { ^statusWatcher.numSynths }
	numGroups { ^statusWatcher.numGroups }
	numSynthDefs { ^statusWatcher.numSynthDefs }
	avgCPU { ^statusWatcher.avgCPU }
	peakCPU { ^statusWatcher.peakCPU }
	sampleRate { ^statusWatcher.sampleRate }
	actualSampleRate { ^statusWatcher.actualSampleRate }
	serverRunning { ^statusWatcher.serverRunning }
	serverBooting { ^statusWatcher.serverBooting }
	unresponsive { ^statusWatcher.unresponsive }
	startAliveThread { | delay=0.0 | statusWatcher.startAliveThread(delay) }
	stopAliveThread { statusWatcher.stopAliveThread }
	aliveThreadIsRunning { ^statusWatcher.aliveThread.isPlaying }
	aliveThreadPeriod_ { |val| statusWatcher.aliveThreadPeriod_(val) }
	aliveThreadPeriod { |val| ^statusWatcher.aliveThreadPeriod }

	disconnectSharedMemory {
		if(this.hasShmInterface) {
			"server '%' disconnected shared memory interface\n".postf(name);
			serverInterface.disconnect;
			serverInterface = nil;
		}
	}

	connectSharedMemory {
		var id;
		if(this.isLocal) {
			this.disconnectSharedMemory;
			id = if(this.inProcess) { thisProcess.pid } { addr.port };
			serverInterface = ServerShmInterface(id);
		}
	}

	hasShmInterface { ^serverInterface.notNil }

	*resumeThreads {
		all.do { |server| server.statusWatcher.resumeThread }
	}

	boot { | startAliveThread = true, recover = false, onFailure |

		if(statusWatcher.unresponsive) {
			"server '%' unresponsive, rebooting ...".format(this.name).postln;
			this.quit(watchShutDown: false)
		};
		if(statusWatcher.serverRunning) { "server '%' already running".format(this.name).postln; ^this };
		if(statusWatcher.serverBooting) { "server '%' already booting".format(this.name).postln; ^this };


		statusWatcher.serverBooting = true;

		statusWatcher.doWhenBooted({
			statusWatcher.serverBooting = false;
			this.bootInit(recover);
		}, onFailure: onFailure ? false);

		if(remoteControlled) {
			"You will have to manually boot remote server.".postln;
		} {
			this.prPingApp({
				this.quit;
				this.boot;
			}, {
				this.bootServerApp({
					if(startAliveThread) { statusWatcher.startAliveThread }
				})
			}, 0.25);
		}
	}

	bootInit { | recover = false |
		if(recover) { this.newNodeAllocators } { this.newAllocators };
		if(dumpMode != 0) { this.sendMsg(\dumpOSC, dumpMode) };
		if(sendQuit.isNil) {
			sendQuit = this.inProcess or: { this.isLocal };
		};
		this.connectSharedMemory;
		// FIXME later: clientID_ may change from scsynth,
		// so we may create the wrong defaultGroup here
		this.initTree;
	}

	bootServerApp { |onComplete|
		if(inProcess) {
			"booting internal".postln;
			this.bootInProcess;
			pid = thisProcess.pid;
		} {
			this.disconnectSharedMemory;
			pid = unixCmd(program ++ options.asOptionsString(addr.port), { statusWatcher.quit(watchShutDown:false) });
			("booting server '%' on address: %:%").format(this.name, addr.hostname, addr.port.asString).postln;
			if(options.protocol == \tcp, { addr.tryConnectTCP(onComplete) }, onComplete);
		}
	}

	reboot { |func, onFailure| // func is evaluated when server is off
		if(isLocal.not) { "can't reboot a remote server".postln; ^this };
		if(statusWatcher.serverRunning and: { this.unresponsive.not }) {
			this.quit({
				func.value;
				defer { this.boot }
			}, onFailure);
		} {
			func.value;
			this.boot(onFailure: onFailure);
		}
	}

	applicationRunning {
		^pid.tryPerform(\pidRunning) == true
	}

	status {
		addr.sendStatusMsg // backward compatibility
	}

	sendStatusMsg {
		addr.sendStatusMsg
	}

	notify {
		^statusWatcher.notify
	}

	notify_ { |flag|
		statusWatcher.notify_(flag)
	}

	notified {
		^statusWatcher.notified
	}

	dumpOSC { |code = 1|
		/*
		0 - turn dumping OFF.
		1 - print the parsed contents of the message.
		2 - print the contents in hexadecimal.
		3 - print both the parsed and hexadecimal representations of the contents.
		*/
		dumpMode = code;
		this.sendMsg(\dumpOSC, code);
		this.changed(\dumpOSC, code);
	}

	quit { |onComplete, onFailure, watchShutDown = true|
		var func;

		addr.sendMsg("/quit");

		if(watchShutDown and: { this.unresponsive }) {
			"Server '%' was unresponsive. Quitting anyway.".format(name).postln;
			watchShutDown = false;
		};

		if(options.protocol == \tcp) {
			statusWatcher.quit({ addr.tryDisconnectTCP(onComplete, onFailure) }, nil, watchShutDown);
		} {
			statusWatcher.quit(onComplete, onFailure, watchShutDown);
		};

		if(inProcess) {
			this.quitInProcess;
			"quit done\n".postln;
		} {
			"'/quit' sent\n".postln;
		};

		pid = nil;
		sendQuit = nil;

		if(scopeWindow.notNil) { scopeWindow.quit };
		volume.freeSynth;
		RootNode(this).freeAll;
		this.newAllocators;
	}

	*quitAll { |watchShutDown = true|
		all.do { |server|
			if(server.sendQuit === true) {
				server.quit(watchShutDown: watchShutDown)
			}
		}
	}

	*killAll {
		// if you see Exception in World_OpenUDP: unable to bind udp socket
		// its because you have multiple servers running, left
		// over from crashes, unexpected quits etc.
		// you can't cause them to quit via OSC (the boot button)

		// this brutally kills them all off
		thisProcess.platform.killAll(this.program.basename);
		this.quitAll(watchShutDown: false);
	}

	freeAll {
		var freeRoot = freeAllFreesRootNode ?? { clientID == 0 };
		this.sendMsg("/g_freeAll", this.defaultGroupID);
		if (freeRoot) {
			this.sendMsg("/g_freeAll", 0);
		};
		this.sendMsg("/clearSched");
		this.initTree;
	}

	freeMyDefaultGroup {
		this.sendMsg("/g_freeAll", defaultGroup.nodeID);
	}

	freeDefaultGroups {
		defaultGroups.do { |group|
			this.sendMsg("/g_freeAll", group.nodeID);
		};
	}

	*freeAll { |evenRemote = false|
		if(evenRemote) {
			all.do { |server|
				if( server.serverRunning ) { server.freeAll }
			}
		} {
			all.do { |server|
				if(server.isLocal and:{ server.serverRunning }) { server.freeAll }
			}
		}
	}

	*hardFreeAll { |evenRemote = false|
		if(evenRemote) {
			all.do { |server|
				server.freeAll
			}
		} {
			all.do { |server|
				if(server.isLocal) { server.freeAll }
			}
		}
	}

	*allRunningServers {
		^this.all.select(_.serverRunning)
	}

	/* volume control */

	volume_ { | newVolume |
		volume.volume_(newVolume)
	}

	mute {
		volume.mute
	}

	unmute {
		volume.unmute
	}

	/* recording output */

	record { |path, bus, numChannels, node, duration| recorder.record(path, bus, numChannels, node, duration) }
	isRecording { ^recorder.isRecording }
	pauseRecording { recorder.pauseRecording }
	stopRecording { recorder.stopRecording }
	prepareForRecord { |path, numChannels| recorder.prepareForRecord(path, numChannels) }

	/* internal server commands */

	bootInProcess {
		^options.bootInProcess;
	}
	quitInProcess {
		_QuitInProcessServer
		^this.primitiveFailed
	}
	allocSharedControls { |numControls=1024|
		_AllocSharedControls
		^this.primitiveFailed
	}
	setSharedControl { |num, value|
		_SetSharedControl
		^this.primitiveFailed
	}
	getSharedControl { |num|
		_GetSharedControl
		^this.primitiveFailed
	}

	prPingApp { |func, onFailure, timeout = 3|
		var id = func.hash;
		var resp = OSCFunc({ |msg| if(msg[1] == id, { func.value; task.stop }) }, "/synced", addr);
		var task = timeout !? { fork { timeout.wait; resp.free;  onFailure.value } };
		addr.sendMsg("/sync", id);
	}

	/* CmdPeriod support for Server-scope and Server-record and Server-volume */

	cmdPeriod {
		addr = addr.recover;
		this.changed(\cmdPeriod)
	}

	queryAllNodes { | queryControls = false |
		var resp, done = false;
		if(isLocal) {
			this.sendMsg("/g_dumpTree", 0, queryControls.binaryValue)
		} {
			resp = OSCFunc({ |msg|
				var i = 2, tabs = 0, printControls = false, dumpFunc;
				if(msg[1] != 0) { printControls = true };
				("NODE TREE Group" + msg[2]).postln;
				if(msg[3] > 0) {
					dumpFunc = {|numChildren|
						var j;
						tabs = tabs + 1;
						numChildren.do {
							if(msg[i + 1] >= 0) { i = i + 2 } {
								i = i + 3 + if(printControls) { msg[i + 3] * 2 + 1 } { 0 };
							};
							tabs.do { "   ".post };
							msg[i].post; // nodeID
							if(msg[i + 1] >= 0) {
								" group".postln;
								if(msg[i + 1] > 0) { dumpFunc.value(msg[i + 1]) };
							} {
								(" " ++ msg[i + 2]).postln; // defname
								if(printControls) {
									if(msg[i + 3] > 0) {
										" ".post;
										tabs.do { "   ".post };
									};
									j = 0;
									msg[i + 3].do {
										" ".post;
										if(msg[i + 4 + j].isMemberOf(Symbol)) {
											(msg[i + 4 + j] ++ ": ").post;
										};
										msg[i + 5 + j].post;
										j = j + 2;
									};
									"\n".post;
								}
							}
						};
						tabs = tabs - 1;
					};
					dumpFunc.value(msg[3]);
				};
				done = true;
			}, '/g_queryTree.reply', addr).oneShot;

			this.sendMsg("/g_queryTree", 0, queryControls.binaryValue);
			SystemClock.sched(3, {
				if(done.not) {
					resp.free;
					"Remote server failed to respond to queryAllNodes!".warn;
				};
			})
		}
	}

	printOn { |stream|
		stream << name;
	}

	storeOn { |stream|
		var codeStr = switch(this,
			Server.default, { if(sync_s) { "s" } { "Server.default" } },
			Server.local,	{ "Server.local" },
			Server.internal, { "Server.internal" },
			{ "Server.fromName(" + name.asCompileString + ")" }
		);
		stream << codeStr;
	}

	archiveAsCompileString { ^true }
	archiveAsObject { ^true }

	getControlBusValue {|busIndex|
		if(serverInterface.isNil) {
			Error("Server-getControlBusValue only supports local servers").throw;
		} {
			^serverInterface.getControlBusValue(busIndex)
		}
	}

	getControlBusValues {|busIndex, busChannels|
		if(serverInterface.isNil) {
			Error("Server-getControlBusValues only supports local servers").throw;
		} {
			^serverInterface.getControlBusValues(busIndex, busChannels)
		}
	}

	setControlBusValue {|busIndex, value|
		if(serverInterface.isNil) {
			Error("Server-getControlBusValue only supports local servers").throw;
		} {
			^serverInterface.setControlBusValue(busIndex, value)
		}
	}

	setControlBusValues {|busIndex, valueArray|
		if(serverInterface.isNil) {
			Error("Server-getControlBusValues only supports local servers").throw;
		} {
			^serverInterface.setControlBusValues(busIndex, valueArray)
		}
	}

	*scsynth {
		this.program = this.program.replace("supernova", "scsynth")
	}

	*supernova {
		this.program = this.program.replace("scsynth", "supernova")
	}

}<|MERGE_RESOLUTION|>--- conflicted
+++ resolved
@@ -279,10 +279,7 @@
 	var <window, <>scopeWindow, <emacsbuf;
 	var <volume, <recorder, <statusWatcher;
 	var <pid, serverInterface;
-<<<<<<< HEAD
-	var <>freeAllFreesRootNode;
-=======
->>>>>>> 8fc6f8c3
+
 
 	*initClass {
 		Class.initClassTree(ServerOptions);
@@ -729,13 +726,6 @@
 		^Buffer.cachedBufferAt(this, bufnum)
 	}
 
-<<<<<<< HEAD
-	defaultGroupIDForClientID { |id| ^nodeAllocator.numIDs * id + 1 }
-
-	sendDefaultGroupsFor { |ids|
-		ids.do { |id|
-			this.sendMsg("g_new", this.defaultGroupIDForClientID(id));
-=======
 	// defaultGroups for all clients on this server:
 
 	allClientIDs { ^(0..options.maxLogins-1) }
@@ -759,7 +749,6 @@
 	sendDefaultGroupsForClientIDs { |clientIDs|
 		defaultGroups[clientIDs].do { |defGrp|
 			this.sendMsg("/g_new", defGrp.nodeID);
->>>>>>> 8fc6f8c3
 		}
 	}
 

ServerOptions {
	// order of variables is important here. Only add new instance variables to the end.

	var <numAudioBusChannels = 128;
	var <numInputBusChannels = 2;
	var <numOutputBusChannels = 2;
	var <>numControlBusChannels = 4096;
	var <>numBuffers = 1026;

	var <>maxNodes = 1024;
	var <>maxSynthDefs = 1024;
	var <>protocol = \udp;
	var <>blockSize = 64;
	var <>hardwareBufferSize = nil;

	var <>memSize = 8192;
	var <>numRGens = 64;
	var <>numWireBufs = 64;

	var <>sampleRate = nil;
	var <>loadDefs = true;

	var <>inputStreamsEnabled;
	var <>outputStreamsEnabled;

	var <>inDevice = nil;
	var <>outDevice = nil;

	var <>verbosity = 0;
	var <>zeroConf = false; // Whether server publishes port to Bonjour, etc.

	var <>restrictedPath = nil;
	var <>ugenPluginsPath = nil;

	var <>initialNodeID = 1000;
	var <>remoteControlVolume = false;

	var <>memoryLocking = false;
	var <>threads = nil; // for supernova
	var <>useSystemClock = false;  // for supernova

	var <numPrivateAudioBusChannels = 112;

	var <>reservedNumAudioBusChannels = 0;
	var <>reservedNumControlBusChannels = 0;
	var <>reservedNumBuffers = 0;

	var <>pingsBeforeConsideredDead = 5;

	var <>maxLogins = 1;

	var <>recHeaderFormat="aiff";
	var <>recSampleFormat="float";
	var <>recChannels = 2;
	var <>recBufSize = nil;

	device {
		^if(inDevice == outDevice) {
			inDevice
		} {
			[inDevice, outDevice]
		}
	}

	device_ { |dev|
		inDevice = outDevice = dev;
	}

	asOptionsString { | port = 57110 |
		var o;
		o = if(protocol == \tcp, " -t ", " -u ");
		o = o ++ port;

		o = o ++ " -a " ++ (numPrivateAudioBusChannels + numInputBusChannels + numOutputBusChannels);

		if(numControlBusChannels != 4096) {
			o = o ++ " -c " ++ numControlBusChannels
		};
		if(numInputBusChannels != 8) {
			o = o ++ " -i " ++ numInputBusChannels
		};
		if(numOutputBusChannels != 8) {
			o = o ++ " -o " ++ numOutputBusChannels
		};
		if(numBuffers != 1024) {
			o = o ++ " -b " ++ numBuffers
		};
		if(maxNodes != 1024) {
			o = o ++ " -n " ++ maxNodes
		};
		if(maxSynthDefs != 1024) {
			o = o ++ " -d " ++ maxSynthDefs
		};
		if(blockSize != 64) {
			o = o ++ " -z " ++ blockSize
		};
		if(hardwareBufferSize.notNil) {
			o = o ++ " -Z " ++ hardwareBufferSize
		};
		if(memSize != 8192) {
			o = o ++ " -m " ++ memSize
		};
		if(numRGens != 64) {
			o = o ++ " -r " ++ numRGens
		};
		if(numWireBufs != 64) {
			o = o ++ " -w " ++ numWireBufs
		};
		if(sampleRate.notNil) {
			o = o ++ " -S " ++ sampleRate
		};
		if(loadDefs.not) {
			o = o ++ " -D 0";
		};
		if(inputStreamsEnabled.notNil) {
			o = o ++ " -I " ++ inputStreamsEnabled
		};
		if(outputStreamsEnabled.notNil) {
			o = o ++ " -O " ++ outputStreamsEnabled
		};
		if((thisProcess.platform.name!=\osx) or: { inDevice == outDevice } ) {
			if(inDevice.notNil) {
				o = o ++ " -H %".format(inDevice.quote)
			}
		} {
			o = o ++ " -H % %".format(inDevice.asString.quote, outDevice.asString.quote)
		};
		if(verbosity != 0) {
			o = o ++ " -v " ++ verbosity
		};
		if(zeroConf.not) {
			o = o ++ " -R 0"
		};
		if(restrictedPath.notNil) {
			o = o ++ " -P " ++ restrictedPath
		};
		if(ugenPluginsPath.notNil) {
			o = o ++ " -U " ++ if(ugenPluginsPath.isString) {
				ugenPluginsPath
			} {
				ugenPluginsPath.join("; ")
			}
		};
		if(memoryLocking) {
			o = o ++ " -L"
		};
		if(threads.notNil) {
			if(Server.program.asString.endsWith("supernova")) {
				o = o ++ " -T " ++ threads
			}
		};
		if(useSystemClock.notNil) {
			o = o ++ " -C " ++ useSystemClock.asInteger
		};
		if(maxLogins.notNil) {
			o = o ++ " -l " ++ maxLogins
		};
		^o
	}

	firstPrivateBus { // after the outs and ins
		^numOutputBusChannels + numInputBusChannels
	}


	bootInProcess {
		_BootInProcessServer
		^this.primitiveFailed
	}

	numPrivateAudioBusChannels_ { |numChannels = 112|
		numPrivateAudioBusChannels = numChannels;
		this.recalcChannels;
	}

	numAudioBusChannels_ { |numChannels = 128|
		numAudioBusChannels = numChannels;
		numPrivateAudioBusChannels = numAudioBusChannels - numInputBusChannels - numOutputBusChannels;
	}

	numInputBusChannels_ { |numChannels = 8|
		numInputBusChannels = numChannels;
		this.recalcChannels;
	}

	numOutputBusChannels_ { |numChannels = 8|
		numOutputBusChannels = numChannels;
		this.recalcChannels;
	}

	recalcChannels {
		numAudioBusChannels = numPrivateAudioBusChannels + numInputBusChannels + numOutputBusChannels;
	}

	*prListDevices { |in, out|
		_ListAudioDevices
		^this.primitiveFailed
	}

	*devices {
		^this.prListDevices(1, 1)
	}

	*inDevices {
		^this.prListDevices(1, 0)
	}

	*outDevices {
		^this.prListDevices(0, 1)
	}
}

ServerShmInterface {
	// order matters!
	var ptr, finalizer;

	*new {|port|
		^super.new.connect(port)
	}

	copy {
		// never ever copy! will cause duplicate calls to the finalizer!
		^this
	}

	connect {
		_ServerShmInterface_connectSharedMem
		^this.primitiveFailed
	}

	disconnect {
		_ServerShmInterface_disconnectSharedMem
		^this.primitiveFailed
	}

	getControlBusValue {
		_ServerShmInterface_getControlBusValue
		^this.primitiveFailed
	}

	getControlBusValues {
		_ServerShmInterface_getControlBusValues
		^this.primitiveFailed
	}

	setControlBusValue {
		_ServerShmInterface_setControlBusValue
		^this.primitiveFailed
	}

	setControlBusValues {
		_ServerShmInterface_setControlBusValues
		^this.primitiveFailed
	}
}


Server {

	classvar <>local, <>internal, <default;
	classvar <>named, <>all, <>program, <>sync_s = true;

	var <name, <addr, <clientID, <userSpecifiedClientID = false;
	var <isLocal, <inProcess, <>sendQuit, <>remoteControlled;

	var <>options, <>latency = 0.2, <dumpMode = 0;

	var <nodeAllocator, <controlBusAllocator, <audioBusAllocator, <bufferAllocator, <scopeBufferAllocator;

	var <>tree;

	var <syncThread, <syncTasks;
	var <window, <>scopeWindow, <emacsbuf;
	var <volume, <recorder, <statusWatcher;
	var <pid, serverInterface;


	*initClass {
		Class.initClassTree(ServerOptions);
		Class.initClassTree(NotificationCenter);
		named = IdentityDictionary.new;
		all = Set.new;
		default = local = Server.new(\localhost, NetAddr("127.0.0.1", 57110));
		internal = Server.new(\internal, NetAddr.new);
	}

	*fromName { |name|
		^Server.named[name] ?? {
			Server(name, NetAddr.new("127.0.0.1", 57110), ServerOptions.new)
		}
	}

	*default_ { |server|
		default = server;
		if(sync_s) { thisProcess.interpreter.s = server };  // sync with s?
		this.all.do { |each| each.changed(\default, server) };
	}

	*new { |name, addr, options, clientID|
		^super.new.init(name, addr, options, clientID)
	}

	*remote { |name, addr, options, clientID|
		var result;
		result = this.new(name, addr, options, clientID);
		result.startAliveThread;
		^result;
	}

	init { |argName, argAddr, argOptions, argClientID|

		this.addr = argAddr;
		options = argOptions ? ServerOptions.new;
		clientID = argClientID ? 0;
		if(argClientID.notNil) { userSpecifiedClientID = true };

		this.newAllocators;

		statusWatcher = ServerStatusWatcher(server: this);
		volume = Volume(server: this, persist: true);
		recorder = Recorder(server: this);

		this.name = argName;
		all.add(this);

		Server.changed(\serverAdded, this);

	}

	addr_ { |netAddr|
		addr = netAddr ?? { NetAddr("127.0.0.1", 57110) };
		inProcess = addr.addr == 0;
		isLocal = inProcess || { addr.isLocal };
		remoteControlled = isLocal;
	}

	name_ { |argName|
		name = argName.asSymbol;
		if(named.at(argName).notNil) {
			"Server name already exists: '%'. Please use a unique name".format(name, argName).warn;
		} {
			named.put(name, this);
		}
	}

	initTree {
		nodeAllocator = NodeIDAllocator(clientID, options.initialNodeID);
		this.sendMsg("/g_new", 1, 0, 0);
		tree.value(this);
		ServerTree.run(this);
	}



	/* id allocators */

	clientID_ { |val|
		if(val.isInteger.not) {
			"Server % couldn't set client id to: %".format(name, val.asCompileString).warn;
			^this
		};
		if(clientID != val) {
			clientID = val;
			this.newAllocators;
		}
	}

	newAllocators {
		this.newNodeAllocators;
		this.newBusAllocators;
		this.newBufferAllocators;
		this.newScopeBufferAllocators;
		NotificationCenter.notify(this, \newAllocators);
	}

	newNodeAllocators {
		nodeAllocator = NodeIDAllocator(clientID, options.initialNodeID)
	}

	newBusAllocators {
		var numControl, numAudio;
		var controlBusOffset, audioBusOffset;
		var offset = this.calcOffset;
		var n = options.maxLogins ? 1;

		numControl = options.numControlBusChannels div: n;
		numAudio = options.numAudioBusChannels div: n;

		controlBusOffset = numControl * offset + options.reservedNumControlBusChannels;
		audioBusOffset = options.firstPrivateBus + (numAudio * offset) + options.reservedNumAudioBusChannels;

		controlBusAllocator =
		ContiguousBlockAllocator.new(numControl, controlBusOffset);

		audioBusAllocator =
		ContiguousBlockAllocator.new(numAudio, audioBusOffset);
	}


	newBufferAllocators {
		var bufferOffset;
		var offset = this.calcOffset;
		var n = options.maxLogins ? 1;
		var numBuffers = options.numBuffers div: n;
		bufferOffset = numBuffers * offset + options.reservedNumBuffers;
		bufferAllocator =
		ContiguousBlockAllocator.new(numBuffers, bufferOffset);
	}

	calcOffset {
		if(options.maxLogins.isNil) { ^0 };
		if(clientID > (options.maxLogins - 1)) {
			"Client ID exceeds maxLogins. Some buses and buffers may overlap for remote server: %".format(this).warn;
		};
		^clientID % options.maxLogins
	}

	newScopeBufferAllocators {
		if(isLocal) {
			scopeBufferAllocator = StackNumberAllocator.new(0, 127)
		}
	}

	nextBufferNumber { |n|
		var bufnum = bufferAllocator.alloc(n);
		if(bufnum.isNil) {
			if(n > 1) {
				Error("No block of % consecutive buffer numbers is available.".format(n)).throw
			} {
				Error("No more buffer numbers -- free some buffers before allocating more.").throw
			}
		};
		^bufnum
	}

	freeAllBuffers {
		var bundle;
		bufferAllocator.blocks.do { arg block;
			(block.address .. block.address + block.size - 1).do { |i|
				bundle = bundle.add( ["/b_free", i] );
			};
			bufferAllocator.free(block.address);
		};
		this.sendBundle(nil, *bundle);
	}

	nextNodeID {
		^nodeAllocator.alloc
	}

	nextPermNodeID {
		^nodeAllocator.allocPerm
	}

	freePermNodeID { |id|
		^nodeAllocator.freePerm(id)
	}


	/* network messages */

	sendMsg { |... msg|
		addr.sendMsg(*msg)
	}

	sendBundle { |time ... msgs|
		addr.sendBundle(time, *msgs)
	}

	sendRaw { |rawArray|
		addr.sendRaw(rawArray)
	}

	sendMsgSync { |condition ... args|
		var cmdName, resp;
		if(condition.isNil) { condition = Condition.new };
		cmdName = args[0].asString;
		if(cmdName[0] != $/) { cmdName = cmdName.insert(0, $/) };
		resp = OSCFunc({|msg|
			if(msg[1].asString == cmdName) {
				resp.free;
				condition.test = true;
				condition.signal;
			};
		}, '/done', addr);
		condition.test = false;
		addr.sendBundle(nil, args);
		condition.wait;
	}

	sync { |condition, bundles, latency| // array of bundles that cause async action
		addr.sync(condition, bundles, latency)
	}

	schedSync { |func|
		syncTasks = syncTasks.add(func);
		if(syncThread.isNil) {
			syncThread = Routine.run {
				var c = Condition.new;
				while { syncTasks.notEmpty } { syncTasks.removeAt(0).value(c) };
				syncThread = nil;
			}
		}
	}

	listSendMsg { |msg|
		addr.sendMsg(*msg)
	}

	listSendBundle { |time, msgs|
		addr.sendBundle(time, *(msgs.asArray))
	}
<<<<<<< HEAD

	reorder { |nodeList, target, addAction=\addToHead|
		target = target.asTarget;
		this.sendMsg(62, Node.actionNumberFor(addAction), target.nodeID, *(nodeList.collect(_.nodeID))) //"/n_order"
=======
	listSendBundle { arg time, msgs;
		addr.sendBundle(time, *(msgs.asArray));
>>>>>>> 82bbfe3c
	}

	// load from disk locally, send remote
	sendSynthDef { |name, dir|
		var file, buffer;
		dir = dir ? SynthDef.synthDefDir;
		file = File(dir ++ name ++ ".scsyndef","r");
		if(file.isNil) { ^nil };
		protect {
			buffer = Int8Array.newClear(file.length);
			file.read(buffer);
		} {
			file.close;
		};
		this.sendMsg("/d_recv", buffer);
	}

	// tell server to load from disk
	loadSynthDef { |name, completionMsg, dir|
		dir = dir ? SynthDef.synthDefDir;
		this.listSendMsg(
			["/d_load", dir ++ name ++ ".scsyndef", completionMsg ]
		)
	}

	//loadDir
	loadDirectory { |dir, completionMsg|
		this.listSendMsg(["/d_loadDir", dir, completionMsg])
	}


	/* network message bundling */

	openBundle { |bundle|	// pass in a bundle that you want to
		// continue adding to, or nil for a new bundle.
		if(addr.hasBundle) {
			bundle = addr.bundle.addAll(bundle);
			addr.bundle = []; // debatable
		};
		addr = BundleNetAddr.copyFrom(addr, bundle);
	}

	closeBundle { |time| // set time to false if you don't want to send.
		var bundle;
		if(addr.hasBundle) {
			bundle = addr.closeBundle(time);
			addr = addr.saveAddr;
		} {
			"there is no open bundle.".warn
		};
		^bundle;
	}

	makeBundle { |time, func, bundle|
		this.openBundle(bundle);
		try {
			func.value(this);
			bundle = this.closeBundle(time);
		} {|error|
			addr = addr.saveAddr; // on error restore the normal NetAddr
			error.throw
		}
		^bundle
	}

	bind { |func|
		^this.makeBundle(this.latency, func)
	}


	/* scheduling */

	wait { |responseName|
		var routine = thisThread;
		OSCFunc({
			routine.resume(true)
		}, responseName, addr).oneShot;
	}

	waitForBoot { |onComplete, limit = 100, onFailure|
		// onFailure.true: why is this necessary?
		// this.boot also calls doWhenBooted.
		// doWhenBooted prints the normal boot failure message.
		// if the server fails to boot, the failure error gets posted TWICE.
		// So, we suppress one of them.
		if(this.serverRunning.not) { this.boot(onFailure: true) };
		this.doWhenBooted(onComplete, limit, onFailure);
	}

	doWhenBooted { |onComplete, limit=100, onFailure|
		statusWatcher.doWhenBooted(onComplete, limit, onFailure)
	}

	ifRunning { |func, failFunc|
		^if(statusWatcher.unresponsive) {
			"server '%' not responsive".format(this.name).inform;
			failFunc.value(this)
		} {
			if(statusWatcher.serverRunning) {
				func.value(this)
			} {
				"server '%' not running".format(this.name).inform;
				failFunc.value(this)
			}
		}

	}

	ifNotRunning { |func|
		^ifRunning(this, nil, func)
	}


	bootSync { |condition|
		condition ?? { condition = Condition.new };
		condition.test = false;
		this.waitForBoot {
			// Setting func to true indicates that our condition has become true and we can go when signaled.
			condition.test = true;
			condition.signal
		};
		condition.wait;
	}


	ping { |n = 1, wait = 0.1, func|
		var result = 0, pingFunc;
		if(statusWatcher.serverRunning.not) { "server not running".inform; ^this };
		pingFunc = {
			Routine.run {
				var t, dt;
				t = Main.elapsedTime;
				this.sync;
				dt = Main.elapsedTime - t;
				("measured latency:" + dt + "s").postln;
				result = max(result, dt);
				n = n - 1;
				if(n > 0) {
					SystemClock.sched(wait, { pingFunc.value; nil })
				} {
					("maximum determined latency of" + name + ":" + result + "s").postln;
					func.value(result)
				}
			};
		};
		pingFunc.value;
	}

	cachedBuffersDo { |func|
		Buffer.cachedBuffersDo(this, func)
	}

	cachedBufferAt { |bufnum|
		^Buffer.cachedBufferAt(this, bufnum)
	}

	defaultGroup {
		^Group.basicNew(this, 1)
	}

	inputBus {
		^Bus(\audio, this.options.numOutputBusChannels, this.options.numInputBusChannels, this)
	}

	outputBus {
		^Bus(\audio, 0, this.options.numOutputBusChannels, this)
	}

	/* recording formats */

	recHeaderFormat { ^options.recHeaderFormat }
	recHeaderFormat_ { |string| options.recHeaderFormat_(string) }
	recSampleFormat { ^options.recSampleFormat }
	recSampleFormat_ { |string| options.recSampleFormat_(string) }
	recChannels { ^options.recChannels }
	recChannels_ { |n| options.recChannels_(n) }
	recBufSize { ^options.recBufSize }
	recBufSize_ { |n| options.recBufSize_(n) }


	/* server status */

	numUGens { ^statusWatcher.numUGens }
	numSynths { ^statusWatcher.numSynths }
	numGroups { ^statusWatcher.numGroups }
	numSynthDefs { ^statusWatcher.numSynthDefs }
	avgCPU { ^statusWatcher.avgCPU }
	peakCPU { ^statusWatcher.peakCPU }
	sampleRate { ^statusWatcher.sampleRate }
	actualSampleRate { ^statusWatcher.actualSampleRate }
	serverRunning { ^statusWatcher.serverRunning }
	serverBooting { ^statusWatcher.serverBooting }
	unresponsive { ^statusWatcher.unresponsive }

	startAliveThread { | delay=0.0 | statusWatcher.startAliveThread(delay) }
	stopAliveThread { statusWatcher.stopAliveThread }
	aliveThreadIsRunning { ^statusWatcher.aliveThread.isPlaying }
	aliveThreadPeriod_ { |val| statusWatcher.aliveThreadPeriod_(val) }
	aliveThreadPeriod { |val| ^statusWatcher.aliveThreadPeriod }

	disconnectSharedMemory {
		if(this.hasShmInterface) {
			"server '%' disconnected shared memory interface\n".postf(name);
			serverInterface.disconnect;
			serverInterface = nil;
		}
	}

	connectSharedMemory {
		var id;
		if(this.isLocal) {
			this.disconnectSharedMemory;
			id = if(this.inProcess) { thisProcess.pid } { addr.port };
			serverInterface = ServerShmInterface(id);
		}
	}

	hasShmInterface { ^serverInterface.notNil }

	*resumeThreads {
		all.do { |server| server.statusWatcher.resumeThread }
	}

	boot { | startAliveThread = true, recover = false, onFailure |

		if(statusWatcher.unresponsive) {
			"server '%' unresponsive, rebooting ...".format(this.name).inform;
			this.quit(watchShutDown: false)
		};
		if(statusWatcher.serverRunning) { "server '%' already running".format(this.name).inform; ^this };
		if(statusWatcher.serverBooting) { "server '%' already booting".format(this.name).inform; ^this };


		statusWatcher.serverBooting = true;

		statusWatcher.doWhenBooted({
			statusWatcher.serverBooting = false;
			this.bootInit(recover);
		}, onFailure: onFailure ? false);

		if(remoteControlled.not) {
			"You will have to manually boot remote server.".inform;
		} {
			this.bootServerApp({
				if(startAliveThread) { statusWatcher.startAliveThread }
			})
		}
	}

	bootInit { | recover = false |
		if(recover) { this.newNodeAllocators } { this.newAllocators };
		if(dumpMode != 0) { this.sendMsg(\dumpOSC, dumpMode) };
		if(sendQuit.isNil) {
			sendQuit = this.inProcess or: { this.isLocal };
		};
		this.connectSharedMemory;
		this.initTree;
	}

	bootServerApp { |onComplete|
		if(inProcess) {
			"booting internal".inform;
			this.bootInProcess;
			pid = thisProcess.pid;
		} {
			this.disconnectSharedMemory;
			pid = (program ++ options.asOptionsString(addr.port)).unixCmd;
			("booting server '%' on address: %:%").format(this.name, addr.hostname, addr.port.asString).inform;
			if(options.protocol == \tcp, { addr.tryConnectTCP(onComplete) }, onComplete);
		}
	}

	reboot { |func, onFailure| // func is evaluated when server is off
		if(isLocal.not) { "can't reboot a remote server".inform; ^this };
		if(statusWatcher.serverRunning) {
			this.quit({
				func.value;
				defer { this.boot }
<<<<<<< HEAD
			}, onFailure);
=======
			}
>>>>>>> 82bbfe3c
		} {
			func.value;
			this.boot(onFailure: onFailure);
		}
	}

	applicationRunning {
		^pid.tryPerform(\pidRunning) == true
	}

	status {
		addr.sendStatusMsg // backward compatibility
	}

	sendStatusMsg {
		addr.sendStatusMsg
	}

	notify {
		^statusWatcher.notify
	}

	notify_ { |flag|
		statusWatcher.notify_(flag)
	}

	notified {
		^statusWatcher.notified
	}

	dumpOSC { |code = 1|
		/*
		0 - turn dumping OFF.
		1 - print the parsed contents of the message.
		2 - print the contents in hexadecimal.
		3 - print both the parsed and hexadecimal representations of the contents.
		*/
		dumpMode = code;
		this.sendMsg(\dumpOSC, code);
		this.changed(\dumpOSC, code);
	}


	quit { |onComplete, onFailure, watchShutDown = true|
		var func;

		addr.sendMsg("/quit");
		if(options.protocol == \tcp) {
			statusWatcher.quit({ addr.tryDisconnectTCP(onComplete, onFailure) }, nil, watchShutDown);
		} {
			statusWatcher.quit(onComplete, onFailure, watchShutDown);
		};

		if(inProcess) {
			this.quitInProcess;
			"quit done\n".inform;
		} {
			"'/quit' sent\n".inform;
		};

		pid = nil;
		sendQuit = nil;

		if(scopeWindow.notNil) { scopeWindow.quit };
		if(volume.isPlaying) { volume.free };
		RootNode(this).freeAll;
		this.newAllocators;
	}

	*quitAll { |watchShutDown = true|
		all.do { |server|
			if(server.sendQuit === true) {
				server.quit(watchShutDown: watchShutDown)
			}
		}
	}

	*killAll {
		// if you see Exception in World_OpenUDP: unable to bind udp socket
		// its because you have multiple servers running, left
		// over from crashes, unexpected quits etc.
		// you can't cause them to quit via OSC (the boot button)

		// this brutally kills them all off
		thisProcess.platform.killAll(this.program.basename);
		this.quitAll(watchShutDown: false);
	}

	freeAll {
		this.sendMsg("/g_freeAll", 0);
		this.sendMsg("/clearSched");
		this.initTree;
	}

	*freeAll { |evenRemote = false|
		if(evenRemote) {
			all.do { |server|
				if( server.serverRunning ) { server.freeAll }
			}
		} {
			all.do { |server|
				if(server.isLocal and:{ server.serverRunning }) { server.freeAll }
			}
		}
	}

	*hardFreeAll { |evenRemote = false|
		if(evenRemote) {
			all.do { |server|
				server.freeAll
			}
		} {
			all.do { |server|
				if(server.isLocal) { server.freeAll }
			}
		}
	}

	*allRunningServers {
		^this.all.select(_.serverRunning)
	}

	/* volume control */

	volume_ { | newVolume |
		volume.volume_(newVolume)
	}

	mute {
		volume.mute
	}

	unmute {
		volume.unmute
	}

	/* recording output */

	record { |path, bus, numChannels, node, duration| recorder.record(path, bus, numChannels, node, duration) }
	isRecording { ^recorder.isRecording }
	pauseRecording { recorder.pauseRecording }
	stopRecording { recorder.stopRecording }
	prepareForRecord { |path, numChannels| recorder.prepareForRecord(path, numChannels) }

	recordNode {
		this.deprecated(thisMethod);
		^recorder.recordNode
	}

	/* internal server commands */

	bootInProcess {
		^options.bootInProcess;
	}
	quitInProcess {
		_QuitInProcessServer
		^this.primitiveFailed
	}
	allocSharedControls { |numControls=1024|
		_AllocSharedControls
		^this.primitiveFailed
	}
	setSharedControl { |num, value|
		_SetSharedControl
		^this.primitiveFailed
	}
	getSharedControl { |num|
		_GetSharedControl
		^this.primitiveFailed
	}



	/* CmdPeriod support for Server-scope and Server-record and Server-volume */

	cmdPeriod {
		addr = addr.recover;
		this.changed(\cmdPeriod)
	}

	queryAllNodes { | queryControls = false |
		var resp, done = false;
		if(isLocal) {
			this.sendMsg("/g_dumpTree", 0, queryControls.binaryValue)
		} {
			resp = OSCFunc({ |msg|
				var i = 2, tabs = 0, printControls = false, dumpFunc;
				if(msg[1] != 0) { printControls = true };
				("NODE TREE Group" + msg[2]).postln;
				if(msg[3] > 0) {
					dumpFunc = {|numChildren|
						var j;
						tabs = tabs + 1;
						numChildren.do {
							if(msg[i + 1] >= 0) { i = i + 2 } {
								i = i + 3 + if(printControls) { msg[i + 3] * 2 + 1 } { 0 };
							};
							tabs.do { "   ".post };
							msg[i].post; // nodeID
							if(msg[i + 1] >= 0) {
								" group".postln;
								if(msg[i + 1] > 0) { dumpFunc.value(msg[i + 1]) };
							} {
								(" " ++ msg[i + 2]).postln; // defname
								if(printControls) {
									if(msg[i + 3] > 0) {
										" ".post;
										tabs.do { "   ".post };
									};
									j = 0;
									msg[i + 3].do {
										" ".post;
										if(msg[i + 4 + j].isMemberOf(Symbol)) {
											(msg[i + 4 + j] ++ ": ").post;
										};
										msg[i + 5 + j].post;
										j = j + 2;
									};
									"\n".post;
								}
							}
						};
						tabs = tabs - 1;
					};
					dumpFunc.value(msg[3]);
				};
				done = true;
			}, '/g_queryTree.reply', addr).oneShot;

			this.sendMsg("/g_queryTree", 0, queryControls.binaryValue);
			SystemClock.sched(3, {
				if(done.not) {
					resp.free;
					"Remote server failed to respond to queryAllNodes!".warn;
				};
			})
		}
	}

	printOn { |stream|
		stream << name;
	}

	storeOn { |stream|
		var codeStr = switch(this,
			Server.default, { if(sync_s) { "s" } { "Server.default" } },
			Server.local,	{ "Server.local" },
			Server.internal, { "Server.internal" },
			{ "Server.fromName(" + name.asCompileString + ")" }
		);
		stream << codeStr;
	}

	archiveAsCompileString { ^true }
	archiveAsObject { ^true }

	getControlBusValue {|busIndex|
		if(serverInterface.isNil) {
			Error("Server-getControlBusValue only supports local servers").throw;
		} {
			^serverInterface.getControlBusValue(busIndex)
		}
	}

	getControlBusValues {|busIndex, busChannels|
		if(serverInterface.isNil) {
			Error("Server-getControlBusValues only supports local servers").throw;
		} {
			^serverInterface.getControlBusValues(busIndex, busChannels)
		}
	}

	setControlBusValue {|busIndex, value|
		if(serverInterface.isNil) {
			Error("Server-getControlBusValue only supports local servers").throw;
		} {
			^serverInterface.setControlBusValue(busIndex, value)
		}
	}

	setControlBusValues {|busIndex, valueArray|
		if(serverInterface.isNil) {
			Error("Server-getControlBusValues only supports local servers").throw;
		} {
			^serverInterface.setControlBusValues(busIndex, valueArray)
		}
	}

	*scsynth {
		this.program = this.program.replace("supernova", "scsynth")
	}

	*supernova {
		this.program = this.program.replace("scsynth", "supernova")
	}

	/* backward compatibility */

	*set {
		this.deprecated(thisMethod, this.class.findMethod('all'));
		^all
	}

	*set_ { |item|
		this.deprecated(thisMethod, this.class.findMethod('all_'));
		all = item
	}

}<|MERGE_RESOLUTION|>--- conflicted
+++ resolved
@@ -510,15 +510,10 @@
 	listSendBundle { |time, msgs|
 		addr.sendBundle(time, *(msgs.asArray))
 	}
-<<<<<<< HEAD
-
+    
 	reorder { |nodeList, target, addAction=\addToHead|
 		target = target.asTarget;
 		this.sendMsg(62, Node.actionNumberFor(addAction), target.nodeID, *(nodeList.collect(_.nodeID))) //"/n_order"
-=======
-	listSendBundle { arg time, msgs;
-		addr.sendBundle(time, *(msgs.asArray));
->>>>>>> 82bbfe3c
 	}
 
 	// load from disk locally, send remote
@@ -797,11 +792,7 @@
 			this.quit({
 				func.value;
 				defer { this.boot }
-<<<<<<< HEAD
 			}, onFailure);
-=======
-			}
->>>>>>> 82bbfe3c
 		} {
 			func.value;
 			this.boot(onFailure: onFailure);

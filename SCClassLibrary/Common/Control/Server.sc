--- conflicted
+++ resolved
@@ -112,18 +112,6 @@
 		if(loadDefs.not) {
 			o = o ++ " -D 0";
 		};
-<<<<<<< HEAD
-		if (verbosity != 0, {
-			o = o ++ " -V " ++ verbosity;
-		});
-		if (zeroConf.not, {
-			o = o ++ " -R 0";
-		});
-		if (restrictedPath.notNil, {
-			o = o ++ " -P " ++ restrictedPath;
-		});
-		if (ugenPluginsPath.notNil, {
-=======
 		if(inputStreamsEnabled.notNil) {
 			o = o ++ " -I " ++ inputStreamsEnabled
 		};
@@ -138,7 +126,7 @@
 			o = o ++ " -H % %".format(inDevice.asString.quote, outDevice.asString.quote)
 		};
 		if(verbosity != 0) {
-			o = o ++ " -v " ++ verbosity
+			o = o ++ " -V " ++ verbosity
 		};
 		if(zeroConf.not) {
 			o = o ++ " -R 0"
@@ -147,7 +135,6 @@
 			o = o ++ " -P " ++ restrictedPath
 		};
 		if(ugenPluginsPath.notNil) {
->>>>>>> edca9eb3
 			o = o ++ " -U " ++ if(ugenPluginsPath.isString) {
 				ugenPluginsPath
 			} {
@@ -523,7 +510,7 @@
 	listSendBundle { |time, msgs|
 		addr.sendBundle(time, *(msgs.asArray))
 	}
-    
+
 	reorder { |nodeList, target, addAction=\addToHead|
 		target = target.asTarget;
 		this.sendMsg(62, Node.actionNumberFor(addAction), target.nodeID, *(nodeList.collect(_.nodeID))) //"/n_order"

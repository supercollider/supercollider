/************************************************************************
*
* Copyright 2010 - 2012 Jakob Leben (jakob.leben@gmail.com)
*
* This file is part of SuperCollider Qt GUI.
*
* This program is free software: you can redistribute it and/or modify
* it under the terms of the GNU General Public License as published by
* the Free Software Foundation, either version 2 of the License, or
* (at your option) any later version.
*
* This program is distributed in the hope that it will be useful,
* but WITHOUT ANY WARRANTY; without even the implied warranty of
* MERCHANTABILITY or FITNESS FOR A PARTICULAR PURPOSE.  See the
* GNU General Public License for more details.
*
* You should have received a copy of the GNU General Public License
* along with this program.  If not, see <http://www.gnu.org/licenses/>.
*
************************************************************************/

#include "metatype.hpp"
#include "type_codec.hpp"
#include "Common.h" // Make sure PyrObject* is declared to QMetaType
#include <PyrKernel.h>

#include "widgets/QcWebView.h"

namespace QtCollider {

static QVector<MetaType*> gMetaTypes;

template<typename T> MetaTypeImpl<T> * MetaTypeImpl<T>::instance = 0;

template <typename T> void qc_init_metatype()
{
  MetaTypeImpl<T>::instance = new MetaTypeImpl<T>();
  gMetaTypes.append( MetaTypeImpl<T>::instance );
}

void MetaType::initAll()
{
  qRegisterMetaType<PyrObject*>();
  qRegisterMetaType<QObjectProxy*>();
  qRegisterMetaType<QcTreeWidget::ItemPtr>();
  qRegisterMetaType< QVector<double> >();
  qRegisterMetaType< QVector<int> >();
  qRegisterMetaType<SharedImage>();
  qRegisterMetaType<QcAction*>();
  qRegisterMetaType<QcWidgetAction*>();
  qRegisterMetaType<QcMenu*>();
  qRegisterMetaType<QcToolBar*>();
  qRegisterMetaType<QList<QAction*> >();

  gMetaTypes.reserve(30);

  qc_init_metatype<bool>();
  qc_init_metatype<int>();
  qc_init_metatype<float>();
  qc_init_metatype<double>();
  qc_init_metatype<QChar>();
  qc_init_metatype<QString>();
  qc_init_metatype<QPointF>();
  qc_init_metatype<QPoint>();
  qc_init_metatype<QSizeF>();
  qc_init_metatype<QSize>();
  qc_init_metatype<QRectF>();
  qc_init_metatype<QRect>();
  qc_init_metatype<QColor>();
  qc_init_metatype<QFont>();
  qc_init_metatype<QPalette>();
  qc_init_metatype<QObjectProxy*>();
  qc_init_metatype<QObject*>();
  qc_init_metatype<QWidget*>();
  qc_init_metatype<QLayout*>();
  qc_init_metatype<PyrObject*>();
  qc_init_metatype<QcTreeWidget::ItemPtr>();
  qc_init_metatype<SharedImage>();
  qc_init_metatype<QMenu*>();
  qc_init_metatype<QAction*>();
  qc_init_metatype<QList<QAction*>>();
  qc_init_metatype< QVector<double> >();
  qc_init_metatype< QVector<int> >();
  qc_init_metatype< QVariantList >();
  qc_init_metatype<QUrl>();
  qc_init_metatype<QcCallback*>();
}

MetaType *MetaType::find( PyrSlot *slot )
{
  switch (GetTag(slot)) {
    case tagNil :
      return 0;
    case tagInt :
      return metaType<int>();
    case tagSym :
      return metaType<QString>();
    case tagChar :
      return metaType<QChar>();
    case tagFalse :
    case tagTrue :
      return metaType<bool>();
    case tagObj :
    {
      PyrObject *obj = slotRawObject(slot);
      PyrClass *klass = obj->classptr;
      unsigned char format = obj->obj_format;

      if( format == obj_double || format == obj_float )
        return metaType< QVector<double> >();

      else if( format == obj_int32 || format == obj_int16 || format == obj_int8 )
        return metaType< QVector<int> >();

      else if( isKindOfSlot( slot, class_string ) ) {
        return metaType<QString>();
      }
      else if( isKindOfSlot( slot, SC_CLASS(Point) ) ) {
        return metaType<QPointF>();
      }
      else if( isKindOfSlot( slot, SC_CLASS(Rect) ) ) {
        return metaType<QRectF>();
      }
      else if( isKindOfSlot( slot, SC_CLASS(Size) ) ) {
        return metaType<QSizeF>();
      }
      else if( klass == SC_CLASS(Color) ||
        klass == SC_CLASS(Gradient) ||
        klass == SC_CLASS(HiliteGradient) )
      {
        return metaType<QColor>();
      }
      else if( isKindOfSlot( slot, SC_CLASS(Font) ) ) {
        return metaType<QFont>();
      }
      else if( isKindOfSlot( slot, SC_CLASS(QPalette) ) ) {
        return metaType<QPalette>();
      }
<<<<<<< HEAD
      else if( isKindOfSlot( slot, SC_CLASS(AbstractAction) ) ) {
        return metaType<QAction*>();
      }
      else if( isKindOfSlot( slot, SC_CLASS(Menu) ) ) {
        return metaType<QMenu*>();
      }
      else if( isKindOfSlot( slot, SC_CLASS(View) ) || isKindOfSlot( slot, SC_CLASS(ScrollCanvas) ) ) {
        return metaType<QWidget*>();
      }
      else if( isKindOfSlot( slot, SC_CLASS(Layout) ) ) {
        return metaType<QLayout*>();
=======
      else if( isKindOfSlot( slot, SC_CLASS(QCallback) ) ) {
        return metaType<QcCallback*>();
>>>>>>> 8d507a67
      }
      else if( isKindOfSlot( slot, SC_CLASS(QObject) ) ) {
        return metaType<QObjectProxy*>();
      }
      else if( isKindOfSlot( slot, class_array ) || isKindOfSlot( slot, class_symbolarray ) ) {
        return metaType<QVariantList>();
      }
      else if( isKindOfSlot( slot, SC_CLASS(TreeViewItem) ) ) {
        return metaType<QcTreeWidget::ItemPtr>();
      }
      else if( isKindOfSlot( slot, SC_CLASS(Image) ) ) {
          return metaType<SharedImage>();
      }
      else {
        QString className = TypeCodec<QString>::read( &slotRawObject(slot)->classptr->name );
        qcWarningMsg(QStringLiteral("WARNING: Do not know how to use an instance of class '%1'").arg(className));
        return 0;
      }
    }
    default:
      return metaType<double>();
  }
}

MetaType * MetaType::find( int id )
{
  int n = gMetaTypes.count();
  MetaType * const * d = gMetaTypes.constData();

  int i;
  for(i = 0; i < n; ++i)
  {
      if((*d)->mId == id)
        return *d;
      ++d;
  }

  return 0;
}

} // namespace QtCollider<|MERGE_RESOLUTION|>--- conflicted
+++ resolved
@@ -136,7 +136,9 @@
       else if( isKindOfSlot( slot, SC_CLASS(QPalette) ) ) {
         return metaType<QPalette>();
       }
-<<<<<<< HEAD
+      else if( isKindOfSlot( slot, SC_CLASS(QCallback) ) ) {
+        return metaType<QcCallback*>();
+      }
       else if( isKindOfSlot( slot, SC_CLASS(AbstractAction) ) ) {
         return metaType<QAction*>();
       }
@@ -148,10 +150,6 @@
       }
       else if( isKindOfSlot( slot, SC_CLASS(Layout) ) ) {
         return metaType<QLayout*>();
-=======
-      else if( isKindOfSlot( slot, SC_CLASS(QCallback) ) ) {
-        return metaType<QcCallback*>();
->>>>>>> 8d507a67
       }
       else if( isKindOfSlot( slot, SC_CLASS(QObject) ) ) {
         return metaType<QObjectProxy*>();

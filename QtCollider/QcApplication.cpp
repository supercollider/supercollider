/************************************************************************
*
* Copyright 2010 Jakob Leben (jakob.leben@gmail.com)
*
* This file is part of SuperCollider Qt GUI.
*
* This program is free software: you can redistribute it and/or modify
* it under the terms of the GNU General Public License as published by
* the Free Software Foundation, either version 2 of the License, or
* (at your option) any later version.
*
* This program is distributed in the hope that it will be useful,
* but WITHOUT ANY WARRANTY; without even the implied warranty of
* MERCHANTABILITY or FITNESS FOR A PARTICULAR PURPOSE.  See the
* GNU General Public License for more details.
*
* You should have received a copy of the GNU General Public License
* along with this program.  If not, see <http://www.gnu.org/licenses/>.
*
************************************************************************/

#include "QcApplication.h"
#include "widgets/QcTreeWidget.h"

#include <PyrLexer.h>
#include <VMGlobals.h>
#include <PyrKernel.h>
#include <PyrSlot.h>
#include <GC.h>
#include "SC_Filesystem.hpp"

#include <QThread>
#include <QFileOpenEvent>
#include <QKeyEvent>
#include <QIcon>
#include <QMenuBar>
#include <QSharedPointer>

#include "hacks/hacks_mac.hpp"

#include "hacks/hacks_mac.hpp"

#ifdef Q_OS_MAC
#include "../../common/SC_Apple.hpp"
#endif

extern bool compiledOK;

QcApplication * QcApplication::_instance = 0;
QMutex QcApplication::_mutex;

#ifdef Q_WS_X11
#include <X11/Xlib.h>
#endif


/* on x11, we need to check, if we can actually connect to the X server */
static bool QtColliderUseGui(void)
{
#ifdef Q_WS_X11
  Display *dpy = XOpenDisplay(NULL);
  if (!dpy)
    return false;
  XCloseDisplay(dpy);
  return true;
#else
  return true;
#endif
}

// undefine some interfering X11 definitions
#undef KeyPress

bool QcApplication::_systemHasMouseWheel = false;

QcApplication::QcApplication( int & argc, char ** argv )
: QApplication( argc, argv, QtColliderUseGui() )
{
  _mutex.lock();
  _instance = this;
  _mutex.unlock();
<<<<<<< HEAD
=======
  this->setAttribute(Qt::AA_UseHighDpiPixmaps);
>>>>>>> b970be2e
  
#ifdef Q_OS_MAC
  QtCollider::Mac::DisableAutomaticWindowTabbing();
#endif

  if (QtColliderUseGui()) { // avoid a crash on linux, if x is not available
    QIcon icon;
    icon.addFile(":/icons/sc-cube-128");
    icon.addFile(":/icons/sc-cube-48");
    icon.addFile(":/icons/sc-cube-32");
    icon.addFile(":/icons/sc-cube-16");
    setWindowIcon(icon);
    _mainMenu = QSharedPointer<QMenuBar>(new QMenuBar(0));
  }
  
#ifdef Q_OS_MAC
  // On Mac, we may need to disable "App Nap", so we aren't put to sleep unexpectedly
  SC::Apple::disableAppNap();
#endif
  
  _handleCmdPeriod = SC_Filesystem::instance().getIdeName() != "scapp";
}

QcApplication::~QcApplication()
{
  _mutex.lock();
  _instance = 0;
  _mutex.unlock();
}

bool QcApplication::compareThread()
{
  return gMainVMGlobals->canCallOS;
}

void QcApplication::interpret( const QString &str, bool print )
{
  QtCollider::lockLang();
  if( compiledOK ) {
      VMGlobals *g = gMainVMGlobals;

      PyrString *strObj = newPyrString( g->gc, str.toStdString().c_str(), 0, true );

      SetObject(&slotRawInterpreter(&g->process->interpreter)->cmdLine, strObj);
      g->gc->GCWriteNew(slotRawObject(&g->process->interpreter), strObj); // we know strObj is white so we can use GCWriteNew

      runLibrary( print ? SC_SYM(interpretPrintCmdLine) : SC_SYM(interpretCmdLine) );
  }
  QtCollider::unlockLang();
}

bool QcApplication::event( QEvent *event )
{
    switch (event->type()) {
    case QEvent::FileOpen: {
        // open the file dragged onto the application icon on Mac
        QFileOpenEvent *fe = static_cast<QFileOpenEvent*>(event);
        interpret( QStringLiteral("Document.open(\"%1\")").arg(fe->file()), false );
        event->accept();
        return true;
    }
    default:
        break;
    }

    return QApplication::event( event );
}

bool QcApplication::notify( QObject * object, QEvent * event )
{
    switch (event->type()) {
    case QEvent::KeyPress: {
        QKeyEvent *kevent = static_cast<QKeyEvent*>(event);
        if ( _handleCmdPeriod &&
             (kevent->key() == Qt::Key_Period) &&
             (kevent->modifiers() & Qt::ControlModifier) )
        {
            static QString cmdPeriodCommand("CmdPeriod.run");
            interpret(cmdPeriodCommand, false);
        }
        break;
    }
    case QEvent::Wheel: {
      _systemHasMouseWheel = true;
      break;
    }
    default:
        break;
    }

    return QApplication::notify( object, event );
}<|MERGE_RESOLUTION|>--- conflicted
+++ resolved
@@ -35,8 +35,6 @@
 #include <QIcon>
 #include <QMenuBar>
 #include <QSharedPointer>
-
-#include "hacks/hacks_mac.hpp"
 
 #include "hacks/hacks_mac.hpp"
 
@@ -79,10 +77,7 @@
   _mutex.lock();
   _instance = this;
   _mutex.unlock();
-<<<<<<< HEAD
-=======
   this->setAttribute(Qt::AA_UseHighDpiPixmaps);
->>>>>>> b970be2e
   
 #ifdef Q_OS_MAC
   QtCollider::Mac::DisableAutomaticWindowTabbing();

/************************************************************************
*
* Copyright 2011-2012 Jakob Leben (jakob.leben@gmail.com)
*
* This file is part of SuperCollider Qt GUI.
*
* This program is free software: you can redistribute it and/or modify
* it under the terms of the GNU General Public License as published by
* the Free Software Foundation, either version 2 of the License, or
* (at your option) any later version.
*
* This program is distributed in the hope that it will be useful,
* but WITHOUT ANY WARRANTY; without even the implied warranty of
* MERCHANTABILITY or FITNESS FOR A PARTICULAR PURPOSE.  See the
* GNU General Public License for more details.
*
* You should have received a copy of the GNU General Public License
* along with this program.  If not, see <http://www.gnu.org/licenses/>.
*
************************************************************************/

#include "QcWebView.h"
#include "../widgets/web_page.hpp"
#include "../QcWidgetFactory.h"
#include <QWebEnginePage>
#include <QWebEngineSettings>
#include <QWebEngineContextMenuData>
#include <QAction>
#include <QMenu>
#include <QShortcut>
#include <QKeyEvent>
#include <QApplication>
#include <QStyle>
#include <QWebEngineCallback>

QC_DECLARE_QWIDGET_FACTORY(WebView);
QC_DECLARE_QOBJECT_FACTORY(QcCallback);

namespace QtCollider {

WebView::WebView( QWidget *parent ) :
  QWebEngineView( parent ),
  _interpretSelection(false),
  _editable(false)
{
  QtCollider::WebPage *page = new WebPage(this);
  page->setDelegateReload(true);
  setPage( page );
  connectPage( page );

  // Set the style's standard palette to avoid system's palette incoherencies
  // get in the way of rendering web pages
  setPalette( style()->standardPalette() );

  setAttribute(Qt::WA_AcceptTouchEvents);

  page->action( QWebEnginePage::Copy )->setShortcut( QKeySequence::Copy );
  page->action( QWebEnginePage::Paste )->setShortcut( QKeySequence::Paste );
  page->action( QWebEnginePage::Reload )->setShortcut( QKeySequence::Refresh );

  connect( this, SIGNAL(interpret(QString)),
           qApp, SLOT(interpret(QString)),
           Qt::QueuedConnection );
  
  connect( this, SIGNAL(loadFinished(bool)), this, SLOT(updateEditable(bool)) );
}

void WebView::connectPage(QtCollider::WebPage* page)
{
  connect (page, SIGNAL(jsConsoleMsg(const QString&, int, const QString&)),
           this, SIGNAL(jsConsoleMsg(const QString&, int, const QString&)));

  connect (page, SIGNAL(linkHovered(const QString &)),
           this, SIGNAL(linkHovered(const QString &)));

  connect (page, SIGNAL(geometryChangeRequested(const QRect&)),
           this, SIGNAL(geometryChangeRequested(const QRect&)));
  
  connect (page, SIGNAL(windowCloseRequested()),
           this, SIGNAL(windowCloseRequested()));
  
  connect (page, SIGNAL(scrollPositionChanged(const QPointF&)),
           this, SIGNAL(scrollPositionChanged(const QPointF&)));

  connect (page, SIGNAL(contentsSizeChanged(const QSizeF&)),
           this, SIGNAL(contentsSizeChanged(const QSizeF&)));

  connect (page, SIGNAL(audioMutedChanged(bool)),
           this, SIGNAL(audioMutedChanged(bool)));

  connect (page, SIGNAL(recentlyAudibleChanged(bool)),
           this, SIGNAL(recentlyAudibleChanged(bool)));

  connect (page, SIGNAL(navigationRequested(QUrl,QWebEnginePage::NavigationType,bool)),
           this, SLOT(onLinkClicked(QUrl,QWebEnginePage::NavigationType,bool)));

  connect (page->action(QWebEnginePage::Reload), SIGNAL(triggered(bool)),
          this, SLOT(onPageReload()) );

  connect (page, SIGNAL(renderProcessTerminated(RenderProcessTerminationStatus, int)),
          this, SLOT(onRenderProcessTerminated(RenderProcessTerminationStatus, int)) );
}
  
void WebView::onRenderProcessTerminated(QWebEnginePage::RenderProcessTerminationStatus status, int code)
{
  Q_EMIT(renderProcessTerminated((int)status, code));
}
  
void WebView::triggerPageAction( int action, bool checked )
{
  QWebEngineView::triggerPageAction((QWebEnginePage::WebAction)action, checked);
}

<<<<<<< HEAD
QString WebView::url() const
{
  return QWebEngineView::url().toString();
}

void WebView::setUrl( const QString & str )
{
  load( urlFromString(str) );
=======
int WebView::linkDelegationPolicy () const
{
  return (int)page()->linkDelegationPolicy();
}

void WebView::setLinkDelegationPolicy ( int p )
{
  page()->setLinkDelegationPolicy( (QWebPage::LinkDelegationPolicy)p );
>>>>>>> b1fd73c4
}

bool WebView::delegateReload() const
{
  WebPage *p = qobject_cast<QtCollider::WebPage*>(page());
  Q_ASSERT(p);
  return p->delegateReload();
}

void WebView::setDelegateReload( bool flag )
{
  WebPage *p = qobject_cast<QtCollider::WebPage*>(page());
  Q_ASSERT(p);
  p->setDelegateReload( flag );
}

void WebView::setFontFamily( int generic, const QString & specific )
{
  settings()->setFontFamily( (QWebEngineSettings::FontFamily) generic, specific );
}
  
QAction* WebView::pageAction( QWebEnginePage::WebAction action) const
{
  return QWebEngineView::pageAction(action);
}
  
void WebView::setHtml(const QString& html, const QString& baseUrl)
{
  if (page()) {
    page()->setHtml(html, baseUrl);
  }
}
  
void WebView::setContent(const QVector<int>& data, const QString& mimeType, const QString& baseUrl)
{
  if (page()) {
    QByteArray byteData;
    size_t i = 0;
    for (int val : data) {
      byteData.push_back((char)val);
    }
    page()->setContent(byteData, mimeType, baseUrl);
  }
}
  
void WebView::toHtml(QcCallback* cb) const
{
  if (page()) {
    if (cb) {
      page()->toHtml(cb->asFunctor());
    } else {
      page()->toHtml([](const QString&){});
    }
  } else {
    cb->asFunctor()(QString());
  }
}
  
void WebView::toPlainText(QcCallback* cb) const
{
  if (page()) {
    if (cb) {
      page()->toPlainText(cb->asFunctor());
    } else {
      page()->toPlainText([](const QString&){});
    }
  } else {
    cb->asFunctor()(QString());
  }
}
  
void WebView::runJavaScript(const QString& script, QcCallback* cb)
{
  if (page()) {
    if (cb) {
      page()->runJavaScript(script, cb->asFunctor());
    } else {
      page()->runJavaScript(script, [](const QVariant&){});
    }
  } else {
    cb->asFunctor()(QString());
  }
}
  
void WebView::setWebAttribute(int attr, bool on)
{
  if (page()) {
    page()->settings()->setAttribute((QWebEngineSettings::WebAttribute)attr, on);
  }
}

bool WebView::testWebAttribute(int attr)
{
  return page() ?
    page()->settings()->testAttribute((QWebEngineSettings::WebAttribute)attr)
    : false;
}
  
void WebView::resetWebAttribute(int attr)
{
  if (page()) {
    page()->settings()->resetAttribute((QWebEngineSettings::WebAttribute)attr);
  }
}

void WebView::navigate(const QString& urlString)
{
  QUrl url(urlString);
  this->load(url);
}

void WebView::findText( const QString &searchText, bool reversed, QcCallback* cb )
{
  QWebEnginePage::FindFlags flags;
  if( reversed ) flags |= QWebEnginePage::FindBackward;

  if (!cb) {
    QWebEngineView::findText(searchText, flags);
  } else {
    QWebEngineView::findText(searchText, flags, cb->asFunctor());
  }
}

void WebView::onPageReload()
{
  Q_EMIT( reloadTriggered( url() ) );
}

void WebView::contextMenuEvent ( QContextMenuEvent * event )
{
  QMenu menu;

  const QWebEngineContextMenuData& contextData = page()->contextMenuData();

  if (!contextData.linkUrl().isEmpty()) {
      menu.addAction( pageAction(QWebEnginePage::CopyLinkToClipboard) );
      menu.addSeparator();
  }

  if (contextData.isContentEditable() || !contextData.selectedText().isEmpty()) {
      menu.addAction( pageAction(QWebEnginePage::Copy) );
      if (contextData.isContentEditable())
          menu.addAction( pageAction(QWebEnginePage::Paste) );
      menu.addSeparator();
  }

  menu.addAction( pageAction(QWebEnginePage::Back) );
  menu.addAction( pageAction(QWebEnginePage::Forward) );
  menu.addAction( pageAction(QWebEnginePage::Reload) );

  menu.exec( event->globalPos() );
}

void WebView::keyPressEvent( QKeyEvent *e )
{
  int key = e->key();
  int mods = e->modifiers();
  
  if( _interpretSelection &&
     ( key == Qt::Key_Enter ||
      ( key == Qt::Key_Return && mods & (Qt::ControlModifier|Qt::ShiftModifier) ) ) )
  {
    QString selection = selectedText();
    if( !selection.isEmpty() ) {
      Q_EMIT( interpret( selection ) );
      return;
    }
  }
  
  QWebEngineView::keyPressEvent( e );
}
  
void WebView::updateEditable(bool ok) {
  if (ok) {
    if (_editable) {
      page()->runJavaScript("document.documentElement.contentEditable = true");
    } else {
      page()->runJavaScript("document.documentElement.contentEditable = false");
    }
  }
}
  
bool WebView::overrideNavigation() const
{
  WebPage* p = qobject_cast<WebPage*>(page());
  if (p) {
    return p->delegateNavigation();
  } else {
    return false;
  }
}

void WebView::setOverrideNavigation(bool b)
{
  WebPage* p = qobject_cast<WebPage*>(page());
  if (p) {
    return p->setDelegateNavigation(b);
  }
}

void WebView::onLinkClicked(const QUrl &url, QWebEnginePage::NavigationType type, bool isMainFrame)
{
  Q_EMIT(navigationRequested(url, (int)type, isMainFrame));
}

} // namespace QtCollider<|MERGE_RESOLUTION|>--- conflicted
+++ resolved
@@ -61,15 +61,15 @@
   connect( this, SIGNAL(interpret(QString)),
            qApp, SLOT(interpret(QString)),
            Qt::QueuedConnection );
-  
+
   connect( this, SIGNAL(loadFinished(bool)), this, SLOT(updateEditable(bool)) );
 }
 
 void WebView::connectPage(QtCollider::WebPage* page)
 {
-  connect (page, SIGNAL(jsConsoleMsg(const QString&, int, const QString&)),
-           this, SIGNAL(jsConsoleMsg(const QString&, int, const QString&)));
-
+  connect( page, SIGNAL(jsConsoleMsg(const QString&, int, const QString&)),
+           this, SIGNAL(jsConsoleMsg(const QString&, int, const QString&)) );
+    
   connect (page, SIGNAL(linkHovered(const QString &)),
            this, SIGNAL(linkHovered(const QString &)));
 
@@ -100,7 +100,7 @@
   connect (page, SIGNAL(renderProcessTerminated(RenderProcessTerminationStatus, int)),
           this, SLOT(onRenderProcessTerminated(RenderProcessTerminationStatus, int)) );
 }
-  
+
 void WebView::onRenderProcessTerminated(QWebEnginePage::RenderProcessTerminationStatus status, int code)
 {
   Q_EMIT(renderProcessTerminated((int)status, code));
@@ -111,7 +111,6 @@
   QWebEngineView::triggerPageAction((QWebEnginePage::WebAction)action, checked);
 }
 
-<<<<<<< HEAD
 QString WebView::url() const
 {
   return QWebEngineView::url().toString();
@@ -120,16 +119,6 @@
 void WebView::setUrl( const QString & str )
 {
   load( urlFromString(str) );
-=======
-int WebView::linkDelegationPolicy () const
-{
-  return (int)page()->linkDelegationPolicy();
-}
-
-void WebView::setLinkDelegationPolicy ( int p )
-{
-  page()->setLinkDelegationPolicy( (QWebPage::LinkDelegationPolicy)p );
->>>>>>> b1fd73c4
 }
 
 bool WebView::delegateReload() const
@@ -156,13 +145,13 @@
   return QWebEngineView::pageAction(action);
 }
   
-void WebView::setHtml(const QString& html, const QString& baseUrl)
+void WebView::setHtml ( const QString &html, const QString &baseUrl )
 {
   if (page()) {
     page()->setHtml(html, baseUrl);
-  }
-}
-  
+}
+}
+
 void WebView::setContent(const QVector<int>& data, const QString& mimeType, const QString& baseUrl)
 {
   if (page()) {
@@ -170,11 +159,11 @@
     size_t i = 0;
     for (int val : data) {
       byteData.push_back((char)val);
-    }
+}
     page()->setContent(byteData, mimeType, baseUrl);
   }
 }
-  
+
 void WebView::toHtml(QcCallback* cb) const
 {
   if (page()) {
@@ -182,12 +171,12 @@
       page()->toHtml(cb->asFunctor());
     } else {
       page()->toHtml([](const QString&){});
-    }
+}
   } else {
     cb->asFunctor()(QString());
   }
 }
-  
+
 void WebView::toPlainText(QcCallback* cb) const
 {
   if (page()) {
@@ -195,12 +184,12 @@
       page()->toPlainText(cb->asFunctor());
     } else {
       page()->toPlainText([](const QString&){});
-    }
+}
   } else {
     cb->asFunctor()(QString());
   }
 }
-  
+
 void WebView::runJavaScript(const QString& script, QcCallback* cb)
 {
   if (page()) {
@@ -208,17 +197,17 @@
       page()->runJavaScript(script, cb->asFunctor());
     } else {
       page()->runJavaScript(script, [](const QVariant&){});
-    }
+}
   } else {
     cb->asFunctor()(QString());
   }
 }
-  
+
 void WebView::setWebAttribute(int attr, bool on)
 {
   if (page()) {
     page()->settings()->setAttribute((QWebEngineSettings::WebAttribute)attr, on);
-  }
+}
 }
 
 bool WebView::testWebAttribute(int attr)
@@ -227,12 +216,12 @@
     page()->settings()->testAttribute((QWebEngineSettings::WebAttribute)attr)
     : false;
 }
-  
+
 void WebView::resetWebAttribute(int attr)
 {
   if (page()) {
     page()->settings()->resetAttribute((QWebEngineSettings::WebAttribute)attr);
-  }
+}
 }
 
 void WebView::navigate(const QString& urlString)
@@ -250,7 +239,7 @@
     QWebEngineView::findText(searchText, flags);
   } else {
     QWebEngineView::findText(searchText, flags, cb->asFunctor());
-  }
+}
 }
 
 void WebView::onPageReload()
@@ -260,48 +249,48 @@
 
 void WebView::contextMenuEvent ( QContextMenuEvent * event )
 {
-  QMenu menu;
+    QMenu menu;
 
   const QWebEngineContextMenuData& contextData = page()->contextMenuData();
 
   if (!contextData.linkUrl().isEmpty()) {
       menu.addAction( pageAction(QWebEnginePage::CopyLinkToClipboard) );
-      menu.addSeparator();
-  }
+        menu.addSeparator();
+    }
 
   if (contextData.isContentEditable() || !contextData.selectedText().isEmpty()) {
       menu.addAction( pageAction(QWebEnginePage::Copy) );
       if (contextData.isContentEditable())
           menu.addAction( pageAction(QWebEnginePage::Paste) );
-      menu.addSeparator();
-  }
+        menu.addSeparator();
+    }
 
   menu.addAction( pageAction(QWebEnginePage::Back) );
   menu.addAction( pageAction(QWebEnginePage::Forward) );
   menu.addAction( pageAction(QWebEnginePage::Reload) );
 
-  menu.exec( event->globalPos() );
+    menu.exec( event->globalPos() );
 }
 
 void WebView::keyPressEvent( QKeyEvent *e )
 {
-  int key = e->key();
-  int mods = e->modifiers();
-  
-  if( _interpretSelection &&
-     ( key == Qt::Key_Enter ||
-      ( key == Qt::Key_Return && mods & (Qt::ControlModifier|Qt::ShiftModifier) ) ) )
-  {
-    QString selection = selectedText();
-    if( !selection.isEmpty() ) {
-      Q_EMIT( interpret( selection ) );
-      return;
+    int key = e->key();
+    int mods = e->modifiers();
+
+    if( _interpretSelection &&
+            ( key == Qt::Key_Enter ||
+              ( key == Qt::Key_Return && mods & (Qt::ControlModifier|Qt::ShiftModifier) ) ) )
+    {
+        QString selection = selectedText();
+        if( !selection.isEmpty() ) {
+            Q_EMIT( interpret( selection ) );
+            return;
+        }
     }
-  }
-  
+
   QWebEngineView::keyPressEvent( e );
 }
-  
+
 void WebView::updateEditable(bool ok) {
   if (ok) {
     if (_editable) {

--- conflicted
+++ resolved
@@ -35,11 +35,8 @@
 	uint32 mNumControls;
 	float *mControls;
 	float **mMapControls;
-<<<<<<< HEAD
     int32 *mAudioBusOffsets;
-=======
 	uint32 mAudioBusOffset;
->>>>>>> dc025e7f
 
 	// try this for setting the rate of a control
 	int *mControlRates;

--- conflicted
+++ resolved
@@ -53,12 +53,9 @@
     void fillUser(const QString & theme, const Manager *settings);
     void fillDefault();
     void fillDark();
-<<<<<<< HEAD
+    void fillDracula();
     void fillSolarizedLight();
     void fillSolarizedDark();
-=======
-    void fillDracula();
->>>>>>> 4b08cae5
 
     bool mLocked;
     QMap<QString, QTextCharFormat *> mFormats;

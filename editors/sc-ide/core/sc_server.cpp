--- conflicted
+++ resolved
@@ -466,11 +466,8 @@
     stream << data.toStdString();
     YAML::Parser parser(stream);
 
-<<<<<<< HEAD
     bool serverRunningState, serverUnresponsive;
-=======
-    bool serverRunningState = false;
->>>>>>> 82bbfe3c
+
     std::string hostName;
     int port;
 

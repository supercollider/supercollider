/*
    SuperCollider Qt IDE
    Copyright (c) 2012 Jakob Leben & Tim Blechmann
    http://www.audiosynth.com

    This program is free software; you can redistribute it and/or modify
    it under the terms of the GNU General Public License as published by
    the Free Software Foundation; either version 2 of the License, or
    (at your option) any later version.

    This program is distributed in the hope that it will be useful,
    but WITHOUT ANY WARRANTY; without even the implied warranty of
    MERCHANTABILITY or FITNESS FOR A PARTICULAR PURPOSE.  See the
    GNU General Public License for more details.

    You should have received a copy of the GNU General Public License
    along with this program; if not, write to the Free Software
    Foundation, Inc., 51 Franklin Street, Fifth Floor, Boston, MA 02110-1301  USA
*/

#include "main.hpp"
#include "settings/manager.hpp"
#include "session_manager.hpp"
#include "util/standard_dirs.hpp"
#include "../widgets/main_window.hpp"
#include "../widgets/help_browser.hpp"
#include "../widgets/lookup_dialog.hpp"
#include "../widgets/code_editor/highlighter.hpp"
#include "../../../QtCollider/hacks/hacks_mac.hpp"
#include "../primitives/localsocket_utils.hpp"

#include <yaml-cpp/node/node.h>
#include <yaml-cpp/parser.h>

#include <QAction>
#include <QApplication>
#include <QBuffer>
#include <QDataStream>
#include <QDir>
#include <QFileOpenEvent>
#include <QLibraryInfo>
#include <QTranslator>
#include <QDebug>
#include <QStyleFactory>

using namespace ScIDE;

int main( int argc, char *argv[] )
{
    QApplication app(argc, argv);

    QStringList arguments (QApplication::arguments());
    arguments.pop_front(); // application path

    // Pass files to existing instance and quit

    SingleInstanceGuard guard;
    if (guard.tryConnect(arguments))
        return 0;

    // Set up translations
    QTranslator qtTranslator;
    qtTranslator.load("qt_" + QLocale::system().name(), QLibraryInfo::location(QLibraryInfo::TranslationsPath));
    app.installTranslator(&qtTranslator);

    QString ideTranslationPath = standardDirectory(ScResourceDir) + "/translations";

    bool translationLoaded;

    // Load fallback translator that only handles plural forms in English
    QTranslator fallbackTranslator;
    translationLoaded = fallbackTranslator.load( "scide", ideTranslationPath );
    app.installTranslator(&fallbackTranslator);
    if (!translationLoaded)
        qWarning("scide warning: Failed to load fallback translation file.");

    // Load translator for locale
    QString ideTranslationFile = "scide_" + QLocale::system().name();
    QTranslator scideTranslator;
    scideTranslator.load( ideTranslationFile, ideTranslationPath );
    app.installTranslator(&scideTranslator);

    // Force Fusion style to appear consistently on all platforms.
    app.setStyle(QStyleFactory::create("Fusion"));

    // Palette must be set before style, for consistent application.
    Main *main = Main::instance();
    main->setAppPaletteFromSettings();

    // Install style proxy.
    app.setStyle( new ScIDE::Style(app.style()) );

    // Go...
    MainWindow *win = new MainWindow(main);

    app.setWindowIcon(QIcon("qrc:///icons/sc-ide-svg"));

    // NOTE: load session after GUI is created, so that GUI can respond
    Settings::Manager *settings = main->settings();
    SessionManager *sessions = main->sessionManager();

    // NOTE: window has to be shown before restoring its geometry,
    // or else restoring maximized state will fail, if it has ever before
    // been saved un-maximized.
    win->show();

    QString startSessionName = settings->value("IDE/startWithSession").toString();
    if (startSessionName == "last") {
        QString lastSession = sessions->lastSession();
        if (!lastSession.isEmpty()) {
            sessions->openSession(lastSession);
        }
    }
    else if (!startSessionName.isEmpty()) {
        sessions->openSession(startSessionName);
    }

    if (!sessions->currentSession()) {
        win->restoreWindowState();
        sessions->newSession();
    }

    foreach (QString argument, arguments) {
        main->documentManager()->open(argument);
    }

    win->restoreDocuments();

    bool startInterpreter = settings->value("IDE/interpreter/autoStart").toBool();
    if (startInterpreter)
        main->scProcess()->startLanguage();

    return app.exec();
}


bool SingleInstanceGuard::tryConnect(QStringList const & arguments)
{
    const int maxNumberOfInstances = 128;
    if (!arguments.empty()) {
        for (int socketID = 0; socketID != maxNumberOfInstances; ++socketID) {
            QString serverName = QStringLiteral("SuperColliderIDE_Singleton_%1").arg(socketID);
            QSharedPointer<QLocalSocket> socket (new QLocalSocket(this));
            socket->connectToServer(serverName);

            QStringList canonicalArguments;
            foreach (QString path, arguments) {
                QFileInfo info(path);
                canonicalArguments << info.canonicalFilePath();
            }

            if (socket->waitForConnected(200)) {
                sendSelectorAndData(socket.data(), QStringLiteral("open"), canonicalArguments);
                if (!socket->waitForBytesWritten(300))
                    qWarning("SingleInstanceGuard: writing data to another IDE instance timed out");

                return true;
            }
        }
    }

    mIpcServer = new QLocalServer(this);
    for (int socketID = 0; socketID != maxNumberOfInstances; ++socketID) {
        QString serverName = QStringLiteral("SuperColliderIDE_Singleton_%1").arg(socketID);

        bool listening = mIpcServer->listen(serverName);
        if (listening) {
            connect(mIpcServer, SIGNAL(newConnection()), this, SLOT(onNewIpcConnection()));
            return false;
        }
    }
    return false;
}

void SingleInstanceGuard::onIpcData()
{
    mIpcData.append(mIpcSocket->readAll());

    // After we have put the data in the buffer, process it
    int avail = mIpcData.length();
    do{
        if (mReadSize == 0 && avail > 4){
            mReadSize = ArrayToInt(mIpcData.left(4));
            mIpcData.remove(0, 4);
            avail -= 4;
        }

        if (mReadSize > 0 && avail >= mReadSize){
            QByteArray baReceived(mIpcData.left(mReadSize));
            mIpcData.remove(0, mReadSize);
            mReadSize = 0;

            QDataStream in(baReceived);
            in.setVersion(QDataStream::Qt_4_6);
            QString selector;
            in >> selector;
            if (in.status() != QDataStream::Ok)
                return;

            QStringList message;
            in >> message;
            if (in.status() != QDataStream::Ok)
                return;

            if (selector == QStringLiteral("open")) {
                foreach(QString path, message)
                    Main::documentManager()->open(path);
            }
        }
    } while ((mReadSize == 0 && avail > 4) || (mReadSize > 0 && avail > mReadSize));
}


static inline QString getSettingsFile()
{
    return standardDirectory(ScConfigUserDir) + "/sc_ide_conf.yaml";
}

// NOTE: mSettings must be the first to initialize,
// because other members use it!

Main::Main(void) :
    mSettings( new Settings::Manager( getSettingsFile(), this ) ),
    mScProcess( new ScProcess(mSettings, this) ),
    mScServer( new ScServer(mScProcess, mSettings, this) ),
    mDocManager( new DocumentManager(this, mSettings) ),
    mSessionManager( new SessionManager(mDocManager, this) )
{
    new SyntaxHighlighterGlobals(this, mSettings);

#ifdef Q_OS_MAC
    QtCollider::Mac::DisableAutomaticWindowTabbing();
#endif

    connect(mScProcess, SIGNAL(response(QString,QString)),
            mDocManager, SLOT(handleScLangMessage(QString,QString)));

    qApp->installEventFilter(this);
    qApp->installNativeEventFilter(this);
}

void Main::quit() {
    mSessionManager->saveSession();
    storeSettings();
    mScProcess->stopLanguage();
    QApplication::quit();
}

void Main::setAppPaletteFromSettings() {
    const QTextCharFormat *format = &mSettings->getThemeVal("text");
    QBrush text_bg = format->background();
    QBrush text_fg = format->foreground();

    int value_difference = text_bg.color().value() - text_fg.color().value();
    if (std::abs(value_difference) < 32) {
        // If we are on the darker end of the spectrum we lighten the background.
        if (text_bg.color().value() < 127) {
            text_bg = QColor::fromHsv(text_bg.color().hue(),
                                      text_bg.color().saturation(),
                                      text_bg.color().value() + 32 - value_difference);
        } else {
            // Otherwise we can darken the foreground color.
            text_fg = QColor::fromHsv(text_fg.color().hue(),
                                      text_fg.color().saturation(),
                                      text_fg.color().value() - (32 - value_difference));
        }
    }

    QBrush active_bg, inactive_bg, highlight, disabled_fg, disabled_shadow;
    // If we are using a dark text on light background we use the light background
    // color for active tabs, and darken it somewhat for inactive tabs.
    if (text_fg.color().value() < text_bg.color().value()) {
        active_bg = text_bg;
        inactive_bg = text_bg.color().darker(125);
        highlight = text_bg.color().darker(150);
        // Disabled text is rendered twice, once in disabled text foreground
        // color and once with a "shadow" color. We base the disabled text
        // colors here off the background color, to make them pop less than
        // regular text.
        disabled_fg = text_bg.color().darker(200);
        disabled_shadow = text_bg.color().darker(250);
    } else {
        // When using light text on a dark background the active tab pops more
        // as a lighter version of the background color.
        inactive_bg = text_bg;

        // QtColor::lighter() multiplies the value of the color by the provided
        // percentage factor, so if the value is zero it has no effect. In that
        // case we darken the foreground color, since hue information is lost
        // in maximum black.
        if (text_bg.color().value() > 0) {
            active_bg = text_bg.color().lighter(150);
            highlight = text_bg.color().lighter(175);
            disabled_shadow = inactive_bg.color().lighter(200);
            disabled_fg = inactive_bg.color().lighter(225);
        } else {
            active_bg = text_fg.color().darker(300);
            highlight = text_fg.color().darker(350);
            disabled_fg = text_fg.color().darker(400);
            disabled_shadow = text_fg.color().darker(450);
        }
    }

    QBrush clamp_fg = text_fg;
    QBrush clamp_highlight = highlight;

<<<<<<< HEAD
=======
#ifdef Q_OS_MACOS
    // On OS X Qt uses Cocoa-style native buttons, which are currently rendered
    // with a hard-coded white background. If we are using a light text on dark
    // background themes this means the text can be washed out and not readable
    // on the controls. For this platform we therefore clamp the text color to
    // be at most half value.
    if (clamp_fg.color().value() > 127) {
        clamp_fg = QColor::fromHsv(clamp_fg.color().hue(),
                                   clamp_fg.color().saturation(),
                                   127);
    }

    // We must also do the same for the highlight color, which renders against
    // some hard-coded white backgrounds like in the theme option picker.
    if (clamp_highlight.color().value() > 127) {
        clamp_highlight = QColor::fromHsv(clamp_highlight.color().hue(),
                                          clamp_highlight.color().saturation(),
                                          127);
    }
#endif

>>>>>>> bccc39fb
    QPalette palette(
        clamp_fg,         // windowText - text color for active and inactive tab
                          //    bars, and most non-bold text in controls, including
                          //    the selector buttons at the top of the editor
                          //    settings tab.
        active_bg,        // button - background color of *active* tab and buttons.
        disabled_shadow,  // light - shadow for disabled text.
        inactive_bg,      // dark - color for dividers around tabs and the background
                          //     color around the Auto Scroll button.
        inactive_bg,      // mid - background color for the help and log dock bars
                          //     as well as *inactive* tabs.
        clamp_fg,         // text - text color for home and autoscroll dock bars,
                          //     tab selector names in settings, and most buttons.
        text_fg,          // bright_text - no observed use in current UI.
        text_bg,          // base - no observed use in current UI.
        text_bg           // window - background color of menu bars, dialogs.
    );

    // Set a few other colors, namely the foreground color of disabled text
    // and the selection background color.
    palette.setBrush(QPalette::Disabled, QPalette::Text, disabled_fg);
    palette.setBrush(QPalette::Normal, QPalette::Highlight, clamp_highlight);
    palette.setBrush(QPalette::Normal, QPalette::HighlightedText, clamp_fg);

    qApp->setPalette(palette);
}

bool Main::eventFilter(QObject *object, QEvent *event)
{
    switch (event->type()) {
    case QEvent::FileOpen:
    {
        // open the file dragged onto the application icon on Mac
        QFileOpenEvent *openEvent = static_cast<QFileOpenEvent*>(event);
        mDocManager->open(openEvent->file());
        return true;
    }

    case QEvent::MouseMove:
        QApplication::restoreOverrideCursor();
        break;

    default:
        break;
    }

    return QObject::eventFilter(object, event);
}

bool Main::nativeEventFilter(const QByteArray &, void * message, long *)
{
    bool result = false;

#ifdef Q_OS_MAC
    if (QtCollider::Mac::IsCmdPeriodKeyDown(reinterpret_cast<void *>(message)))
    {
//        QKeyEvent event(QEvent::KeyPress, Qt::Key_Period, Qt::ControlModifier, ".");
//        QApplication::sendEvent(this, &event);
        mScProcess->stopMain(); // we completely bypass the shortcut handling
        result = true;
    }
    else if (QtCollider::Mac::IsCmdPeriodKeyUp(reinterpret_cast<void *>(message)))
    {
        result = true;
    }
#endif

    return result;
}

bool Main::openDocumentation(const QString & string)
{
    QString symbol = string.trimmed();
    if (symbol.isEmpty())
        return false;

    HelpBrowserDocklet *helpDock = MainWindow::instance()->helpBrowserDocklet();
    helpDock->browser()->gotoHelpFor(symbol);
    helpDock->focus();
    return true;
}

bool Main::openDocumentationForMethod(const QString & className, const QString & methodName)
{
    HelpBrowserDocklet *helpDock = MainWindow::instance()->helpBrowserDocklet();
    helpDock->browser()->gotoHelpForMethod(className, methodName);
    helpDock->focus();
    return true;
}

void Main::openDefinition(const QString &string, QWidget * parent)
{
    QString definitionString = string.trimmed();

    LookupDialog dialog(parent);
    if (!definitionString.isEmpty())
        dialog.query(definitionString);
    dialog.exec();
}

void Main::openCommandLine(const QString &string)
{
    MainWindow::instance()->showCmdLine(string);
}

void Main::findReferences(const QString &string, QWidget * parent)
{
    QString definitionString = string.trimmed();

    ReferencesDialog dialog(parent);
    if (!definitionString.isEmpty())
        dialog.query(definitionString);
    dialog.exec();
}
<|MERGE_RESOLUTION|>--- conflicted
+++ resolved
@@ -301,35 +301,8 @@
         }
     }
 
-    QBrush clamp_fg = text_fg;
-    QBrush clamp_highlight = highlight;
-
-<<<<<<< HEAD
-=======
-#ifdef Q_OS_MACOS
-    // On OS X Qt uses Cocoa-style native buttons, which are currently rendered
-    // with a hard-coded white background. If we are using a light text on dark
-    // background themes this means the text can be washed out and not readable
-    // on the controls. For this platform we therefore clamp the text color to
-    // be at most half value.
-    if (clamp_fg.color().value() > 127) {
-        clamp_fg = QColor::fromHsv(clamp_fg.color().hue(),
-                                   clamp_fg.color().saturation(),
-                                   127);
-    }
-
-    // We must also do the same for the highlight color, which renders against
-    // some hard-coded white backgrounds like in the theme option picker.
-    if (clamp_highlight.color().value() > 127) {
-        clamp_highlight = QColor::fromHsv(clamp_highlight.color().hue(),
-                                          clamp_highlight.color().saturation(),
-                                          127);
-    }
-#endif
-
->>>>>>> bccc39fb
     QPalette palette(
-        clamp_fg,         // windowText - text color for active and inactive tab
+        text_fg,          // windowText - text color for active and inactive tab
                           //    bars, and most non-bold text in controls, including
                           //    the selector buttons at the top of the editor
                           //    settings tab.
@@ -339,7 +312,7 @@
                           //     color around the Auto Scroll button.
         inactive_bg,      // mid - background color for the help and log dock bars
                           //     as well as *inactive* tabs.
-        clamp_fg,         // text - text color for home and autoscroll dock bars,
+        text_fg,          // text - text color for home and autoscroll dock bars,
                           //     tab selector names in settings, and most buttons.
         text_fg,          // bright_text - no observed use in current UI.
         text_bg,          // base - no observed use in current UI.
@@ -349,8 +322,8 @@
     // Set a few other colors, namely the foreground color of disabled text
     // and the selection background color.
     palette.setBrush(QPalette::Disabled, QPalette::Text, disabled_fg);
-    palette.setBrush(QPalette::Normal, QPalette::Highlight, clamp_highlight);
-    palette.setBrush(QPalette::Normal, QPalette::HighlightedText, clamp_fg);
+    palette.setBrush(QPalette::Normal, QPalette::Highlight, highlight);
+    palette.setBrush(QPalette::Normal, QPalette::HighlightedText, text_fg);
 
     qApp->setPalette(palette);
 }

/*
    SuperCollider Qt IDE
    Copyright (c) 2012 - 2013 Jakob Leben & Tim Blechmann
    http://www.audiosynth.com

    This program is free software; you can redistribute it and/or modify
    it under the terms of the GNU General Public License as published by
    the Free Software Foundation; either version 2 of the License, or
    (at your option) any later version.

    This program is distributed in the hope that it will be useful,
    but WITHOUT ANY WARRANTY; without even the implied warranty of
    MERCHANTABILITY or FITNESS FOR A PARTICULAR PURPOSE.  See the
    GNU General Public License for more details.

    You should have received a copy of the GNU General Public License
    along with this program; if not, write to the Free Software
    Foundation, Inc., 51 Franklin Street, Fifth Floor, Boston, MA 02110-1301  USA
*/

#include "audio_status_box.hpp"
#include "../core/sc_server.hpp"

#include <QHBoxLayout>
#include <QWheelEvent>

namespace ScIDE {

AudioStatusBox::AudioStatusBox(ScServer *server, QWidget *parent):
    StatusBox(parent)
{
    mStatisticsLabel = new StatusLabel;
    mVolumeLabel = new StatusLabel;
    mMuteLabel = new StatusLabel;
    mMuteLabel->setText("M");
    mRecordLabel = new StatusLabel;
    mRecordLabel->setText("R");

    QHBoxLayout *layout = new QHBoxLayout;
    layout->setContentsMargins(0,0,0,0);
    layout->setSpacing(1);
    layout->addWidget(mStatisticsLabel);
    layout->addWidget(mVolumeLabel);
    layout->addWidget(mMuteLabel);
    layout->addWidget(mRecordLabel);

    setLayout(layout);

    server->action(ScServer::Record)->setProperty("keep_menu_open", true);
    server->action(ScServer::PauseRecord)->setProperty("keep_menu_open", true);
    server->action(ScServer::VolumeRestore)->setProperty("keep_menu_open", true);
    server->action(ScServer::Mute)->setProperty("keep_menu_open", true);
    server->action(ScServer::DumpOSC)->setProperty("keep_menu_open", true);

    addAction( server->action(ScServer::ToggleRunning) );
    addAction( server->action(ScServer::Reboot) );
    addAction( server->action(ScServer::KillAll) );
    addActionSeparator();
    addAction( server->action(ScServer::ShowMeters) );
    addAction( server->action(ScServer::ShowScope) );
    addAction( server->action(ScServer::ShowFreqScope) );
    addAction( server->action(ScServer::DumpNodeTree) );
    addAction( server->action(ScServer::DumpNodeTreeWithControls) );
    addAction( server->action(ScServer::PlotTree) );
    addAction( server->action(ScServer::DumpOSC) );
    addActionSeparator();
    addAction( server->action(ScServer::Record) );
	addAction( server->action(ScServer::PauseRecord) );
    addActionSeparator();
    addAction( server->action(ScServer::VolumeRestore) );
    addAction( server->action(ScServer::Mute) );
    addAction( server->action(ScServer::Volume) );

<<<<<<< HEAD
    // server -> box
    connect( server, SIGNAL(runningStateChanged(bool,QString,int,bool)), this, SLOT(onServerRunningChanged(bool,QString,int,bool)) );
    connect( server, SIGNAL(updateServerStatus(int,int,int,int,float,float)),
             this, SLOT(updateStatistics(int,int,int,int,float,float)));
    connect( server, SIGNAL(volumeChanged(float)),   this, SLOT(updateVolumeLabel(float)) );
    connect( server, SIGNAL(mutedChanged(bool)),     this, SLOT(updateMuteLabel(bool))    );
    connect( server, SIGNAL(recordingChanged(bool)), this, SLOT(updateRecordLabel(bool))  );

    onServerRunningChanged(false, "", 0, false);
    updateVolumeLabel( server->volume() );
    updateMuteLabel( server->isMuted() );
    updateRecordLabel( server->isRecording() );

    // box to server
    connect( this, &AudioStatusBox::decreaseVolume, [=] () {
        server->changeVolume( -0.5 );
    });

    connect( this, &AudioStatusBox::increaseVolume, [=] () {
        server->changeVolume( +0.5 );
    });
=======
    connect(server, SIGNAL(runningStateChange(bool,QString,int,bool)),
            this, SLOT(onServerRunningChanged(bool,QString,int,bool)));
    connect(server, SIGNAL(updateServerStatus(int,int,int,int,float,float)),
            this, SLOT(onServerStatusReply(int,int,int,int,float,float)));
    connect(server, SIGNAL(volumeChanged(float)), this, SLOT(updateVolumeLabel(float)));
    connect(server, SIGNAL(mutedChanged(bool)), this, SLOT(updateMuteLabel(bool)));
    connect(server, SIGNAL(recordingChanged(bool)), this, SLOT(updateRecordLabel(bool)));

    onServerRunningChanged(false, "", 0, false);
    updateVolumeLabel( mServer->volume() );
    updateMuteLabel( mServer->isMuted() );
    updateRecordLabel( mServer->isRecording() );
>>>>>>> edca9eb3
}


void AudioStatusBox::onServerRunningChanged(bool running, const QString &, int, bool unresponsive)
{
<<<<<<< HEAD
=======
	
>>>>>>> edca9eb3
    if (unresponsive) {
        mStatisticsLabel->setTextColor(Qt::yellow);
        mVolumeLabel->setTextColor(Qt::yellow);
    } else if(running) {
        mStatisticsLabel->setTextColor(Qt::green);
        mVolumeLabel->setTextColor(Qt::green);
    } else {
        mStatisticsLabel->setTextColor(Qt::white);
        mVolumeLabel->setTextColor(Qt::white);
    };
<<<<<<< HEAD

=======
	
>>>>>>> edca9eb3
    if (!running)
        updateStatistics(0, 0, 0, 0, 0, 0);
}

void AudioStatusBox::wheelEvent(QWheelEvent * event)
{
    if (event->orientation() == Qt::Vertical) {
        if (event->delta() > 0)
            emit increaseVolume();
        else
            emit decreaseVolume();
    }
    StatusBox::wheelEvent(event);
}

void AudioStatusBox::updateStatistics( int ugens, int synths, int groups, int synthDefs,
                                       float avgCPU, float peakCPU )
{
    QString statusString =
            QStringLiteral("%1% %2% %3u %4s %5g %6d ")
            .arg(avgCPU,  5, 'f', 2)
            .arg(peakCPU, 5, 'f', 2)
            .arg(ugens,     4)
            .arg(synths,    4)
            .arg(groups,    4)
            .arg(synthDefs, 4);

    mStatisticsLabel->setText(statusString);
}

void AudioStatusBox::updateVolumeLabel( float volume )
{
    mVolumeLabel->setText( QStringLiteral("%1dB ").arg( volume, 5, 'f', 1) );
}

void AudioStatusBox::updateMuteLabel( bool muted )
{
    mMuteLabel->setTextColor( muted ? Qt::red : QColor(30,30,30) );
}

void AudioStatusBox::updateRecordLabel( bool recording )
{
    mRecordLabel->setTextColor( recording ? Qt::red : QColor(30,30,30) );
}


} // namespace ScIDE<|MERGE_RESOLUTION|>--- conflicted
+++ resolved
@@ -71,7 +71,6 @@
     addAction( server->action(ScServer::Mute) );
     addAction( server->action(ScServer::Volume) );
 
-<<<<<<< HEAD
     // server -> box
     connect( server, SIGNAL(runningStateChanged(bool,QString,int,bool)), this, SLOT(onServerRunningChanged(bool,QString,int,bool)) );
     connect( server, SIGNAL(updateServerStatus(int,int,int,int,float,float)),
@@ -93,29 +92,11 @@
     connect( this, &AudioStatusBox::increaseVolume, [=] () {
         server->changeVolume( +0.5 );
     });
-=======
-    connect(server, SIGNAL(runningStateChange(bool,QString,int,bool)),
-            this, SLOT(onServerRunningChanged(bool,QString,int,bool)));
-    connect(server, SIGNAL(updateServerStatus(int,int,int,int,float,float)),
-            this, SLOT(onServerStatusReply(int,int,int,int,float,float)));
-    connect(server, SIGNAL(volumeChanged(float)), this, SLOT(updateVolumeLabel(float)));
-    connect(server, SIGNAL(mutedChanged(bool)), this, SLOT(updateMuteLabel(bool)));
-    connect(server, SIGNAL(recordingChanged(bool)), this, SLOT(updateRecordLabel(bool)));
-
-    onServerRunningChanged(false, "", 0, false);
-    updateVolumeLabel( mServer->volume() );
-    updateMuteLabel( mServer->isMuted() );
-    updateRecordLabel( mServer->isRecording() );
->>>>>>> edca9eb3
 }
 
 
 void AudioStatusBox::onServerRunningChanged(bool running, const QString &, int, bool unresponsive)
-{
-<<<<<<< HEAD
-=======
-	
->>>>>>> edca9eb3
+
     if (unresponsive) {
         mStatisticsLabel->setTextColor(Qt::yellow);
         mVolumeLabel->setTextColor(Qt::yellow);
@@ -126,11 +107,6 @@
         mStatisticsLabel->setTextColor(Qt::white);
         mVolumeLabel->setTextColor(Qt::white);
     };
-<<<<<<< HEAD
-
-=======
-	
->>>>>>> edca9eb3
     if (!running)
         updateStatistics(0, 0, 0, 0, 0, 0);
 }

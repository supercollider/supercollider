--- conflicted
+++ resolved
@@ -43,7 +43,7 @@
     hide();
     
     addAction(MainWindow::instance()->action(MainWindow::LookupDocumentationForCursor));
-    
+
     mQueryEdit = new QLineEdit(this);
 
     mResult = new QTreeView(this);
@@ -59,19 +59,11 @@
     mPreviewEditor->setTabChangesFocus(true);
   
     QVBoxLayout *layout = new QVBoxLayout;
-<<<<<<< HEAD
     layout->setContentsMargins(8, 8, 8, 8);
     layout->setSpacing(4);
     layout->addWidget(mQueryEdit);
     layout->addWidget(mResult);
-=======
-    layout->setContentsMargins(0,0,0,0);
-    layout->setSpacing(1);
-    layout->addWidget(mQueryEdit, 0);
-    layout->addWidget(mResult, 2);
     layout->addWidget(mPreviewEditor, 1);
-  
->>>>>>> f5ee1da4
     setLayout(layout);
 
     connect(mQueryEdit, SIGNAL(returnPressed()), this, SLOT(performQuery()));

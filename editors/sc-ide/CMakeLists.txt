cmake_minimum_required( VERSION 2.8.11 )

# This makes sclang/scide work with a Qt installation at a fixed, non-system location.
SET(CMAKE_INSTALL_RPATH "${CMAKE_INSTALL_PREFIX}/lib")
SET(CMAKE_INSTALL_RPATH_USE_LINK_PATH TRUE)

find_package(Qt5Core)
find_package(Qt5Widgets)
find_package(Qt5LinguistTools)
find_package(Qt5WebKitWidgets)
find_package(Qt5OpenGL)
find_package(Qt5PrintSupport)
find_package(Qt5Sensors)
find_package(Qt5Quick)
find_package(Qt5Qml)
find_package(Qt5Sql)
find_package(Qt5Positioning)

set(QT_IDE_LIBRARIES 
    Qt5::Core Qt5::WebKitWidgets Qt5::OpenGL Qt5::PrintSupport Qt5::Sensors Qt5::Quick Qt5::Qml Qt5::Sql Qt5::Positioning)

if(${CMAKE_COMPILER_IS_GNUCXX})
    add_definitions(-Wreorder)
endif()

if (APPLE)
  include (${CMAKE_SOURCE_DIR}/cmake_modules/MacAppFolder.cmake)
  set(ide_name ${scappbundlename})
else()
  set(ide_name scide)
endif()

if(APPLE)
    if(NOT SC_SYMLINK_CLASSLIB)
        foreach(file ${ClassLibrary} ${HelpSource})
            string(REPLACE ${CMAKE_SOURCE_DIR} "" PathInBundle ${file} )
            get_filename_component(PathInBundle "${PathInBundle}" DIRECTORY)
            set_source_files_properties(${file} PROPERTIES MACOSX_PACKAGE_LOCATION Resources/${PathInBundle})
        endforeach()
    endif()

    foreach(file ${Sounds})
        string(REPLACE ${CMAKE_SOURCE_DIR} "" PathInBundle ${file} )
        get_filename_component(PathInBundle "${PathInBundle}" DIRECTORY)
        set_source_files_properties(${file} PROPERTIES MACOSX_PACKAGE_LOCATION Resources/${PathInBundle})
    endforeach()

    set( Icons ../../icons/SCcube.icns)
    set_source_files_properties(../../icons/SCcube.icns PROPERTIES MACOSX_PACKAGE_LOCATION Resources)

    set(AdditionalBundleSources ${ClassLibrary} ${HelpSource} ${BundleResources} ${Examples} ${Sounds} ${Icons})
endif()



set ( ide_moc_hdr
    core/main.hpp
    core/sig_mux.hpp
    core/sc_process.hpp
    core/sc_server.hpp
    core/doc_manager.hpp
    core/settings/manager.hpp
    core/session_manager.hpp
    widgets/cmd_line.hpp
    widgets/doc_list.hpp
    widgets/documents_dialog.hpp
    widgets/editor_box.hpp
    widgets/find_replace_tool.hpp
    widgets/goto_line_tool.hpp
    widgets/lookup_dialog.hpp
    widgets/main_window.hpp
    widgets/multi_editor.hpp
    widgets/popup_text_input.hpp
    widgets/post_window.hpp
    widgets/session_switch_dialog.hpp
    widgets/sessions_dialog.hpp
    widgets/tool_box.hpp
    widgets/help_browser.hpp
    widgets/audio_status_box.hpp
    widgets/lang_status_box.hpp
    widgets/code_editor/editor.hpp
    widgets/code_editor/sc_editor.hpp
    widgets/code_editor/highlighter.hpp
    widgets/code_editor/line_indicator.hpp
    widgets/code_editor/overlay.hpp
    widgets/code_editor/autocompleter.hpp
    widgets/settings/dialog.hpp
    widgets/settings/general_page.hpp
    widgets/settings/sclang_page.hpp
    widgets/settings/editor_page.hpp
    widgets/settings/shortcuts_page.hpp
    widgets/util/path_chooser_widget.hpp
    widgets/util/text_format_list_widget.hpp
    widgets/util/key_sequence_edit.hpp
    widgets/util/popup_widget.hpp
    widgets/util/color_widget.hpp
    widgets/util/docklet.hpp
    widgets/util/volume_widget.hpp

    ${CMAKE_SOURCE_DIR}/QtCollider/widgets/web_page.hpp
)

file (GLOB_RECURSE all_hdr *hpp)

set ( ide_src
    core/main.cpp
    core/sig_mux.cpp
    core/doc_manager.cpp
    core/sc_process.cpp
    core/sc_server.cpp
    core/sc_introspection.cpp
    core/sc_lexer.cpp
    core/settings/serialization.cpp
    core/settings/manager.cpp
    core/session_manager.cpp
    core/util/standard_dirs.cpp
    widgets/cmd_line.cpp
    widgets/doc_list.cpp
    widgets/documents_dialog.cpp
    widgets/editor_box.cpp
    widgets/find_replace_tool.cpp
    widgets/lookup_dialog.cpp
    widgets/main_window.cpp
    widgets/multi_editor.cpp
    widgets/post_window.cpp
    widgets/session_switch_dialog.cpp
    widgets/help_browser.cpp
    widgets/audio_status_box.cpp
    widgets/lang_status_box.cpp
    widgets/code_editor/editor.cpp
    widgets/code_editor/sc_editor.cpp
    widgets/code_editor/highlighter.cpp
    widgets/code_editor/line_indicator.cpp
    widgets/code_editor/overlay.cpp
    widgets/code_editor/autocompleter.cpp
    widgets/settings/dialog.cpp
    widgets/settings/general_page.cpp
    widgets/settings/sclang_page.cpp
    widgets/settings/editor_page.cpp
    widgets/settings/shortcuts_page.cpp
    widgets/util/gui_utilities.cpp
    widgets/util/text_format_list_widget.cpp
    widgets/util/popup_widget.cpp
    widgets/util/docklet.cpp
    widgets/util/volume_widget.cpp
    widgets/util/status_box.cpp
    widgets/style/style.cpp

    ${CMAKE_SOURCE_DIR}/QtCollider/widgets/web_page.cpp

    ${CMAKE_SOURCE_DIR}/common/SC_TextUtils.cpp
)

set( ide_forms
    forms/settings_dialog.ui
    forms/settings_general.ui
    forms/settings_sclang.ui
    forms/settings_editor.ui
    forms/settings_shortcuts.ui
)

# QtCollider shared sources:
list(APPEND ide_moc_hdr
    ${CMAKE_SOURCE_DIR}/QtCollider/layouts/stack_layout.hpp
)
list(APPEND ide_src
    ${CMAKE_SOURCE_DIR}/QtCollider/layouts/stack_layout.cpp
)

list(APPEND ide_src ${CMAKE_SOURCE_DIR}/common/SC_DirUtils.cpp)
if(APPLE)
	set_property(SOURCE ${CMAKE_SOURCE_DIR}/common/SC_DirUtils.cpp PROPERTY COMPILE_FLAGS -xobjective-c++)
endif()

if(APPLE)
	list(APPEND ide_src 
        ${CMAKE_SOURCE_DIR}/common/SC_StandAloneInfo_Darwin.cpp
        ${CMAKE_SOURCE_DIR}/QtCollider/hacks/hacks_mac.mm
    )
elseif(WIN32)
    list(APPEND ide_src ${CMAKE_SOURCE_DIR}/common/SC_Win32Utils.cpp)
endif()

include_directories(${CMAKE_SOURCE_DIR}/include/common)
include_directories(${CMAKE_SOURCE_DIR}/common)
include_directories(${CMAKE_SOURCE_DIR}/include/plugin_interface)
include_directories(${YAMLCPP_INCLUDE_DIR})
include_directories(${CMAKE_SOURCE_DIR}/external_libraries/boost)
# For QtCollider headers:
include_directories(${CMAKE_SOURCE_DIR})
# Needed for auto-generated forms headers:
include_directories(${CMAKE_CURRENT_SOURCE_DIR}/widgets/util)
include_directories(${CMAKE_CURRENT_SOURCE_DIR}/widgets)
include_directories(${CMAKE_CURRENT_BINARY_DIR})

# Translation files
set( translation_src
    ${CMAKE_CURRENT_SOURCE_DIR}/translations/scide_de.ts
    ${CMAKE_CURRENT_SOURCE_DIR}/translations/scide_es.ts
    ${CMAKE_CURRENT_SOURCE_DIR}/translations/scide_fr.ts
    ${CMAKE_CURRENT_SOURCE_DIR}/translations/scide_ja.ts
    ${CMAKE_CURRENT_SOURCE_DIR}/translations/scide_pt.ts
    ${CMAKE_CURRENT_SOURCE_DIR}/translations/scide_ru.ts
    ${CMAKE_CURRENT_SOURCE_DIR}/translations/scide_sl.ts
    ${CMAKE_CURRENT_SOURCE_DIR}/translations/scide_sv.ts
    ${CMAKE_CURRENT_SOURCE_DIR}/translations/scide_zh.ts
)

# Translation file for source code native language, used only to handle singular/plural forms
set( native_translation_src ${CMAKE_CURRENT_SOURCE_DIR}/translations/scide.ts )

# A handy target to update translation source files
add_custom_target( update_ide_translations
    COMMAND lupdate ${CMAKE_CURRENT_SOURCE_DIR} -ts ${translation_src}
            -no-obsolete
    COMMAND lupdate ${CMAKE_CURRENT_SOURCE_DIR} -ts ${native_translation_src}
            -no-obsolete -pluralonly
)

qt5_wrap_cpp( ide_moc_src ${ide_moc_hdr} )
qt5_wrap_ui( ide_forms_src ${ide_forms} )
qt5_add_resources( ide_rcc resources.qrc )
qt5_add_translation( translations ${translation_src} ${native_translation_src} )

set(ide_sources ${ide_src} ${all_hdr} )

set(ide_rc_sources ${ide_moc_src} ${ide_forms_src} ${ide_rcc} ${translations})

if(APPLE)
    foreach(file ${translations})
        set_source_files_properties(${file} PROPERTIES MACOSX_PACKAGE_LOCATION Resources/translations)
    endforeach()
endif()

# This sets up the exe icon for windows under mingw.
if(MINGW)
 set(RES_FILES ${CMAKE_SOURCE_DIR}/platform/windows/Resources/scide.rc)
 set(CMAKE_RC_COMPILER_INIT windres)
 ENABLE_LANGUAGE(RC)
 SET(CMAKE_RC_COMPILE_OBJECT
 "<CMAKE_RC_COMPILER> -O coff <DEFINES> -i <SOURCE> -o <OBJECT>")
endif(MINGW)


# final builds of the IDE seem to be broken atm
if(0 AND FINAL_BUILD)
  CREATE_FINAL_FILE(scide_final.cpp ${ide_sources})
  add_executable( SuperCollider MACOSX_BUNDLE scide_final.cpp ${ide_rc_sources} ${RES_FILES} ${AdditionalBundleSources})
else()
  add_executable( SuperCollider MACOSX_BUNDLE ${ide_sources} ${ide_rc_sources} ${RES_FILES} ${AdditionalBundleSources})
endif()

if(APPLE)
    set_target_properties(SuperCollider PROPERTIES OUTPUT_NAME "${ide_name}")
else()
    set_target_properties(SuperCollider PROPERTIES OUTPUT_NAME "scide")
endif()

<<<<<<< HEAD
target_link_libraries(SuperCollider ${QT_IDE_LIBRARIES})
target_link_libraries(SuperCollider ${YAMLCPP_LIBRARY})
=======
target_link_libraries( SuperCollider
    ${QT_LIBRARIES}
    ${QT_QTNETWORK_LIBRARY}
    ${YAMLCPP_LIBRARY}
    oscpack
)
>>>>>>> 6fb0387b

if(Boost_FOUND)
    target_link_libraries( SuperCollider ${Boost_SYSTEM_LIBRARY} )
else()
    # in-house-built boost system
    target_link_libraries( SuperCollider boost_system )
endif()

if(APPLE)
    target_link_libraries( ${ide_name} "-framework CoreServices -framework Foundation")
    target_link_libraries( ${ide_name} "-framework Cocoa" )
elseif(WIN32)
    target_link_libraries( SuperCollider wsock32 )
    # The following prevents a Windows console from showing up
    # when the executable is started:
    set_target_properties( SuperCollider PROPERTIES WIN32_EXECUTABLE TRUE )
endif()

if(CMAKE_SYSTEM_NAME MATCHES "Linux")
    target_link_libraries(SuperCollider rt)

    find_package(X11 REQUIRED)

    include_directories(${X11_INCLUDE_DIR})
    target_link_libraries(SuperCollider ${X11_X11_LIB})
endif()

if(PTHREADS_FOUND)
    target_link_libraries(SuperCollider ${PTHREADS_LIBRARIES})
endif()

if(LTO)
    set_property(TARGET SuperCollider
                 APPEND PROPERTY COMPILE_FLAGS "-flto -flto-report")

    set_property(TARGET SuperCollider
                 APPEND PROPERTY LINK_FLAGS "-flto -flto-report -fwhole-program")
endif()


# Installation

if(APPLE)
    add_dependencies(SuperCollider sclang scsynth ${plugins} ${supernova_plugins})
    add_custom_command(TARGET SuperCollider POST_BUILD
        COMMAND ${CMAKE_COMMAND} -E copy $<TARGET_FILE:sclang> $<TARGET_FILE_DIR:SuperCollider>/../MacOS)

    add_custom_command(TARGET SuperCollider POST_BUILD
        COMMAND ${CMAKE_COMMAND} -E copy $<TARGET_FILE:scsynth> $<TARGET_FILE_DIR:SuperCollider>/../MacOS)

    if(TARGET supernova)
        add_dependencies(SuperCollider supernova)
        add_custom_command(TARGET SuperCollider POST_BUILD
            COMMAND ${CMAKE_COMMAND} -E copy $<TARGET_FILE:supernova> $<TARGET_FILE_DIR:SuperCollider>/../MacOS)
    endif()

    foreach(plugin ${plugins} ${supernova_plugins})
        add_custom_command(TARGET SuperCollider POST_BUILD
            COMMAND ${CMAKE_COMMAND} -E make_directory $<TARGET_FILE_DIR:SuperCollider>/../Resources/plugins/
            COMMAND ${CMAKE_COMMAND} -E copy $<TARGET_FILE:${plugin}> $<TARGET_FILE_DIR:SuperCollider>/../Resources/plugins/)
    endforeach()


    if(CMAKE_INSTALL_PREFIX_INITIALIZED_TO_DEFAULT)
        set(CMAKE_INSTALL_PREFIX "${CMAKE_BINARY_DIR}/Install" CACHE PATH "Install path prefix" FORCE)
    endif()

    # set how it shows up in the Info.plist file
    SET(MACOSX_BUNDLE_ICON_FILE ../../icons/SCcube.icns)

    install(TARGETS SuperCollider
        DESTINATION ${scappbundlename}
        )

    # for processing into the plist:
    set_property(TARGET SuperCollider
	    PROPERTY MACOSX_BUNDLE_BUNDLE_NAME ${scappbundlename})

    set(MACOSX_BUNDLE_BUNDLE_NAME "${scappbundlename}")

    include(InstallRequiredSystemLibraries)

    include(DeployQt5)
    install_qt5_executable("${scappbundlename}/${scappbundlename}.app" "" "" "${CMAKE_BINARY_DIR}/lang/sclang;${CMAKE_BINARY_DIR}/server/scsynth;${CMAKE_BINARY_DIR}/external_libraries")

    # install Qt plugins (adapted from kvirc)
    set(plugin_dest_dir ${CMAKE_INSTALL_PREFIX}/SuperCollider/SuperCollider.app/Contents/Plugins)
    set(QT_PLUGINS_DIR "${Qt5Widgets_DIR}/../../../plugins")
    install(DIRECTORY "${QT_PLUGINS_DIR}/" DESTINATION ${plugin_dest_dir} COMPONENT Runtime
                       FILES_MATCHING REGEX "(platforms)/[^_]*\\.dylib")

    install(CODE "
           file(GLOB_RECURSE QTPLUGINS
                  \"${plugin_dest_dir}/*.dylib\")
                include(BundleUtilities)
                fixup_bundle(\"${CMAKE_INSTALL_PREFIX}/SuperCollider/SuperCollider.app\" \"\${QTPLUGINS}\" \"${QT_LIBRARY_DIR}\")
                #fixup_qt5_executable(\"${CMAKE_INSTALL_PREFIX}/SuperCollider/SuperCollider.app\")
                " COMPONENT Runtime)


elseif(WIN32)
	install(TARGETS SuperCollider
			DESTINATION "SuperCollider"
			PERMISSIONS OWNER_READ OWNER_WRITE OWNER_EXECUTE GROUP_READ GROUP_EXECUTE WORLD_READ WORLD_EXECUTE)
    install(FILES ${translations}
            DESTINATION "SuperCollider/translations")
else()
	install(TARGETS SuperCollider
			RUNTIME DESTINATION "bin"
			PERMISSIONS OWNER_READ OWNER_WRITE OWNER_EXECUTE GROUP_READ GROUP_EXECUTE WORLD_READ WORLD_EXECUTE)
    install(FILES ${translations}
            DESTINATION "share/SuperCollider/translations")
endif()

if (LINUX)
   install( PROGRAMS SuperColliderIDE.desktop  DESTINATION "share/applications")
endif()<|MERGE_RESOLUTION|>--- conflicted
+++ resolved
@@ -16,7 +16,7 @@
 find_package(Qt5Sql)
 find_package(Qt5Positioning)
 
-set(QT_IDE_LIBRARIES 
+set(QT_IDE_LIBRARIES
     Qt5::Core Qt5::WebKitWidgets Qt5::OpenGL Qt5::PrintSupport Qt5::Sensors Qt5::Quick Qt5::Qml Qt5::Sql Qt5::Positioning)
 
 if(${CMAKE_COMPILER_IS_GNUCXX})
@@ -173,7 +173,7 @@
 endif()
 
 if(APPLE)
-	list(APPEND ide_src 
+	list(APPEND ide_src
         ${CMAKE_SOURCE_DIR}/common/SC_StandAloneInfo_Darwin.cpp
         ${CMAKE_SOURCE_DIR}/QtCollider/hacks/hacks_mac.mm
     )
@@ -256,17 +256,11 @@
     set_target_properties(SuperCollider PROPERTIES OUTPUT_NAME "scide")
 endif()
 
-<<<<<<< HEAD
-target_link_libraries(SuperCollider ${QT_IDE_LIBRARIES})
-target_link_libraries(SuperCollider ${YAMLCPP_LIBRARY})
-=======
 target_link_libraries( SuperCollider
-    ${QT_LIBRARIES}
-    ${QT_QTNETWORK_LIBRARY}
+    ${QT_IDE_LIBRARIES}
     ${YAMLCPP_LIBRARY}
     oscpack
 )
->>>>>>> 6fb0387b
 
 if(Boost_FOUND)
     target_link_libraries( SuperCollider ${Boost_SYSTEM_LIBRARY} )

--- conflicted
+++ resolved
@@ -235,15 +235,11 @@
   add_executable( SuperCollider MACOSX_BUNDLE ${ide_sources} ${ide_rc_sources} ${RES_FILES} ${AdditionalBundleSources})
 endif()
 
-<<<<<<< HEAD
-qt5_use_modules( ${ide_name} Core Network Gui WebKit WebKitWidgets Widgets)
-=======
 if(APPLE)
     set_target_properties(SuperCollider PROPERTIES OUTPUT_NAME "${ide_name}")
 else()
     set_target_properties(SuperCollider PROPERTIES OUTPUT_NAME "scide")
 endif()
->>>>>>> 45eea717
 
 target_link_libraries( SuperCollider ${QT_LIBRARIES} ${QT_QTNETWORK_LIBRARY} ${YAMLCPP_LIBRARY} )
 
@@ -255,12 +251,8 @@
 endif()
 
 if(APPLE)
-<<<<<<< HEAD
     target_link_libraries( ${ide_name} "-framework CoreServices -framework Foundation")
-=======
-    target_link_libraries( SuperCollider "-framework CoreServices -framework Foundation")
     set(CMAKE_EXE_LINKER_FLAGS "${CMAKE_EXE_LINKER_FLAGS} -F/Library/Frameworks")
->>>>>>> 45eea717
 elseif(WIN32)
     target_link_libraries( SuperCollider wsock32 )
     # The following prevents a Windows console from showing up

cmake_minimum_required( VERSION 2.8 )

find_package(Qt5Widgets REQUIRED)
find_package(Qt5WebKitWidgets REQUIRED)
find_package(Qt5Network REQUIRED)
find_package(Qt5LinguistTools REQUIRED)

if(${CMAKE_COMPILER_IS_GNUCXX})
    add_definitions(-Wreorder)
endif()

if (APPLE)
  include (${CMAKE_SOURCE_DIR}/cmake_modules/MacAppFolder.cmake)
  set(ide_name ${scappbundlename})
else()
  set(ide_name scide)
endif()

set ( ide_moc_hdr
    core/main.hpp
    core/sig_mux.hpp
    core/sc_process.hpp
    core/sc_server.hpp
    core/doc_manager.hpp
    core/settings/manager.hpp
    core/session_manager.hpp
    widgets/cmd_line.hpp
    widgets/doc_list.hpp
    widgets/documents_dialog.hpp
    widgets/editor_box.hpp
    widgets/find_replace_tool.hpp
    widgets/goto_line_tool.hpp
    widgets/lookup_dialog.hpp
    widgets/main_window.hpp
    widgets/multi_editor.hpp
    widgets/popup_text_input.hpp
    widgets/post_window.hpp
    widgets/session_switch_dialog.hpp
    widgets/sessions_dialog.hpp
    widgets/tool_box.hpp
    widgets/help_browser.hpp
    widgets/audio_status_box.hpp
    widgets/lang_status_box.hpp
    widgets/code_editor/editor.hpp
    widgets/code_editor/sc_editor.hpp
    widgets/code_editor/highlighter.hpp
    widgets/code_editor/line_indicator.hpp
    widgets/code_editor/overlay.hpp
    widgets/code_editor/autocompleter.hpp
    widgets/settings/dialog.hpp
    widgets/settings/general_page.hpp
    widgets/settings/sclang_page.hpp
    widgets/settings/editor_page.hpp
    widgets/settings/shortcuts_page.hpp
    widgets/util/path_chooser_widget.hpp
    widgets/util/text_format_list_widget.hpp
    widgets/util/key_sequence_edit.hpp
    widgets/util/popup_widget.hpp
    widgets/util/color_widget.hpp
    widgets/util/docklet.hpp
    widgets/util/volume_widget.hpp

    ${CMAKE_SOURCE_DIR}/QtCollider/widgets/web_page.hpp
)

file (GLOB_RECURSE all_hdr *hpp)

set ( ide_src
    core/main.cpp
    core/sig_mux.cpp
    core/doc_manager.cpp
    core/sc_process.cpp
    core/sc_server.cpp
    core/sc_introspection.cpp
    core/sc_lexer.cpp
    core/settings/serialization.cpp
    core/settings/manager.cpp
    core/session_manager.cpp
    widgets/cmd_line.cpp
    widgets/doc_list.cpp
    widgets/documents_dialog.cpp
    widgets/editor_box.cpp
    widgets/find_replace_tool.cpp
    widgets/lookup_dialog.cpp
    widgets/main_window.cpp
    widgets/multi_editor.cpp
    widgets/post_window.cpp
    widgets/session_switch_dialog.cpp
    widgets/help_browser.cpp
    widgets/audio_status_box.cpp
    widgets/lang_status_box.cpp
    widgets/code_editor/editor.cpp
    widgets/code_editor/sc_editor.cpp
    widgets/code_editor/highlighter.cpp
    widgets/code_editor/line_indicator.cpp
    widgets/code_editor/overlay.cpp
    widgets/code_editor/autocompleter.cpp
    widgets/settings/dialog.cpp
    widgets/settings/general_page.cpp
    widgets/settings/sclang_page.cpp
    widgets/settings/editor_page.cpp
    widgets/settings/shortcuts_page.cpp
    widgets/util/gui_utilities.cpp
    widgets/util/text_format_list_widget.cpp
    widgets/util/popup_widget.cpp
    widgets/util/docklet.cpp
    widgets/util/volume_widget.cpp
    widgets/util/status_box.cpp
    widgets/style/style.cpp

    ${CMAKE_SOURCE_DIR}/QtCollider/widgets/web_page.cpp

    ${CMAKE_SOURCE_DIR}/common/SC_TextUtils.cpp
)

set( ide_forms
    forms/settings_dialog.ui
    forms/settings_general.ui
    forms/settings_sclang.ui
    forms/settings_editor.ui
    forms/settings_shortcuts.ui
)

# QtCollider shared sources:
list(APPEND ide_moc_hdr
    ${CMAKE_SOURCE_DIR}/QtCollider/layouts/stack_layout.hpp
)
list(APPEND ide_src
    ${CMAKE_SOURCE_DIR}/QtCollider/layouts/stack_layout.cpp
)

list(APPEND ide_src ${CMAKE_SOURCE_DIR}/common/SC_DirUtils.cpp)

if(APPLE)
	list(APPEND ide_src ${CMAKE_SOURCE_DIR}/common/SC_StandAloneInfo_Darwin.cpp)
elseif(WIN32)
    list(APPEND ide_src ${CMAKE_SOURCE_DIR}/common/SC_Win32Utils.cpp)
endif()

include_directories(${CMAKE_SOURCE_DIR}/include/common)
include_directories(${CMAKE_SOURCE_DIR}/common)
include_directories(${CMAKE_SOURCE_DIR}/include/plugin_interface)
include_directories(${YAMLCPP_INCLUDE_DIR})
include_directories(${CMAKE_SOURCE_DIR}/external_libraries/boost)
# For QtCollider headers:
include_directories(${CMAKE_SOURCE_DIR})
# Needed for auto-generated forms headers:
include_directories(${CMAKE_CURRENT_SOURCE_DIR}/widgets/util)
include_directories(${CMAKE_CURRENT_SOURCE_DIR}/widgets)
include_directories(${CMAKE_CURRENT_BINARY_DIR})

# Translation files
set( translation_src
    ${CMAKE_CURRENT_SOURCE_DIR}/translations/scide_de.ts
    ${CMAKE_CURRENT_SOURCE_DIR}/translations/scide_es.ts
    ${CMAKE_CURRENT_SOURCE_DIR}/translations/scide_fr.ts
    ${CMAKE_CURRENT_SOURCE_DIR}/translations/scide_ja.ts
    ${CMAKE_CURRENT_SOURCE_DIR}/translations/scide_pt.ts
    ${CMAKE_CURRENT_SOURCE_DIR}/translations/scide_ru.ts
    ${CMAKE_CURRENT_SOURCE_DIR}/translations/scide_sl.ts
    ${CMAKE_CURRENT_SOURCE_DIR}/translations/scide_sv.ts
    ${CMAKE_CURRENT_SOURCE_DIR}/translations/scide_zh.ts
)

# Translation file for source code native language, used only to handle singular/plural forms
set( native_translation_src ${CMAKE_CURRENT_SOURCE_DIR}/translations/scide.ts )

# A handy target to update translation source files
add_custom_target( update_ide_translations
    COMMAND lupdate ${CMAKE_CURRENT_SOURCE_DIR} -ts ${translation_src}
            -no-obsolete
    COMMAND lupdate ${CMAKE_CURRENT_SOURCE_DIR} -ts ${native_translation_src}
            -no-obsolete -pluralonly
)

qt5_wrap_cpp( ide_moc_src ${ide_moc_hdr} )
qt5_wrap_ui( ide_forms_src ${ide_forms} )
qt5_add_resources( ide_rcc resources.qrc )
qt5_add_translation( translations ${translation_src} ${native_translation_src} )

set(ide_sources ${ide_src} ${all_hdr} )

set(ide_rc_sources ${ide_moc_src} ${ide_forms_src} ${ide_rcc} ${translations})

if(FINAL_BUILD)
  CREATE_FINAL_FILE(scide_final.cpp ${ide_sources})
  add_executable( ${ide_name} MACOSX_BUNDLE scide_final.cpp ${ide_rc_sources} )
else()
  add_executable( ${ide_name} MACOSX_BUNDLE ${ide_sources} ${ide_rc_sources} )
endif()

qt5_use_modules( ${ide_name} Widgets WebKitWidgets Network )

<<<<<<< HEAD
target_link_libraries( ${ide_name} ${YAMLCPP_LIBRARY})
=======
target_link_libraries( ${ide_name} ${QT_LIBRARIES} ${QT_QTNETWORK_LIBRARY} ${YAMLCPP_LIBRARY} )

if(Boost_FOUND)
    target_link_libraries( ${ide_name} ${Boost_SYSTEM_LIBRARY} )
else()
    # in-house-built boost system
    target_link_libraries( ${ide_name} boost_system )
endif()
>>>>>>> 16cabe30

if(APPLE)
    target_link_libraries( ${ide_name} "-framework CoreServices")
    set(CMAKE_EXE_LINKER_FLAGS "${CMAKE_EXE_LINKER_FLAGS} -F/Library/Frameworks")
elseif(WIN32)
    target_link_libraries( ${ide_name} wsock32 )
    # The following prevents a Windows console from showing up
    # when the executable is started:
    set_target_properties( ${ide_name} PROPERTIES WIN32_EXECUTABLE TRUE )
endif()

if(CMAKE_SYSTEM_NAME MATCHES "Linux")
    target_link_libraries(${ide_name} rt)
endif()

if(PTHREADS_FOUND)
    target_link_libraries(${ide_name} ${PTHREADS_LIBRARIES})
endif()

if(LTO)
    set_property(TARGET ${ide_name}
                 APPEND PROPERTY COMPILE_FLAGS "-flto -flto-report")

    set_property(TARGET ${ide_name}
                 APPEND PROPERTY LINK_FLAGS "-flto -flto-report -fwhole-program")
endif()


# Installation

if(APPLE)
    if(CMAKE_INSTALL_PREFIX_INITIALIZED_TO_DEFAULT)
        set(CMAKE_INSTALL_PREFIX "${CMAKE_BINARY_DIR}/Install" CACHE PATH "Install path prefix" FORCE)
    endif()

    # set how it shows up in the Info.plist file
    SET(MACOSX_BUNDLE_ICON_FILE ../../platform/mac/SCcube.icns)

    install(DIRECTORY ../../platform/mac/Resources/ DESTINATION ${scappauxresourcesdir})

    install(FILES ${translations}
            DESTINATION ${scappauxresourcesdir}/translations)

    install(TARGETS ${ide_name}
        DESTINATION ${scappbundlename}
        )

    # for processing into the plist:
    set_property(TARGET ${ide_name}
	    PROPERTY MACOSX_BUNDLE_BUNDLE_NAME ${scappbundlename})

    set(MACOSX_BUNDLE_BUNDLE_NAME "${scappbundlename}")

    include(InstallRequiredSystemLibraries)

    #include(DeployQt4)
    #install_qt4_executable("${scappbundlename}/${scappbundlename}.app" "" "" "${CMAKE_BINARY_DIR}/server/scsynth;${CMAKE_BINARY_DIR}/external_libraries")

elseif(WIN32)
	install(TARGETS ${ide_name}
			DESTINATION "SuperCollider"
			PERMISSIONS OWNER_READ OWNER_WRITE OWNER_EXECUTE GROUP_READ GROUP_EXECUTE WORLD_READ WORLD_EXECUTE)
    install(FILES ${translations}
            DESTINATION "SuperCollider/translations")
else()
	install(TARGETS ${ide_name}
			RUNTIME DESTINATION "bin"
			PERMISSIONS OWNER_READ OWNER_WRITE OWNER_EXECUTE GROUP_READ GROUP_EXECUTE WORLD_READ WORLD_EXECUTE)
    install(FILES ${translations}
            DESTINATION "share/SuperCollider/translations")
endif()

if (LINUX)
   install( PROGRAMS SuperColliderIDE.desktop  DESTINATION "share/applications")
endif()<|MERGE_RESOLUTION|>--- conflicted
+++ resolved
@@ -191,10 +191,7 @@
 
 qt5_use_modules( ${ide_name} Widgets WebKitWidgets Network )
 
-<<<<<<< HEAD
 target_link_libraries( ${ide_name} ${YAMLCPP_LIBRARY})
-=======
-target_link_libraries( ${ide_name} ${QT_LIBRARIES} ${QT_QTNETWORK_LIBRARY} ${YAMLCPP_LIBRARY} )
 
 if(Boost_FOUND)
     target_link_libraries( ${ide_name} ${Boost_SYSTEM_LIBRARY} )
@@ -202,7 +199,6 @@
     # in-house-built boost system
     target_link_libraries( ${ide_name} boost_system )
 endif()
->>>>>>> 16cabe30
 
 if(APPLE)
     target_link_libraries( ${ide_name} "-framework CoreServices")
@@ -214,10 +210,6 @@
     set_target_properties( ${ide_name} PROPERTIES WIN32_EXECUTABLE TRUE )
 endif()
 
-if(CMAKE_SYSTEM_NAME MATCHES "Linux")
-    target_link_libraries(${ide_name} rt)
-endif()
-
 if(PTHREADS_FOUND)
     target_link_libraries(${ide_name} ${PTHREADS_LIBRARIES})
 endif()
@@ -258,8 +250,8 @@
 
     include(InstallRequiredSystemLibraries)
 
-    #include(DeployQt4)
-    #install_qt4_executable("${scappbundlename}/${scappbundlename}.app" "" "" "${CMAKE_BINARY_DIR}/server/scsynth;${CMAKE_BINARY_DIR}/external_libraries")
+    include(DeployQt4)
+    install_qt4_executable("${scappbundlename}/${scappbundlename}.app" "" "" "${CMAKE_BINARY_DIR}/server/scsynth;${CMAKE_BINARY_DIR}/external_libraries")
 
 elseif(WIN32)
 	install(TARGETS ${ide_name}

--- conflicted
+++ resolved
@@ -256,17 +256,11 @@
     set_target_properties(SuperCollider PROPERTIES OUTPUT_NAME "scide")
 endif()
 
-<<<<<<< HEAD
-target_link_libraries(SuperCollider ${QT_IDE_LIBRARIES})
-target_link_libraries(SuperCollider ${YAMLCPP_LIBRARY})
-=======
 target_link_libraries( SuperCollider
-    ${QT_LIBRARIES}
-    ${QT_QTNETWORK_LIBRARY}
+    ${QT_IDE_LIBRARIES}
     ${YAMLCPP_LIBRARY}
     oscpack
 )
->>>>>>> 6fb0387b
 
 if(Boost_FOUND)
     target_link_libraries( SuperCollider ${Boost_SYSTEM_LIBRARY} )

--- conflicted
+++ resolved
@@ -76,11 +76,7 @@
         install(FILES ${sc} DESTINATION ${dest_dir}/Classes)
     endif()
     if(schelp)
-<<<<<<< HEAD
-        install(FILES "${schelp}" DESTINATION ${dest_dir}/HelpSource/Classes)
-=======
-        install(FILES ${schelp} DESTINATION ${dest_dir}/Help)
->>>>>>> be89692c
+        install(FILES ${schelp} DESTINATION ${dest_dir}/HelpSource/Classes)
     endif()
 endfunction()
 

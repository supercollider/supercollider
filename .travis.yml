--- conflicted
+++ resolved
@@ -8,7 +8,7 @@
 sudo: required
 dist: trusty
 
-cache: 
+cache:
  - apt
  - bundler
 
@@ -17,23 +17,13 @@
  - iflin () { if [[ $TRAVIS_OS_NAME == linux ]]; then eval $@; fi; }
  - ifmac brew update
  - ifmac brew tap homebrew/versions
-<<<<<<< HEAD
  - ifmac brew install cmake qt55 || true
  - ifmac brew link qt55 --force
  - iflin sudo add-apt-repository --yes ppa:ubuntu-toolchain-r/test
  - iflin sudo add-apt-repository --yes ppa:beineri/opt-qt551-trusty
-=======
- - ifmac brew install libsndfile qt55 || true
- - ifmac brew link qt55 --force
- #- iflin sudo apt-add-repository -y ppa:ubuntu-sdk-team/ppa
- - iflin "curl https://s3-us-west-2.amazonaws.com/supercollider/build-tools/linux/qt-5.3.2.zip -o qt.zip; unzip qt.zip -d $HOME/qt"
- - iflin sudo add-apt-repository -y ppa:ubuntu-toolchain-r/test
- - iflin sudo add-apt-repository -y ppa:andykimpe/cmake  # backport of cmake 2.8.12
- - iflin sudo add-apt-repository -y ppa:ondrej/php5 # libicu-dev 52
->>>>>>> d3a87c1a
  - iflin sudo apt-get update
- - iflin sudo apt-get install --yes build-essential gcc-4.9 g++-4.9 cmake pkg-config qt55base qt55location qt55declarative qt55sensors qt55tools qt55webengine qt55webchannel qt55webkit qt55xmlpatterns  libjack-jackd2-dev libsndfile1-dev libasound2-dev libavahi-client-dev libreadline6-dev libfftw3-dev libicu-dev libxt-dev libudev-dev 
- - iflin sudo update-alternatives --install /usr/bin/gcc gcc /usr/bin/gcc-4.9 60 --slave /usr/bin/g++ g++ /usr/bin/g++-4.9 
+ - iflin sudo apt-get install --yes build-essential gcc-4.9 g++-4.9 cmake pkg-config qt55base qt55location qt55declarative qt55sensors qt55tools qt55webengine qt55webchannel qt55webkit qt55xmlpatterns  libjack-jackd2-dev libsndfile1-dev libasound2-dev libavahi-client-dev libreadline6-dev libfftw3-dev libicu-dev libxt-dev libudev-dev
+ - iflin sudo update-alternatives --install /usr/bin/gcc gcc /usr/bin/gcc-4.9 60 --slave /usr/bin/g++ g++ /usr/bin/g++-4.9
  - iflin sudo update-alternatives --auto gcc
 
 before_script:
@@ -43,13 +33,8 @@
 
  - export QT_PREFIX=$HOME/qt/gcc_64
  - export QT_PLUGIN_PATH=$QT_PREFIX/plugins
-<<<<<<< HEAD
  - ifmac cmake -DCMAKE_PREFIX_PATH=`brew --prefix qt55` -DSC_QT=1 -DCMAKE_OSX_DEPLOYMENT_TARGET=10.9 .. --debug-output
  - iflin cmake -DSC_EL=no -DCMAKE_INSTALL_PREFIX:PATH=$PWD/Install -DCMAKE_BUILD_TYPE=Release .. --debug-output
-=======
- - ifmac cmake -DCMAKE_PREFIX_PATH=`brew --prefix qt55` -DSC_QT=1 -DCMAKE_OSX_DEPLOYMENT_TARGET=10.7 .. --debug-output
- - iflin cmake -DSC_EL=no -DCMAKE_PREFIX_PATH=$QT_PREFIX -DCMAKE_INSTALL_PREFIX:PATH=$PWD/Install -DCMAKE_BUILD_TYPE=Release -DSC_QT=1 .. --debug-output
->>>>>>> d3a87c1a
 # some paths
  - ifmac export SCLANG=$TRAVIS_BUILD_DIR/BUILD/Install/SuperCollider/SuperCollider.app/Contents/MacOS/sclang
  - iflin export SCLANG=$TRAVIS_BUILD_DIR/BUILD/Install/bin/sclang
@@ -107,6 +92,4 @@
     urls:
       - https://webhooks.gitter.im/e/51b9b53ca50a7bfca97d
     on_success: change
-    on_failure: always
-  
- +    on_failure: always
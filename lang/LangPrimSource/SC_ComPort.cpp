/*
    SuperCollider real time audio synthesis system
    Copyright (c) 2002 James McCartney. All rights reserved.
    http://www.audiosynth.com

    This program is free software; you can redistribute it and/or modify
    it under the terms of the GNU General Public License as published by
    the Free Software Foundation; either version 2 of the License, or
    (at your option) any later version.

    This program is distributed in the hope that it will be useful,
    but WITHOUT ANY WARRANTY; without even the implied warranty of
    MERCHANTABILITY or FITNESS FOR A PARTICULAR PURPOSE.  See the
    GNU General Public License for more details.

    You should have received a copy of the GNU General Public License
    along with this program; if not, write to the Free Software
    Foundation, Inc., 51 Franklin Street, Fifth Floor, Boston, MA 02110-1301  USA
*/

#include "SC_BoundsMacros.h"
#include "SC_ComPort.h"
#include "SC_Endian.h"
#include <ctype.h>
#include <stdexcept>
#include <stdarg.h>
#include "SCBase.h"
#include <cerrno>
#include "PyrSched.h"

#include "SC_Lock.h"
#include "SC_Msg.h"
#include "SC_ReplyImpl.hpp"

#include <boost/asio.hpp>
#include <boost/typeof/typeof.hpp>

#define scprintf printf
#include "SC_OscUtils.hpp"
#undef scprintf

void ProcessOSCPacket(std::unique_ptr<OSC_Packet> inPacket, int inPortNum, double time);
void ProcessRawMessage(size_t inSize, std::unique_ptr<char[]> inData, ReplyAddress& replyAddress, int inPortNum,
                       double time);

//////////////////////////////////////////////////////////////////////////////////////////////////////////

SC_Thread gAsioThread;
boost::asio::io_service ioService;


static void asioFunction() {
    boost::asio::io_service::work work(ioService);
    ioService.run();
}

void startAsioThread() {
    SC_Thread asioThread(&asioFunction);
    gAsioThread = std::move(asioThread);
}

void stopAsioThread() {
    ioService.stop();
    gAsioThread.join();
}

//////////////////////////////////////////////////////////////////////////////////////////////////////////

// One MessageHandler<> class for each HandlerType.
// The signature of handleMessage can differ between handler types, so templatizing the class
// allows us to specify a message handler func using e.g. MessageHandler<HandlerType::OSC>::handleMessage
template <HandlerType H> struct MessageHandler {};

template <> struct MessageHandler<HandlerType::OSC> {
    static void handleMessage(Protocol protocol, int replySocket, const boost::asio::ip::address& replyAddress,
                              int replyPort, std::unique_ptr<char[]> data, size_t dataSize, int localPort) {
        const double timeReceived = elapsedTime(); // get time now to minimize jitter due to lang load

        auto packet = std::make_unique<OSC_Packet>(OSC_Packet { std::move(data),
                                                                dataSize,
                                                                {
                                                                    replyAddress, protocol, replyPort, replySocket,
                                                                    nullptr, // mReplyFunc
                                                                    nullptr // mReplyData
                                                                } });

        ProcessOSCPacket(std::move(packet), localPort, timeReceived);
    }
};

template <> struct MessageHandler<HandlerType::Raw> {
    static void handleMessage(Protocol protocol, int replySocket, const boost::asio::ip::address& replyAddress,
                              int replyPort, std::unique_ptr<char[]> data, size_t dataSize, int localPort) {
        const double timeReceived = elapsedTime(); // get time now to minimize jitter due to lang load

        ReplyAddress addrObject;
        addrObject.mProtocol = protocol;
        addrObject.mAddress = replyAddress;
        addrObject.mSocket = replySocket;
        addrObject.mPort = replyPort;
        addrObject.mReplyFunc = nullptr;
        addrObject.mReplyData = nullptr;

        ProcessRawMessage(dataSize, std::move(data), addrObject, localPort, timeReceived);
    }
};


//////////////////////////////////////////////////////////////////////////////////////////////////////////

namespace Detail {

TCPConnection::TCPConnection(boost::asio::io_service& ioService, int portNum, HandlerType handlerType):
    mSocket(ioService),
    mOSCMsgLength(0),
    mPortNum(portNum) {
    initHandler(handlerType);
}

void TCPConnection::initHandler(HandlerType handlerType) {
    switch (handlerType) {
    case HandlerType::OSC: {
        using Handler = MessageHandler<HandlerType::OSC>;
        mHandleFunc = [this](auto data, auto dataSize) {
            const int replyPort = 0;
            const boost::asio::ip::address replyAddress;
            Handler::handleMessage(kTCP, mSocket.native_handle(), replyAddress, replyPort, std::move(data), dataSize,
                                   mPortNum);
        };
        return;
    }
    case HandlerType::Raw: {
        using Handler = MessageHandler<HandlerType::Raw>;
        mHandleFunc = [this](auto data, auto dataSize) {
            const int replyPort = 0;
            const boost::asio::ip::address replyAddress;
            Handler::handleMessage(kTCP, mSocket.native_handle(), replyAddress, replyPort, std::move(data), dataSize,
                                   mPortNum);
        };
        return;
    }
    }
}

void TCPConnection::start() {
    namespace ba = boost::asio;
    ba::async_read(mSocket, ba::buffer(&mOSCMsgLength, sizeof(mOSCMsgLength)),
                   [receiver = shared_from_this()](auto error, auto bytesTransferred) {
                       receiver->handleLengthReceived(error, bytesTransferred);
                   });
}

void TCPConnection::handleLengthReceived(const boost::system::error_code& error, size_t bytes_transferred) {
    if (error) {
        return;
    }

    namespace ba = boost::asio;
    // msglen is in network byte order
    mOSCMsgLength = sc_ntohl(mOSCMsgLength);

    mData = std::make_unique<char[]>(mOSCMsgLength);

    ba::async_read(mSocket, ba::buffer(mData.get(), mOSCMsgLength),
                   [receiver = shared_from_this()](auto error, auto bytesReceived) {
                       receiver->handleMsgReceived(error, bytesReceived);
                   });
}

void TCPConnection::handleMsgReceived(const boost::system::error_code& error, size_t bytes_transferred) {
    if (error) {
        mData.reset();
        return;
    }

    assert(bytes_transferred == mOSCMsgLength);

    mHandleFunc(std::move(mData), mOSCMsgLength);

    start();
}

} // namespace Detail

//////////////////////////////////////////////////////////////////////////////////////////////////////////

namespace InPort {

UDP::UDP(int inPortNum, HandlerType handlerType, int portsToCheck): mPortNum(inPortNum), mUdpSocket(ioService) {
    using namespace boost::asio;

    BOOST_AUTO(protocol, ip::udp::v4());

    mUdpSocket.open(protocol);

    for (int offset = 0; offset != portsToCheck; ++offset) {
        try {
            mUdpSocket.bind(ip::udp::endpoint(protocol, inPortNum + offset));
            mPortNum = inPortNum + offset;
            break;
        } catch (std::exception const&) {
            if (offset == (portsToCheck - 1))
                throw std::runtime_error("unable to bind udp socket\n");
        }
    }

    boost::asio::socket_base::send_buffer_size option(65536);
    mUdpSocket.set_option(option);

    initHandler(handlerType);

    startReceiveUDP();
}

void UDP::initHandler(HandlerType handlerType) {
    switch (handlerType) {
    case HandlerType::OSC: {
        using Handler = MessageHandler<HandlerType::OSC>;
        mHandleFunc = [this](auto data, auto dataSize) {
            Handler::handleMessage(kUDP, mUdpSocket.native_handle(), mRemoteEndpoint.address(), mRemoteEndpoint.port(),
                                   std::move(data), dataSize, mPortNum);
        };
        return;
    }
    case HandlerType::Raw: {
        using Handler = MessageHandler<HandlerType::Raw>;
        mHandleFunc = [this](auto data, auto dataSize) {
            Handler::handleMessage(kUDP, mUdpSocket.native_handle(), mRemoteEndpoint.address(), mRemoteEndpoint.port(),
                                   std::move(data), dataSize, mPortNum);
        };
        return;
    }
    }
}

void UDP::startReceiveUDP() {
    using namespace boost;
    mUdpSocket.async_receive_from(
        asio::buffer(mRecvBuffer), mRemoteEndpoint,
        [this](auto error, auto bytesTransferred) { handleReceivedUDP(error, bytesTransferred); });
}

void UDP::handleReceivedUDP(const boost::system::error_code& error, std::size_t bytesTransferred) {
    if (error == boost::asio::error::operation_aborted)
        return; /* we're done */

    if (error == boost::asio::error::connection_refused) {
        // avoid windows error message
        startReceiveUDP();
        return;
    }

    if (error) {
<<<<<<< HEAD
        printf("UDP: received error - %s\n", error.message().c_str());
=======
        printf("(sclang) SC_UdpInPort: received error - %s\n", error.message().c_str());
>>>>>>> 50281a1f
        startReceiveUDP();
        return;
    }

    std::unique_ptr<char[]> data(new char[bytesTransferred]);
    memcpy(data.get(), mRecvBuffer.data(), bytesTransferred);

    mHandleFunc(std::move(data), bytesTransferred);

    startReceiveUDP();
}

//////////////////////////////////////////////////////////////////////////////////////////////////////////

UDPCustom::UDPCustom(int inPortNum, HandlerType handlerType): UDP(inPortNum, handlerType, 1) {}

//////////////////////////////////////////////////////////////////////////////////////////////////////////

TCP::TCP(int inPortNum, int inMaxConnections, int inBacklog, HandlerType handlerType):
    mAcceptor(ioService, boost::asio::ip::tcp::endpoint(boost::asio::ip::tcp::v4(), inPortNum)),
    mPortNum(inPortNum),
    mHandlerType(handlerType) {
    // FIXME: handle max connections
    // FIXME: backlog???

    startAccept();
}

void TCP::startAccept() {
    const auto newConnection = std::make_shared<Detail::TCPConnection>(ioService, mPortNum, mHandlerType);

    mAcceptor.async_accept(newConnection->getSocket(),
                           [this, newConnection](auto error) { handleAccept(newConnection, error); });
}

void TCP::handleAccept(Detail::TCPConnection::pointer newConnection, const boost::system::error_code& error) {
    if (!error)
        newConnection->start();
    startAccept();
}

} // namespace InPort

//////////////////////////////////////////////////////////////////////////////////////////////////////////

namespace OutPort {

TCP::TCP(unsigned long inAddress, int inPort, HandlerType handlerType, ClientNotifyFunc notifyFunc, void* clientData):
    mSocket(ioService),
    mEndpoint(boost::asio::ip::address_v4(inAddress), inPort),
    mClientNotifyFunc(notifyFunc),
    mClientData(clientData) {
    using namespace boost::asio;

    boost::system::error_code error;
    ip::tcp::no_delay noDelayOption(true);
    mSocket.set_option(noDelayOption, error);

    mSocket.connect(mEndpoint);

    initHandler(handlerType);

    startReceive();
}

void TCP::initHandler(HandlerType handlerType) {
    switch (handlerType) {
    case HandlerType::OSC:
        using Handler = MessageHandler<HandlerType::OSC>;
        mHandleFunc = [this](auto data, auto dataSize) {
            Handler::handleMessage(kTCP, mSocket.native_handle(), mSocket.remote_endpoint().address(),
                                   mSocket.remote_endpoint().port(), std::move(data), dataSize,
                                   mSocket.local_endpoint().port());
        };
    }
}

void TCP::startReceive() {
    namespace ba = boost::asio;
    ba::async_read(mSocket, ba::buffer(&mOSCMsgLength, sizeof(mOSCMsgLength)),
                   [this](auto error, auto bytesTransferred) { handleLengthReceived(error, bytesTransferred); });
}

void TCP::handleLengthReceived(const boost::system::error_code& error, size_t bytes_transferred) {
    if (error == boost::asio::error::connection_aborted) {
        if (mClientNotifyFunc)
            (*mClientNotifyFunc)(mClientData);
    }

    if (error)
        return;

    // msglen is in network byte order
    mOSCMsgLength = sc_ntohl(mOSCMsgLength);
    mData = std::make_unique<char[]>(mOSCMsgLength);

    namespace ba = boost::asio;
    ba::async_read(mSocket, ba::buffer(mData.get(), mOSCMsgLength),
                   [this](auto error, auto bytesTransferred) { handleMsgReceived(error, bytesTransferred); });
}

void TCP::handleMsgReceived(const boost::system::error_code& error, size_t bytes_transferred) {
    double timeReceived = elapsedTime(); // get time now to minimize jitter due to lang load
    if (error == boost::asio::error::connection_aborted) {
        if (mClientNotifyFunc)
            (*mClientNotifyFunc)(mClientData);
    }

    if (error) {
        mData.reset();
        return;
    }

    // The mOSCMsgLength read from the message header should match the actual number of bytes available.
    assert(bytes_transferred == mOSCMsgLength);

    mHandleFunc(std::move(mData), mOSCMsgLength);

    startReceive();
}

int TCP::Close() {
    boost::system::error_code error;

    mSocket.shutdown(boost::asio::ip::tcp::socket::shutdown_both, error);
    mSocket.close();

    if (error) {
        if (error != boost::asio::error::not_connected) {
            ::error("Socket shutdown failed, closed socket anyway. %s", error.message().c_str());
            return errFailed;
        }
    }

    return errNone;
}

} // namespace OutPort<|MERGE_RESOLUTION|>--- conflicted
+++ resolved
@@ -251,11 +251,7 @@
     }
 
     if (error) {
-<<<<<<< HEAD
-        printf("UDP: received error - %s\n", error.message().c_str());
-=======
         printf("(sclang) SC_UdpInPort: received error - %s\n", error.message().c_str());
->>>>>>> 50281a1f
         startReceiveUDP();
         return;
     }

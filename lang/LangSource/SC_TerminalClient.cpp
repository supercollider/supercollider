--- conflicted
+++ resolved
@@ -38,10 +38,7 @@
 # include <io.h>
 # include <windows.h>
 # include <ioapiset.h>
-<<<<<<< HEAD
 #include <future>
-=======
->>>>>>> 6f52fafd
 #endif
 
 #ifdef __APPLE__
@@ -583,16 +580,11 @@
 {
 	mInputService.stop();
 	mStdIn.cancel();
-<<<<<<< HEAD
 	if (mUseLinenoise)
 	  linenoiseWantToExit();
 
 #ifdef _WIN32
 	// Note this breaks Windows XP compatibility, since this function is only defined in Vista and later
-=======
-#ifdef _WIN32
-	// Note this breaks Windows XP compatibility, since this function is only defined in Vista and later 
->>>>>>> 6f52fafd
 	::CancelIoEx(GetStdHandle(STD_INPUT_HANDLE), nullptr);
 #endif
 	postfl("main: waiting for input thread to join...\n");

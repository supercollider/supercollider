include_directories(${CMAKE_SOURCE_DIR}/include/common
                    ${CMAKE_SOURCE_DIR}/include/lang
                    ${CMAKE_SOURCE_DIR}/include/plugin_interface
                    LangSource/Bison)

if(APPLE)
	include_directories(${CMAKE_SOURCE_DIR}/external_libraries/icu
		LangPrimSource/HID_Utilities)
elseif(CMAKE_SYSTEM_NAME MATCHES "Linux")
	find_package(ALSA)
	find_package(ICU)
	if (NOT ICU_FOUND)
		message(SEND_ERROR "cannot find ICU")
	endif()
endif()

if(APPLE)
	# apple bundles an old nongpl readline so we say no even though it is usually detectable
	set(READLINE_FOUND false)
elseif(WIN32)
	set(READLINE_FOUND false)
else()
	find_package(Readline)
endif()
find_package(Sndfile)

set(sclang_sources
	LangPrimSource/SC_Wii.cpp
	LangPrimSource/PyrSignalPrim.cpp
	LangPrimSource/PyrSched.cpp
	LangPrimSource/PyrPrimitive.cpp
	LangPrimSource/PyrMathPrim.cpp
	LangPrimSource/SC_ComPort.cpp
	LangPrimSource/OSCData.cpp
	LangPrimSource/PyrArchiver.cpp
	LangPrimSource/PyrArrayPrimitives.cpp
	LangPrimSource/PyrBitPrim.cpp
	LangPrimSource/PyrCharPrim.cpp
	LangPrimSource/PyrFilePrim.cpp
	LangPrimSource/PyrListPrim.cpp
	LangPrimSource/PyrPlatformPrim.cpp
	LangPrimSource/PyrStringPrim.cpp
	LangPrimSource/PyrUStringPrim.cpp
	LangPrimSource/PyrSymbolPrim.cpp
	LangPrimSource/PyrUnixPrim.cpp
	LangSource/AdvancingAllocPool.cpp
	LangSource/ByteCodeArray.cpp
	LangSource/DumpParseNode.cpp
	LangSource/GC.cpp
	LangSource/InitAlloc.cpp
	LangSource/PyrFileUtils.cpp
	LangSource/PyrInterpreter3.cpp
	LangSource/PyrLexer.cpp
	LangSource/PyrMathOps.cpp
	LangSource/PyrMathSupport.cpp
	LangSource/PyrMessage.cpp
	LangSource/PyrObject.cpp
	LangSource/PyrParseNode.cpp
	LangSource/PyrSignal.cpp
	LangSource/PyrSymbolTable.cpp
	LangSource/SC_LanguageClient.cpp
	LangSource/SC_LibraryConfig.cpp
	LangSource/SC_TerminalClient.cpp
	LangSource/Samp.cpp
	LangSource/SimpleStack.cpp
	LangSource/VMGlobals.cpp
	LangSource/dumpByteCodes.cpp

	${CMAKE_SOURCE_DIR}/common/fftlib.c
	${CMAKE_SOURCE_DIR}/common/SC_fftlib.cpp
	${CMAKE_SOURCE_DIR}/common/SC_AllocPool.cpp
	${CMAKE_SOURCE_DIR}/common/SC_DirUtils.cpp
	${CMAKE_SOURCE_DIR}/common/SC_Sem.cpp
	${CMAKE_SOURCE_DIR}/common/SC_StandAloneInfo_Darwin.cpp
	${CMAKE_SOURCE_DIR}/common/SC_StringBuffer.cpp
	${CMAKE_SOURCE_DIR}/common/SC_StringParser.cpp
	${CMAKE_SOURCE_DIR}/common/scsynthsend.cpp
	${CMAKE_SOURCE_DIR}/common/sc_popen.cpp
)

if(NOT WIN32)
    list(APPEND sclang_sources LangPrimSource/PyrSerialPrim.cpp)
endif()

if(WIN32)
    list(APPEND sclang_sources ${CMAKE_SOURCE_DIR}/common/SC_Win32Utils.cpp)
endif()

if(WIN32)
	include_directories(../platform/windows/compat_stuff)
	list(APPEND sclang_sources ../platform/windows/compat_stuff/getopt.c)
endif()

set(sclang_parser_source LangSource/Bison/lang11d_tab.cpp)

add_definitions(-DYYSTACK_USE_ALLOCA)

if(UNIX)
	if(APPLE)
		list(APPEND sclang_sources
			LangPrimSource/WiiMote_OSX/wiiremote.c
			LangPrimSource/SC_HID.cpp
			LangPrimSource/HID_Utilities/IOHIDElement_.c
			LangPrimSource/HID_Utilities/IOHIDDevice_.c
			LangPrimSource/HID_Utilities/HID_Utilities.c
			LangPrimSource/HID_Utilities/HID_Name_Lookup.c
			LangPrimSource/HID_Utilities/HID_Queue_Utilities.c
			LangPrimSource/HID_Utilities/HID_Error_Handler.c
			LangPrimSource/SC_CoreMIDI.cpp
			LangPrimSource/SC_CoreAudioPrim.cpp
			LangPrimSource/SC_Speech.M
			)
			add_definitions(-DHAVE_SPEECH)
	else(APPLE)
		if(ALSA_FOUND)
			list(APPEND sclang_sources LangPrimSource/SC_AlsaMIDI.cpp)
		endif()
		list(APPEND sclang_sources LangPrimSource/SC_LID.cpp)
		add_definitions(-DHAVE_LID)
	endif(APPLE)
else(UNIX)
endif(UNIX)

<<<<<<< HEAD
if (SC_QT)
  add_definitions(-DSC_QT)
endif (SC_QT)
=======
if(WIN32)
    include_directories (../platform/windows/compat_stuff)

    list(APPEND sclang_sources ../platform/windows/compat_stuff/getopt.c)
endif()
>>>>>>> 9ad980d0

if (SC_WII OR APPLE)
	if(CMAKE_SYSTEM_NAME MATCHES "Linux")
		find_package(CWiid)
		find_package(Bluetooth)

		if (BLUETOOTH_FOUND AND CWIID_FOUND)
			add_definitions(-DHAVE_WII)
			include_directories(${CWIID_INCLUDE_DIRS} ${BLUETOOTH_INCLUDE_DIRS})
		endif()
	elseif(APPLE)
		add_definitions(-DHAVE_WII)
		list(APPEND sclang_sources LangPrimSource/WiiMote_OSX/wiiremote.c)
		include_directories(LangPrimSource/WiiMote_OSX)
	endif()
endif()

if(FINAL_BUILD)
	CREATE_FINAL_FILE(libsclang_final.cpp ${sclang_sources})
	add_library(libsclang SHARED libsclang_final.cpp ${sclang_parser_source})
else()
	add_library(libsclang SHARED ${sclang_sources} ${sclang_parser_source})
endif()

if (SC_WII OR APPLE)
	if (BLUETOOTH_FOUND AND CWIID_FOUND)
		target_link_libraries(libsclang ${BLUETOOTH_LIBRARIES} ${CWIID_LIBRARIES})
	elseif(APPLE)
		target_link_libraries(libsclang "-framework IOBluetooth")
	endif()
endif()

if (SCLANG_SERVER)
	target_link_libraries(libsclang libscsynth)
else()
	set_property(TARGET libsclang
		APPEND
		PROPERTY COMPILE_DEFINITIONS NO_INTERNAL_SERVER
		)
endif()

if (SC_QT)
  target_link_libraries(libsclang QtCollider)
endif (SC_QT)

set_property(TARGET libsclang
	PROPERTY OUTPUT_NAME sclang)


## external libraries
if(READLINE_FOUND)
	message(STATUS "Compiling with Readline support")
	set_property(TARGET libsclang
		APPEND
		PROPERTY COMPILE_DEFINITIONS HAVE_READLINE)
	target_link_libraries(libsclang ${READLINE_LIBRARY})
endif(READLINE_FOUND)

if (ICU_FOUND)
	include_directories(${ICU_INCLUDE_DIRS})
	target_link_libraries(libsclang ${ICU_LIBRARIES} ${ICU_I18N_LIBRARIES})
else()
	if (APPLE)
		target_link_libraries(libsclang icucore)
	endif()
endif()

if (APPLE)
	target_link_libraries(libsclang "-framework Carbon")
	target_link_libraries(libsclang "-framework CoreAudio")
	target_link_libraries(libsclang "-framework CoreMidi")
	target_link_libraries(libsclang "-framework IOKit")
	target_link_libraries(libsclang "-framework CoreServices")
endif()

if(ALSA_FOUND)
	message(STATUS "Compiling with ALSA midi support")
	set_property(TARGET libsclang
		APPEND
		PROPERTY COMPILE_DEFINITIONS HAVE_ALSA=1)
	target_link_libraries(libsclang ${ALSA_LIBRARY})
endif(ALSA_FOUND)

if(SNDFILE_FOUND)
	include_directories(${SNDFILE_INCLUDE_DIR})
	target_link_libraries(libsclang ${SNDFILE_LIBRARIES})
elseif(NOT NO_LIBSNDFILE)
	message(SEND_ERROR "Cannot find libsndfile")
endif(SNDFILE_FOUND)

target_link_libraries(libsclang ${PTHREADS_LIBRARY})

add_executable(sclang LangSource/cmdLineFuncs.cpp)
target_link_libraries(sclang libsclang)

set_property(TARGET sclang
	APPEND
	PROPERTY COMPILE_DEFINITIONS USE_SC_TERMINAL_CLIENT)

if(LTO)
    set_property(TARGET sclang libsclang
                 APPEND PROPERTY COMPILE_FLAGS "-flto -flto-report")

    set_property(TARGET sclang libsclang
                 APPEND PROPERTY LINK_FLAGS "-flto -flto-report")
endif()

if(APPLE)
	# determines the app name and app install location (scappbundlename, scappdir):
	include (${CMAKE_SOURCE_DIR}/cmake_modules/MacAppFolder.cmake)

	install(TARGETS libsclang
			DESTINATION "${scappauxresourcesdir}"
			PERMISSIONS OWNER_READ OWNER_EXECUTE GROUP_READ GROUP_EXECUTE WORLD_READ WORLD_EXECUTE OWNER_WRITE
			COMPONENT app)

	install(TARGETS sclang
			RUNTIME DESTINATION "${scappauxresourcesdir}"
			PERMISSIONS OWNER_READ OWNER_EXECUTE GROUP_READ GROUP_EXECUTE WORLD_READ WORLD_EXECUTE OWNER_WRITE
			COMPONENT app)
else()
	install(TARGETS libsclang
			DESTINATION "lib"
			PERMISSIONS OWNER_READ OWNER_WRITE OWNER_EXECUTE GROUP_READ GROUP_EXECUTE WORLD_READ WORLD_EXECUTE)

	install(TARGETS sclang
			DESTINATION "bin"
			PERMISSIONS OWNER_READ OWNER_WRITE OWNER_EXECUTE GROUP_READ GROUP_EXECUTE WORLD_READ WORLD_EXECUTE)
endif()<|MERGE_RESOLUTION|>--- conflicted
+++ resolved
@@ -121,17 +121,15 @@
 else(UNIX)
 endif(UNIX)
 
-<<<<<<< HEAD
 if (SC_QT)
   add_definitions(-DSC_QT)
 endif (SC_QT)
-=======
+
 if(WIN32)
     include_directories (../platform/windows/compat_stuff)
 
     list(APPEND sclang_sources ../platform/windows/compat_stuff/getopt.c)
 endif()
->>>>>>> 9ad980d0
 
 if (SC_WII OR APPLE)
 	if(CMAKE_SYSTEM_NAME MATCHES "Linux")

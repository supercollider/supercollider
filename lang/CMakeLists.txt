--- conflicted
+++ resolved
@@ -133,14 +133,14 @@
 
 if(WIN32)
         list(APPEND sclang_sources ${CMAKE_SOURCE_DIR}/common/SC_Win32Utils.cpp)
-        include_directories(../platform/windows/compat_stuff)
+	include_directories (../platform/windows/compat_stuff)
         if(NOT MINGW)
                 # mingw-w64 provides getopt
                 list(APPEND sclang_sources ../platform/windows/compat_stuff/getopt/getopt.c)
                 include_directories(../platform/windows/compat_stuff/getopt)
         endif()
 
-        if(PORTMIDI_FOUND)
+	if(PORTMIDI_FOUND)
 		include_directories (${PORTMIDI_INCLUDE_DIRS})
 		add_definitions(-DHAVE_PORTMIDI)
 		list(APPEND sclang_sources LangPrimSource/SC_PortMidi.cpp)
@@ -327,22 +327,12 @@
 endif()
 
 if(APPLE)
-<<<<<<< HEAD
 	# determines the app name and app install location (scappbundlename, scappdir):
 	include (${CMAKE_SOURCE_DIR}/cmake_modules/MacAppFolder.cmake)
 
 	install(TARGETS sclang
 			DESTINATION "${scappbindir}"
 			PERMISSIONS OWNER_READ OWNER_WRITE OWNER_EXECUTE GROUP_READ GROUP_EXECUTE WORLD_READ WORLD_EXECUTE)
-=======
-    if(CMAKE_GENERATOR MATCHES Xcode)
-        set_property(TARGET sclang PROPERTY RUNTIME_OUTPUT_DIRECTORY_DEBUG   "${CMAKE_BINARY_DIR}/editors/sc-ide/Debug/${ide_name}.app/Contents/Resources/")
-        set_property(TARGET sclang PROPERTY RUNTIME_OUTPUT_DIRECTORY_RELEASE "${CMAKE_BINARY_DIR}/editors/sc-ide/Release/${ide_name}.app/Contents/Resources/")
-    else()
-        set_property(TARGET sclang
-                     PROPERTY RUNTIME_OUTPUT_DIRECTORY "${CMAKE_BINARY_DIR}/editors/sc-ide/${ide_name}.app/Contents/Resources/")
-    endif()
->>>>>>> 6fb0387b
 elseif(WIN32)
 	install(TARGETS sclang
 			DESTINATION "SuperCollider"

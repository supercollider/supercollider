if (NOT EXISTS ${CMAKE_CURRENT_SOURCE_DIR}/nova-simd/vec.hpp)
	message(FATAL_ERROR "nova-simd submodule is missing: please run `git submodule init && git submodule update' from the toplevel of your git working tree")
endif()

if(NOT Boost_FOUND) # we compile boost ourselves
	# boost thread
	aux_source_directory(boost/libs/thread/src/ boost_thread_src )

	if(WIN32)
		aux_source_directory(boost/libs/thread/src/win32/ boost_thread_platform )
	elseif(PTHREADS_FOUND)
		aux_source_directory(boost/libs/thread/src/pthread/ boost_thread_platform )
	else()
		message(SEND_ERROR "we need to implement boost_thread")
	endif()

	aux_source_directory(boost/libs/system/src/ boost_system )
	add_library(boost_system STATIC EXCLUDE_FROM_ALL ${boost_system})
	target_include_directories(boost_system PUBLIC boost)

	aux_source_directory(boost/libs/program_options/src/ boost_program_options )
	add_library(boost_program_options STATIC EXCLUDE_FROM_ALL ${boost_program_options})
	target_include_directories(boost_program_options PUBLIC boost)

	aux_source_directory(boost/libs/filesystem/src boost_filesystem_src)
	add_library(boost_filesystem STATIC EXCLUDE_FROM_ALL ${boost_filesystem_src})
	target_include_directories(boost_filesystem PUBLIC boost)

	if(LTO)
		set_property(TARGET boost_program_options boost_system boost_filesystem
					 APPEND PROPERTY COMPILE_FLAGS "-flto -flto-report")

		set_property(TARGET boost_program_options boost_system boost_filesystem
					 APPEND PROPERTY LINK_FLAGS "-flto -flto-report")
	endif()

	add_library(boost_thread STATIC EXCLUDE_FROM_ALL ${boost_thread_src} ${boost_thread_platform})
	target_link_libraries(boost_thread boost_system)
#	target_compile_definitions(boost_thread PUBLIC BOOST_THREAD_DONT_PROVIDE_INTERRUPTIONS)
	target_include_directories(boost_thread PUBLIC boost)
	target_compile_definitions(boost_thread PUBLIC BOOST_THREAD_USE_LIB) # for win32

	if(PTHREADS_FOUND)
		target_include_directories(boost_thread PUBLIC ${PTHREADS_INCLUDE_DIR})
	endif()
	if(WIN32)
		target_compile_definitions( boost_thread PRIVATE BOOST_THREAD_BUILD_LIB)
	endif()


	if(CMAKE_SYSTEM_NAME MATCHES "Linux")
		target_compile_options(boost_thread PRIVATE -fPIC)
		target_link_libraries(boost_thread rt)
	endif()

	if(LTO)
		set_property(TARGET boost_thread
			APPEND PROPERTY COMPILE_FLAGS "-flto -flto-report")

		set_property(TARGET boost_thread
			APPEND PROPERTY LINK_FLAGS "-flto -flto-report")
	endif()

endif()

# tlsf
add_library(tlsf STATIC "TLSF-2.4.6/src/tlsf.c")
target_compile_definitions( tlsf PRIVATE TLSF_STATISTIC=1 )
target_include_directories( tlsf INTERFACE TLSF-2.4.6/src )

#oscpack
add_library(oscpack STATIC EXCLUDE_FROM_ALL "oscpack_build.cpp")
target_include_directories(oscpack PRIVATE boost)
target_include_directories(oscpack INTERFACE oscpack_1_1_0 )


if(LTO)
	set_property(TARGET oscpack tlsf
				 APPEND PROPERTY COMPILE_FLAGS "-flto -flto-report")

	set_property(TARGET oscpack tlsf
				 APPEND PROPERTY LINK_FLAGS "-flto -flto-report")
endif()

if(NOT YAMLCPP_FOUND)
  message(STATUS "using bundled libyaml-cpp")

  # yaml-cpp
  aux_source_directory(${CMAKE_SOURCE_DIR}/external_libraries/yaml-cpp-0.3.0/src yaml_src)
  CREATE_FINAL_FILE(${CMAKE_CURRENT_BINARY_DIR}/libyamlcpp.cpp ${yaml_src})

  add_library(yaml STATIC EXCLUDE_FROM_ALL ${CMAKE_CURRENT_BINARY_DIR}/libyamlcpp.cpp)
  target_include_directories(yaml PUBLIC ${CMAKE_SOURCE_DIR}/external_libraries/yaml-cpp-0.3.0/include)
  set_property( TARGET yaml PROPERTY FOLDER 3rdparty )

  if(CMAKE_COMPILER_IS_GNUCXX)
    target_compile_options(yaml PRIVATE -Wno-deprecated-declarations)
  endif()

endif()

<<<<<<< HEAD
set_property( TARGET oscpack tlsf boost_thread boost_program_options boost_system boost_filesystem PROPERTY FOLDER 3rdparty )
=======

set_property( TARGET oscpack tlsf PROPERTY FOLDER 3rdparty )
>>>>>>> f4321522


##### HID_API #######

if(SC_SCLANG)
  if (HID_LIBUSB)
    set( LIBUSB ON )
    set( HIDRAW OFF )
  endif()
  if (HID_HIDRAW)
    set( HIDRAW ON )
    set( LIBUSB OFF )
  endif()
  set( EXAMPLE_TEST OFF )
  set( EXAMPLE_OSC OFF )
  add_subdirectory(hidapi)
endif()

if(WIN32)
  add_library(portmidi EXCLUDE_FROM_ALL portmidi/pm_common/pminternal.h
                       portmidi/pm_common/pmutil.c
                       portmidi/pm_common/pmutil.h
                       portmidi/pm_common/portmidi.c
                       portmidi/pm_common/portmidi.h
                       portmidi/pm_win/pmwin.c
                       portmidi/pm_win/pmwinmm.c
                       portmidi/pm_win/pmwinmm.h
                       portmidi/porttime/porttime.c
                       portmidi/porttime/porttime.h
                       portmidi/porttime/ptwinmm.c)
  target_include_directories(portmidi PUBLIC  portmidi/pm_common portmidi/porttime)
  target_include_directories(portmidi PRIVATE portmidi/pm_win)

  target_link_libraries(portmidi PRIVATE winmm.lib)
  target_compile_definitions(portmidi INTERFACE HAVE_PORTMIDI)
endif()<|MERGE_RESOLUTION|>--- conflicted
+++ resolved
@@ -61,6 +61,8 @@
 			APPEND PROPERTY LINK_FLAGS "-flto -flto-report")
 	endif()
 
+	set_property( TARGET boost_thread boost_program_options boost_system boost_filesystem PROPERTY FOLDER 3rdparty )
+
 endif()
 
 # tlsf
@@ -99,12 +101,7 @@
 
 endif()
 
-<<<<<<< HEAD
-set_property( TARGET oscpack tlsf boost_thread boost_program_options boost_system boost_filesystem PROPERTY FOLDER 3rdparty )
-=======
-
 set_property( TARGET oscpack tlsf PROPERTY FOLDER 3rdparty )
->>>>>>> f4321522
 
 
 ##### HID_API #######

if (NOT EXISTS ${CMAKE_CURRENT_SOURCE_DIR}/nova-simd/vec.hpp)
	message(FATAL_ERROR "nova-simd submodule is missing: please run `git submodule init && git submodule update' from the toplevel of your git working tree")
endif()

if(NOT Boost_FOUND) # we compile boost ourselves
	# boost thread
	aux_source_directory(boost/libs/thread/src/ boost_thread_src )

	if(WIN32)
		aux_source_directory(boost/libs/thread/src/win32/ boost_thread_platform )
	elseif(PTHREADS_FOUND)
		aux_source_directory(boost/libs/thread/src/pthread/ boost_thread_platform )
	else()
		message(SEND_ERROR "we need to implement boost_thread")
	endif()

	aux_source_directory(boost/libs/system/src/ boost_system )
	add_library(boost_system STATIC EXCLUDE_FROM_ALL ${boost_system})
	target_include_directories(boost_system PUBLIC boost)

	aux_source_directory(boost/libs/program_options/src/ boost_program_options )
	add_library(boost_program_options STATIC EXCLUDE_FROM_ALL ${boost_program_options})
	target_include_directories(boost_program_options PUBLIC boost)

	aux_source_directory(boost/libs/filesystem/src boost_filesystem_src)
	add_library(boost_filesystem STATIC EXCLUDE_FROM_ALL ${boost_filesystem_src})
	target_include_directories(boost_filesystem PUBLIC boost)

	if(LTO)
		set_property(TARGET boost_program_options boost_system boost_filesystem
					 APPEND PROPERTY COMPILE_FLAGS "-flto -flto-report")

		set_property(TARGET boost_program_options boost_system boost_filesystem
					 APPEND PROPERTY LINK_FLAGS "-flto -flto-report")
	endif()

	add_library(boost_thread STATIC EXCLUDE_FROM_ALL ${boost_thread_src} ${boost_thread_platform})
	target_link_libraries(boost_thread boost_system)
#	target_compile_definitions(boost_thread PUBLIC BOOST_THREAD_DONT_PROVIDE_INTERRUPTIONS)
	target_include_directories(boost_thread PUBLIC boost)
	target_compile_definitions(boost_thread PUBLIC BOOST_THREAD_USE_LIB) # for win32

	if(PTHREADS_FOUND)
		target_include_directories(boost_thread PUBLIC ${PTHREADS_INCLUDE_DIR})
	endif()
	if(WIN32)
		target_compile_definitions( boost_thread PRIVATE BOOST_THREAD_BUILD_LIB)
	endif()


	if(CMAKE_SYSTEM_NAME MATCHES "Linux")
		target_compile_options(boost_thread PRIVATE -fPIC)
		target_link_libraries(boost_thread rt)
	endif()

	if(LTO)
		set_property(TARGET boost_thread
			APPEND PROPERTY COMPILE_FLAGS "-flto -flto-report")

		set_property(TARGET boost_thread
			APPEND PROPERTY LINK_FLAGS "-flto -flto-report")
	endif()

	set_property( TARGET boost_thread boost_program_options boost_system boost_filesystem PROPERTY FOLDER 3rdparty )

endif()

# tlsf
add_library(tlsf STATIC "TLSF-2.4.6/src/tlsf.c")
target_compile_definitions( tlsf PRIVATE TLSF_STATISTIC=1 )
target_include_directories( tlsf INTERFACE TLSF-2.4.6/src )
set_property(TARGET tlsf PROPERTY POSITION_INDEPENDENT_CODE TRUE)

#oscpack
add_library(oscpack STATIC EXCLUDE_FROM_ALL "oscpack_build.cpp")
target_include_directories(oscpack PRIVATE boost)
target_include_directories(oscpack INTERFACE oscpack_1_1_0 )


if(LTO)
	set_property(TARGET oscpack tlsf
				 APPEND PROPERTY COMPILE_FLAGS "-flto -flto-report")

	set_property(TARGET oscpack tlsf
				 APPEND PROPERTY LINK_FLAGS "-flto -flto-report")
endif()

if(NOT YAMLCPP_FOUND)
  message(STATUS "using bundled libyaml-cpp")

  # yaml-cpp
  aux_source_directory(${CMAKE_SOURCE_DIR}/external_libraries/yaml-cpp-0.3.0/src yaml_src)
  CREATE_FINAL_FILE(${CMAKE_CURRENT_BINARY_DIR}/libyamlcpp.cpp ${yaml_src})

  add_library(yaml STATIC EXCLUDE_FROM_ALL ${CMAKE_CURRENT_BINARY_DIR}/libyamlcpp.cpp)
  target_include_directories(yaml PUBLIC ${CMAKE_SOURCE_DIR}/external_libraries/yaml-cpp-0.3.0/include)
  set_property( TARGET yaml PROPERTY FOLDER 3rdparty )

  if(CMAKE_COMPILER_IS_GNUCXX)
    target_compile_options(yaml PRIVATE -Wno-deprecated-declarations)
  endif()

endif()

set_property( TARGET oscpack tlsf PROPERTY FOLDER 3rdparty )


##### HID_API #######

if(SC_SCLANG)
  if (HID_LIBUSB)
    set( LIBUSB ON )
    set( HIDRAW OFF )
  endif()
  if (HID_HIDRAW)
    set( HIDRAW ON )
    set( LIBUSB OFF )
  endif()
  set( EXAMPLE_TEST OFF )
  set( EXAMPLE_OSC OFF )
  add_subdirectory(hidapi)
endif()
<<<<<<< HEAD
=======
set( EXAMPLE_TEST OFF )
set( EXAMPLE_OSC OFF )

if(SC_HIDAPI)
    add_subdirectory(hidapi)
    message(STATUS "Building with HID support")
elseif(MINGW AND (${CMAKE_CXX_COMPILER_VERSION} VERSION_LESS 5.3.0))
    message(WARNING "SC is by default built without HID-support if a MinGW/gcc-version below 5.3 is used. Please consult the Readme on how to enable it (easy).")
else()
    message(STATUS "HID support disabled")
endif()
>>>>>>> f4c9750f

if(WIN32)
  add_library(portmidi EXCLUDE_FROM_ALL portmidi/pm_common/pminternal.h
                       portmidi/pm_common/pmutil.c
                       portmidi/pm_common/pmutil.h
                       portmidi/pm_common/portmidi.c
                       portmidi/pm_common/portmidi.h
                       portmidi/pm_win/pmwin.c
                       portmidi/pm_win/pmwinmm.c
                       portmidi/pm_win/pmwinmm.h
                       portmidi/porttime/porttime.c
                       portmidi/porttime/porttime.h
                       portmidi/porttime/ptwinmm.c)
  target_include_directories(portmidi PUBLIC  portmidi/pm_common portmidi/porttime)
  target_include_directories(portmidi PRIVATE portmidi/pm_win)

  target_link_libraries(portmidi PRIVATE winmm.lib)
  target_compile_definitions(portmidi INTERFACE HAVE_PORTMIDI)
endif()<|MERGE_RESOLUTION|>--- conflicted
+++ resolved
@@ -120,8 +120,6 @@
   set( EXAMPLE_OSC OFF )
   add_subdirectory(hidapi)
 endif()
-<<<<<<< HEAD
-=======
 set( EXAMPLE_TEST OFF )
 set( EXAMPLE_OSC OFF )
 
@@ -133,7 +131,6 @@
 else()
     message(STATUS "HID support disabled")
 endif()
->>>>>>> f4c9750f
 
 if(WIN32)
   add_library(portmidi EXCLUDE_FROM_ALL portmidi/pm_common/pminternal.h

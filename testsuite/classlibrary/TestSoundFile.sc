TestSoundFile : UnitTest {

	var soundFile, path;

	setUp {
		path = Platform.resourceDir +/+ "sounds/a11wlk01.wav";
		soundFile = SoundFile(path);
	}

	tearDown {
		soundFile.close;
	}

	test_isOpen {
		soundFile.openRead;
		this.assert(soundFile.isOpen, "SoundFile should be opened");
	}

	test_close {
		soundFile.openRead;
		soundFile.close;
		this.assert(soundFile.isOpen.not, "SoundFile should be closed");
	}

	test_instVars {
		var instVars;
		var info = IdentityDictionary[
			(\numFrames -> 188893),
			(\numChannels -> 1),
			(\path -> path),
			(\sampleRate -> 44100),
			(\sampleFormat -> "int16"),
			(\headerFormat -> "WAV")
		];

		soundFile.openRead;
		this.assert(soundFile.fileptr.notNil, "SoundFile pointer should not be Nil after opening");

		// collect all instance variables into a Dictionary, remove problematic 'fileptr'
		instVars = soundFile.getSlots.asDict;
		instVars.removeAt(\fileptr);

		this.assertEquals(instVars, info, "SoundFile information should match that of actual sound file");
<<<<<<< HEAD
=======
	}

	// tests several features:
	// openRead and openWrite class methods (not tested above)
	// readData and writeData
	test_readWrite {
		var path = PathName.tmp +/+ "SoundFile-test%.aiff".format(this.hash.asHexString(8)),
		file, written = Signal.fill(100, { 1.0.rand2 }), read;

		file = SoundFile.openWrite(path, "aiff", "float", 1, 44100);
		if(file.isNil) {
			this.assert(false, "SoundFile.openWrite into temp directory should not fail");
		};
		try {
			file.writeData(written);
		} { |error|
			this.assert(false, "SoundFile:writeData should not fail with error " ++ error.errorString);
		};
		file.close;

		file = SoundFile.openRead(path);
		this.assertEquals(file.numFrames, written.size, "SoundFile size should match data size written by writeData");

		try {
			read = Signal.newClear(file.numFrames);
			file.readData(read);
		} { |error|
			this.assert(false, "SoundFile:readData should not fail with error " ++ error.errorString);
		};
		file.close;

		this.assertEquals(written, read, "SoundFile:readData should get the same data that were written");

		File.delete(path);
>>>>>>> 9bec0365
	}

}<|MERGE_RESOLUTION|>--- conflicted
+++ resolved
@@ -41,8 +41,6 @@
 		instVars.removeAt(\fileptr);
 
 		this.assertEquals(instVars, info, "SoundFile information should match that of actual sound file");
-<<<<<<< HEAD
-=======
 	}
 
 	// tests several features:
@@ -77,7 +75,6 @@
 		this.assertEquals(written, read, "SoundFile:readData should get the same data that were written");
 
 		File.delete(path);
->>>>>>> 9bec0365
 	}
 
 }
TestUnitTest : UnitTest {

<<<<<<< HEAD
	var someVar, setUp = false;

	setUp {
		setUp = true;
	}

	test_setUp {
		this.assert( setUp, "setUp should have happened" )
=======
	var someVar, toreDown, count=0;

	setUp {
		someVar = \setUp;
		count = count + 1;
	}
	tearDown {
		someVar = \tearDown;
		toreDown = true;
	}

	test_setUp {
		this.assertEquals(count, 1, "count should be on 1");
		this.assertEquals(someVar, \setUp, "someVar be set in setUp");
	}

	test_toreDown{
		this.assertEquals(toreDown, true, "toreDown should be set at the end of the last test");
		this.assertEquals(count, 2, "count should be on 2");
	}

	test_setUp2 {
		this.assertEquals(count, 3, "count should be on 3");
	}

	test_bootServer {
		var server = Server(this.class.name);
		server.bootSync;
		this.assert(server.serverRunning, "The test's Server should be booted while we waited");
		server.quit.remove;
>>>>>>> 3037bf29
	}

	test_assert {
		this.assert(true, "assert(true) should certainly work");
	}

<<<<<<< HEAD
	test_isolation_first {
		this.assertEquals(someVar, nil, "methods in UnitTests should be isolated");
		someVar = 2;
	}

	test_isolation_second {
		this.assertEquals(someVar, nil, "methods in UnitTests should be isolated");
		someVar = 2;
	}
=======
	/*
	test_failure {
		this.assert( false, "should fail")
	}
	*/

	/*
	test_assertAsynch {
		Server.default.boot;
		this.assertAsynch( Server.default.serverRunning, {
			this.assert( Server.default.serverRunning,"server is indeed running");
			}, "assert asynch should have triggered the server to boot and then run the test block");
	}
	*/
>>>>>>> 3037bf29

	test_findTestedClass {
		this.assertEquals(TestMixedBundleTester.findTestedClass, MixedBundleTester)
	}

	test_assertException_implicitThrow {
		this.assertException({ 1789.monarchy }, DoesNotUnderstandError, "assertException should return true for any error")
	}

	test_assertException_explicitThrow {
		this.assertException({ BinaryOpFailureError("I prefer ternary").throw },
			BinaryOpFailureError,
			"assertException should return true for specific error",
		)
	}

	test_assertNoException_nonExceptionThrow {
		this.assertNoException({ \stone.throw }, "assertException should return false for thrown object")
	}

	test_assertNoException_nonThrowingFunction {
		this.assertNoException({ try { 1789.monarchy } }, "assertNoThrow should return true for not an error")
	}

	/*** IF YOU ADD MORE TESTS, UPDATE THE numTestMethods var ***/
	// test_findTestMethods {
	// 	var numTestMethods = 7;
	// 	this.assert( this.findTestMethods.size == numTestMethods, "should be " + numTestMethods + " test methods");
	// }

}
<|MERGE_RESOLUTION|>--- conflicted
+++ resolved
@@ -1,15 +1,5 @@
 TestUnitTest : UnitTest {
 
-<<<<<<< HEAD
-	var someVar, setUp = false;
-
-	setUp {
-		setUp = true;
-	}
-
-	test_setUp {
-		this.assert( setUp, "setUp should have happened" )
-=======
 	var someVar, toreDown, count=0;
 
 	setUp {
@@ -40,24 +30,12 @@
 		server.bootSync;
 		this.assert(server.serverRunning, "The test's Server should be booted while we waited");
 		server.quit.remove;
->>>>>>> 3037bf29
 	}
 
 	test_assert {
 		this.assert(true, "assert(true) should certainly work");
 	}
 
-<<<<<<< HEAD
-	test_isolation_first {
-		this.assertEquals(someVar, nil, "methods in UnitTests should be isolated");
-		someVar = 2;
-	}
-
-	test_isolation_second {
-		this.assertEquals(someVar, nil, "methods in UnitTests should be isolated");
-		someVar = 2;
-	}
-=======
 	/*
 	test_failure {
 		this.assert( false, "should fail")
@@ -72,7 +50,6 @@
 			}, "assert asynch should have triggered the server to boot and then run the test block");
 	}
 	*/
->>>>>>> 3037bf29
 
 	test_findTestedClass {
 		this.assertEquals(TestMixedBundleTester.findTestedClass, MixedBundleTester)

--- conflicted
+++ resolved
@@ -43,8 +43,4 @@
 	test_assertNoException_nonThrowingFunction {
 		this.assertNoException({ try { 1789.monarchy } }, "assertNoThrow should return true for not an error")
 	}
-<<<<<<< HEAD
-}
-=======
-}
->>>>>>> 0b1289ec
+}
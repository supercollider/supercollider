--- conflicted
+++ resolved
@@ -62,31 +62,6 @@
 			s.audioBusAllocator.size == (s.options.numAudioBusChannels - s.options.firstPrivateBus),
 			"for a single client, audioBusAllocator should have full range minus hardware channels."
 		);
-<<<<<<< HEAD
-
-		this.assert(
-			s.controlBusAllocator.size == s.options.numControlBusChannels,
-			"for a single client, controlBusAllocator should have full range."
-		);
-		this.assert(
-			s.bufferAllocator.size == s.options.numBuffers,
-			"for a single client, bufferAllocator should have full range."
-		);
-
-		s.options.maxLogins = 16; s.newAllocators;
-
-		this.assert(
-			s.audioBusAllocator.size ==
-			(s.options.numAudioBusChannels - s.options.firstPrivateBus div: 16),
-			"for 16 clients, controlBusAllocator should divide private bus range evenly."
-		);
-
-		this.assert(
-			s.controlBusAllocator.size == (s.options.numControlBusChannels div: 16),
-			"for 16 clients, controlBusAllocator should divide private bus range evenly."
-		);
-=======
-
 		this.assert(
 			s.controlBusAllocator.size == s.options.numControlBusChannels,
 			"for a single client, controlBusAllocator should have full range."
@@ -109,7 +84,6 @@
 			s.controlBusAllocator.size == (s.options.numControlBusChannels div: 16),
 			"for 16 clients, controlBusAllocator should divide private bus range evenly."
 		);
->>>>>>> 00c1e107
 		this.assert(
 			s.bufferAllocator.size == (s.options.numBuffers div: 16),
 			"for 16 clients, bufferAllocator should divide range evenly."

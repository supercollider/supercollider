--- conflicted
+++ resolved
@@ -186,7 +186,6 @@
 		}
 	}
 
-<<<<<<< HEAD
 	// ----- editDistance and similarity --------------------------------------------
 
 	test_editDistance_emptyThis_isSizeThat {
@@ -303,7 +302,7 @@
 		var result = [0,1,2,3].similarity([4,5,6,7]);
 		this.assertEquals(result, 0);
 	}
-=======
+
 	// ----- mirror, mirror1, mirror2 --------------------------------------------
 
 	test_mirror_onEmptyArray_sizeIsZero { this.assertEquals([].mirror.size, 0); }
@@ -340,7 +339,6 @@
 	test_mirror_twoElementArray_size { this.assertEquals([1, 2].mirror.size, 3); }
 	test_mirror1_twoElementArray_size { this.assertEquals([1, 2].mirror1.size, 2); }
 	test_mirror2_twoElementArray_size { this.assertEquals([1, 2].mirror2.size, 4); }
->>>>>>> e8e3b413
 
 } // End class
 

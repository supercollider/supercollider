TestNodeProxy : UnitTest {

	var server, proxy;

	setUp {
		// NOTE: these tests don't make use of a booted server
		server = Server(this.class.name);
		proxy = NodeProxy(server);
	}

	tearDown {
		proxy.clear;
		server.remove;
	}

	test_source_synthDef_build {
		var x = nil;

		proxy.source = { x = true; Silent.ar };
		this.assertEquals(x, true, "Setting a source should build the SynthDef");
	}

	test_source_rate {
		proxy.source = { SinOsc.ar };
		this.assertEquals(proxy.rate, \audio, "An audio rate ugen graph should init proxy to \audio rate");
	}

	test_source_numChannels {
		proxy.source = { Silent.ar.dup(3) };
		this.assertEquals(proxy.numChannels, 3, "A 3 channel ugen graph should init proxy to 3 channels");
	}

	test_source_proxy_loaded {
		proxy.source = { Silent.ar };
		this.assertEquals(proxy.loaded, false, "Setting the proxy's source should not set loaded = true");
	}

	test_source_proxy_isPlaying {
		proxy.source = { Silent.ar };
		this.assertEquals(proxy.isPlaying, false, "Setting the proxy's source should not set isPlaying = true");
	}
    
	test_copy_fadeTimeIsCopied {
		var oldProxy = proxy.fadeTime_(33);
		var newProxy = oldProxy.copy;

<<<<<<< HEAD
		this.assertEquals(oldProxy.fadeTime, newProxy.fadeTime);
    }

	test_copy_awakeIsCopied { 
		var oldProxy = proxy.awake_(false);
		var newProxy = oldProxy.copy;

		this.assertEquals(oldProxy.awake, newProxy.awake);
	}

	test_copy_clockIsCopied { 
		var oldProxy = proxy.clock_(TempoClock.new(2.182));
		var newProxy = oldProxy.copy;

		this.assertEquals(oldProxy.clock, newProxy.clock);
	}

	test_copy_quantIsCopied {
		var oldProxy = proxy.quant_(4);
		var newProxy = oldProxy.copy;

		this.assertEquals(oldProxy.quant, newProxy.quant);
	}

	test_copy_pauseIsCopied {		
		var oldProxy = proxy.paused_(true);
		var newProxy = oldProxy.copy;

		this.assertEquals(oldProxy.paused, newProxy.paused);
	}

	test_copy_sourceIsCopied {		
		var oldProxy = proxy.source_({ Silent.ar });
		var newProxy = oldProxy.copy;
		
		this.assertEquals(oldProxy.source, newProxy.source);
	}

	test_copy_nodeMapIsCopied {		
		var oldProxy = proxy.source_({ Silent.ar });
		var newProxy = oldProxy.copy;
		
		this.assertEquals(oldProxy.nodeMap, newProxy.nodeMap);
	}
=======
	test_schedAfterFade_notPlaying {
		var ok = false;
		proxy.fadeTime = 0.1;
		proxy.schedAfterFade { ok = true };
		this.assert(ok, "if not playing, schedAfterFade should happen immediately");
	}

	test_schedAfterFade {
		var ok = false;
		proxy.fadeTime = 0.1;
		proxy.source = { Silent.ar };
		proxy.schedAfterFade { ok = true };
		0.11.wait;
		this.assert(ok, "if playing, schedAfterFade should happen right after fadeTime");
	}


>>>>>>> 0e24cfe3
}<|MERGE_RESOLUTION|>--- conflicted
+++ resolved
@@ -43,10 +43,9 @@
 	test_copy_fadeTimeIsCopied {
 		var oldProxy = proxy.fadeTime_(33);
 		var newProxy = oldProxy.copy;
-
-<<<<<<< HEAD
+	
 		this.assertEquals(oldProxy.fadeTime, newProxy.fadeTime);
-    }
+  }
 
 	test_copy_awakeIsCopied { 
 		var oldProxy = proxy.awake_(false);
@@ -89,7 +88,7 @@
 		
 		this.assertEquals(oldProxy.nodeMap, newProxy.nodeMap);
 	}
-=======
+
 	test_schedAfterFade_notPlaying {
 		var ok = false;
 		proxy.fadeTime = 0.1;
@@ -107,5 +106,4 @@
 	}
 
 
->>>>>>> 0e24cfe3
 }
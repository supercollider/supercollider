--- conflicted
+++ resolved
@@ -40,7 +40,6 @@
 		this.assertEquals(proxy.isPlaying, false, "Setting the proxy's source should not set isPlaying = true");
 	}
 
-<<<<<<< HEAD
 	test_asCode_basic {
 		var codeString = "a = NodeProxy.new(Server.fromName( 'TestNodeProxy' ));\n";
 
@@ -172,7 +171,7 @@
 		p[\a].free;
 		p.pop;
 	}
-=======
+  
 	test_schedAfterFade_notPlaying {
 		var ok = false;
 		proxy.fadeTime = 0.1;
@@ -189,6 +188,4 @@
 		this.assert(ok, "if playing, schedAfterFade should happen right after fadeTime");
 	}
 
->>>>>>> 0e24cfe3
-
 }
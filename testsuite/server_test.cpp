#include <boost/test/unit_test.hpp>

#include "../source/server/server.hpp"
#include "../source/server/server_args.hpp"

using namespace nova;
using namespace boost;


namespace
{
struct test_synth_prototype:
    public synth_prototype
{
    test_synth_prototype(void):
        synth_prototype("foo")
    {}

    abstract_synth * create_instance(int node_id)
    {
        return new synth(node_id, this);
    }
};
}


BOOST_AUTO_TEST_CASE( server_test_1 )
{
    nova_server server;
    server_arguments::initialize(0, 0);
    ugen_factory.initialize();


    server.synth_factory::register_prototype(new test_synth_prototype());

    node_position_constraint to_root = std::make_pair(server.root_group(), insert);

<<<<<<< HEAD
    abstract_synth * s = server.add_synth("foo", 2, to_root);
    server.free_synth(s);
=======
    abstract_synth * s = server.add_synth("foo", 0, to_root);
    server.free_node(s);
>>>>>>> 5eed08ef
}

BOOST_AUTO_TEST_CASE( server_test_2 )
{
    nova_server server;
    server.synth_factory::register_prototype(new test_synth_prototype());

    node_position_constraint to_root = std::make_pair(server.root_group(), insert);

    abstract_synth * s = server.add_synth("foo", 2, to_root);
    server();
    server();
    server();
    server.free_node(s);
}

BOOST_AUTO_TEST_CASE( server_test_3 )
{
    nova_server server;
    server.synth_factory::register_prototype(new test_synth_prototype());

    parallel_group * g = new parallel_group(0);

    server.add_node(g);

    node_position_constraint to_group = std::make_pair(g, insert);

    abstract_synth * s1 = server.add_synth("foo", 2, to_group);
    abstract_synth * s2 = server.add_synth("foo", 3, to_group);
    abstract_synth * s3 = server.add_synth("foo", 4, to_group);
    server();
    server();
    server();
    server.free_node(s1);
    server.free_node(s2);
    server.free_node(s3);
}<|MERGE_RESOLUTION|>--- conflicted
+++ resolved
@@ -35,13 +35,8 @@
 
     node_position_constraint to_root = std::make_pair(server.root_group(), insert);
 
-<<<<<<< HEAD
     abstract_synth * s = server.add_synth("foo", 2, to_root);
-    server.free_synth(s);
-=======
-    abstract_synth * s = server.add_synth("foo", 0, to_root);
     server.free_node(s);
->>>>>>> 5eed08ef
 }
 
 BOOST_AUTO_TEST_CASE( server_test_2 )

--- conflicted
+++ resolved
@@ -59,19 +59,8 @@
             "skipReason":"UnitTest has unknown issues when run in qpm (FIXME)"
         },
         {
-<<<<<<< HEAD
-            "suite":"TestNodeProxyBusMapping",
-            "test":"test_audiorate_mapping",
-            "skip":true,
-            "skipReason":"UnitTest fails (FIXME)"
-        },
-        {
-            "suite":"TestNodeProxyBusMapping",
-            "test":"test_audiorate_mapping_elasticity",
-=======
             "suite":"TestNodeProxy",
             "test":"test_copy_nodeMapIsCopied",
->>>>>>> 25aa4fe7
             "skip":true,
             "skipReason":"UnitTest fails (FIXME)"
         },

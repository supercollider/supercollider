//  native jack backend
//  Copyright (C) 2009 Tim Blechmann
//
//  This program is free software; you can redistribute it and/or modify
//  it under the terms of the GNU General Public License as published by
//  the Free Software Foundation; either version 2 of the License, or
//  (at your option) any later version.
//
//  This program is distributed in the hope that it will be useful,
//  but WITHOUT ANY WARRANTY; without even the implied warranty of
//  MERCHANTABILITY or FITNESS FOR A PARTICULAR PURPOSE.  See the
//  GNU General Public License for more details.
//
//  You should have received a copy of the GNU General Public License
//  along with this program; see the file COPYING.  If not, write to
//  the Free Software Foundation, Inc., 59 Temple Place - Suite 330,
//  Boston, MA 02111-1307, USA.

#ifndef AUDIO_BACKEND_JACK_BACKEND_HPP
#define AUDIO_BACKEND_JACK_BACKEND_HPP

#include <iostream>
#include <string>
#include <vector>

#include <boost/lexical_cast.hpp>

#include <jack/jack.h>

#include "nova-tt/thread_affinity.hpp"
#include "utilities/branch_hints.hpp"

#include "audio_backend_common.hpp"

namespace nova
{

/** jack backend
 *
 *  the jack callback thread is pinned to the first cpu of the system
 *
 *  \todo later it may be interesting to directly map the io busses to the jack port regions
 *  \todo rethink the use of output port lock
 */
template <void(*dsp_cb)(void), typename sample_type = float, bool blocking = false>
class jack_backend:
    public detail::audio_delivery_helper<sample_type, blocking, false>,
    public detail::audio_settings_basic
{
    typedef detail::audio_delivery_helper<sample_type, blocking, false> super;

public:
    jack_backend(void):
        client(NULL)
    {}

    ~jack_backend(void)
    {
        close_client();
    }

<<<<<<< HEAD
    /* to be called from the audio callback */
    /* @{  */
    void deliver_dac_output(const_restricted_sample_ptr source, uint channel, uint frames)
    {
        if (likely(audio_is_active()))
        {
            if (channel < output_channels) {
                spin_lock::scoped_lock lock(output_lock);
                addvec_simd(output_samples[channel], source, frames);
            }
        }
    }

    void deliver_dac_output_64(const_restricted_sample_ptr source, uint channel)
    {
        if (likely(audio_is_active()))
        {
            if (channel < output_channels) {
                spin_lock::scoped_lock lock(output_lock);
                addvec_simd<64>(output_samples[channel], source);
            }
        }
    }

    void fetch_adc_input(restricted_sample_ptr destination, uint channel, uint frames)
    {
        if (likely(audio_is_active()))
            copyvec_simd(destination, input_samples[channel], frames);
        else
            zerovec_simd(destination, frames);
    }

    void fetch_adc_input_64(restricted_sample_ptr destination, uint channel)
    {
        if (likely(audio_is_active()))
            copyvec_simd<64>(destination, input_samples[channel]);
        else
            zerovec_simd<64>(destination);
    }
    /* @} */

    uint32_t get_audio_blocksize(void) const
=======
    uint get_audio_blocksize(void)
>>>>>>> 52750c0d
    {
        return blocksize_;
    }

public:
    void open_client(std::string const & name, uint32_t input_port_count, uint32_t output_port_count, uint32_t blocksize)
    {
        blocksize_ = blocksize;

        /* open client */
        client = jack_client_open(name.c_str(), JackNoStartServer, &status);
        if (status & JackServerFailed)
            throw std::runtime_error("Unable to connect to JACK server");

        if (status & JackNameNotUnique) {
            const char * client_name = jack_get_client_name(client);
            std::cout << "unique client name: " << client_name << std::endl;
        }

        /* initialize callbacks */
        jack_set_thread_init_callback (client, jack_thread_init_callback, NULL);
        jack_set_process_callback (client, jack_process_callback, this);

        /* register ports */
        input_ports.clear();
        for (uint32_t i = 0; i != input_port_count; ++i) {
            std::string portname ("input_");
            portname += boost::lexical_cast<std::string>(i+1);
            jack_port_t * port =
                jack_port_register(client, portname.c_str(), JACK_DEFAULT_AUDIO_TYPE, JackPortIsInput, 0);
            input_ports.push_back(port);
        }
        input_channels = input_port_count;
        super::input_samples.resize(input_port_count);

        output_ports.clear();
        for (uint32_t i = 0; i != output_port_count; ++i) {
            std::string portname ("output_");
            portname += boost::lexical_cast<std::string>(i+1);
            jack_port_t * port =
                jack_port_register(client, portname.c_str(), JACK_DEFAULT_AUDIO_TYPE, JackPortIsOutput, 0);
            output_ports.push_back(port);
        }
        output_channels = output_port_count;
        super::output_samples.resize(output_port_count);

        samplerate_ = jack_get_sample_rate(client);
        jack_frames = jack_get_buffer_size(client);

        if (jack_frames % blocksize_)
            throw std::runtime_error("jack buffer size is not a multiple of blocksize");
    }

    void close_client(void)
    {
        if (client)
            jack_client_close(client);
    }

    bool audio_is_opened(void)
    {
        return client != NULL;
    }

    bool audio_is_active(void)
    {
        return is_active;
    }

    void activate_audio(void)
    {
        is_active = true;
        jack_activate(client);
    }

    void deactivate_audio(void)
    {
        jack_deactivate(client);
        is_active = false;
    }

<<<<<<< HEAD
    float get_samplerate(void) const
    {
        return samplerate_;
    }

    uint16_t get_input_count(void) const
    {
        return input_channels;
    }

    uint16_t get_output_count(void) const
    {
        return output_channels;
    }

    float get_cpuload(void) const
    {
        if (likely(client))
            return jack_cpu_load(client);
        else
            return 0.f;
    }

=======
>>>>>>> 52750c0d
private:
    static void jack_thread_init_callback(void * arg)
    {
        if (!thread_set_affinity(0))
            std::cerr << "Warning: cannot set thread affinity of jack thread" << std::endl;
    }

    static int jack_process_callback(jack_nframes_t frames, void * arg)
    {
        return static_cast<jack_backend*>(arg)->perform(frames);
    }

    int perform(jack_nframes_t frames)
    {
        /* get port regions */
        for (uint16_t i = 0; i != input_channels; ++i)
            super::input_samples[i] = (jack_default_audio_sample_t*) jack_port_get_buffer(input_ports[i], frames);

        for (uint16_t i = 0; i != output_channels; ++i) {
            super::output_samples[i] = (jack_default_audio_sample_t*) jack_port_get_buffer(output_ports[i], frames);
            zerovec_simd(super::output_samples[i].get(), frames); /* we clear the outputs, that we can simply add the delivered data */
        }

        jack_nframes_t i = 0;
        while (true)
        {
            (*dsp_cb)();

            i += blocksize_;
            if (i == frames)
                break;

            /* increment cached port regions */
            for (uint16_t i = 0; i != input_channels; ++i)
<<<<<<< HEAD
                input_samples[i] += blocksize_;
            for (uint16_t i = 0; i != output_channels; ++i)
                output_samples[i] += blocksize_;
=======
                super::input_samples[i] = super::input_samples[i].get() + 64;
            for (uint16_t i = 0; i != output_channels; ++i)
                super::output_samples[i] = super::output_samples[i].get() + 64;
>>>>>>> 52750c0d
        }

        return 0;
    }

    static int jack_buffersize_callback(jack_nframes_t frames, void * arg)
    {
        return static_cast<jack_backend*>(arg)->buffer_size_callback(frames);
    }

    int buffer_size_callback(jack_nframes_t frames)
    {
        jack_frames = frames;
        if (jack_frames % blocksize_)
            /* we need a multiple of the blocksize */
            return 1;
        return 0;
    }

    jack_client_t * client;
    jack_status_t status;

    bool is_active;
<<<<<<< HEAD
    float samplerate_;
    uint16_t input_channels, output_channels;
    uint32_t blocksize_;
=======
>>>>>>> 52750c0d

    std::vector<jack_port_t*> input_ports, output_ports;
    jack_nframes_t jack_frames;
};

} /* namespace nova */


#endif /* AUDIO_BACKEND_JACK_BACKEND_HPP */<|MERGE_RESOLUTION|>--- conflicted
+++ resolved
@@ -59,52 +59,7 @@
         close_client();
     }
 
-<<<<<<< HEAD
-    /* to be called from the audio callback */
-    /* @{  */
-    void deliver_dac_output(const_restricted_sample_ptr source, uint channel, uint frames)
-    {
-        if (likely(audio_is_active()))
-        {
-            if (channel < output_channels) {
-                spin_lock::scoped_lock lock(output_lock);
-                addvec_simd(output_samples[channel], source, frames);
-            }
-        }
-    }
-
-    void deliver_dac_output_64(const_restricted_sample_ptr source, uint channel)
-    {
-        if (likely(audio_is_active()))
-        {
-            if (channel < output_channels) {
-                spin_lock::scoped_lock lock(output_lock);
-                addvec_simd<64>(output_samples[channel], source);
-            }
-        }
-    }
-
-    void fetch_adc_input(restricted_sample_ptr destination, uint channel, uint frames)
-    {
-        if (likely(audio_is_active()))
-            copyvec_simd(destination, input_samples[channel], frames);
-        else
-            zerovec_simd(destination, frames);
-    }
-
-    void fetch_adc_input_64(restricted_sample_ptr destination, uint channel)
-    {
-        if (likely(audio_is_active()))
-            copyvec_simd<64>(destination, input_samples[channel]);
-        else
-            zerovec_simd<64>(destination);
-    }
-    /* @} */
-
     uint32_t get_audio_blocksize(void) const
-=======
-    uint get_audio_blocksize(void)
->>>>>>> 52750c0d
     {
         return blocksize_;
     }
@@ -186,22 +141,6 @@
         is_active = false;
     }
 
-<<<<<<< HEAD
-    float get_samplerate(void) const
-    {
-        return samplerate_;
-    }
-
-    uint16_t get_input_count(void) const
-    {
-        return input_channels;
-    }
-
-    uint16_t get_output_count(void) const
-    {
-        return output_channels;
-    }
-
     float get_cpuload(void) const
     {
         if (likely(client))
@@ -210,8 +149,6 @@
             return 0.f;
     }
 
-=======
->>>>>>> 52750c0d
 private:
     static void jack_thread_init_callback(void * arg)
     {
@@ -246,15 +183,9 @@
 
             /* increment cached port regions */
             for (uint16_t i = 0; i != input_channels; ++i)
-<<<<<<< HEAD
-                input_samples[i] += blocksize_;
-            for (uint16_t i = 0; i != output_channels; ++i)
-                output_samples[i] += blocksize_;
-=======
                 super::input_samples[i] = super::input_samples[i].get() + 64;
             for (uint16_t i = 0; i != output_channels; ++i)
                 super::output_samples[i] = super::output_samples[i].get() + 64;
->>>>>>> 52750c0d
         }
 
         return 0;
@@ -278,12 +209,7 @@
     jack_status_t status;
 
     bool is_active;
-<<<<<<< HEAD
-    float samplerate_;
-    uint16_t input_channels, output_channels;
     uint32_t blocksize_;
-=======
->>>>>>> 52750c0d
 
     std::vector<jack_port_t*> input_ports, output_ports;
     jack_nframes_t jack_frames;

--- conflicted
+++ resolved
@@ -71,13 +71,8 @@
 
     void unlock(void)
     {
-<<<<<<< HEAD
-        assert(locked_state);
-        boost::lockfree::memory_barrier(); /* the previous write operations need to be completed  */
-=======
         assert(state == locked_state);
         boost::lockfree::memory_barrier(); /* the previous write operations need to be completed */
->>>>>>> 7bd5663a
         state = unlocked_state;
     }
 

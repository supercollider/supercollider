//  group
//  Copyright (C) 2008, 2009 Tim Blechmann
//
//  This program is free software; you can redistribute it and/or modify
//  it under the terms of the GNU General Public License as published by
//  the Free Software Foundation; either version 2 of the License, or
//  (at your option) any later version.
//
//  This program is distributed in the hope that it will be useful,
//  but WITHOUT ANY WARRANTY; without even the implied warranty of
//  MERCHANTABILITY or FITNESS FOR A PARTICULAR PURPOSE.  See the
//  GNU General Public License for more details.
//
//  You should have received a copy of the GNU General Public License
//  along with this program; see the file COPYING.  If not, write to
//  the Free Software Foundation, Inc., 59 Temple Place - Suite 330,
//  Boston, MA 02111-1307, USA.

#ifndef SERVER_GROUP_HPP
#define SERVER_GROUP_HPP

#include <set>

#include "memory_pool.hpp"
#include "node_types.hpp"
#include "utilities/exists.hpp"

namespace nova
{

class synth;

typedef nova::dsp_thread_queue_item<dsp_queue_node, rt_pool_allocator<void*> > thread_queue_item;
typedef nova::dsp_thread_queue<dsp_queue_node, rt_pool_allocator<void*> > thread_queue;

class abstract_group:
    public server_node
{
public:
    typedef thread_queue_item::successor_list successor_container;

protected:
    server_node_list child_nodes;
    const bool is_parallel_;

    abstract_group(int node_id, bool is_parallel):
        server_node(node_id, false), is_parallel_(is_parallel)
    {}

public:
    virtual ~abstract_group(void);

    bool is_parallel(void) const
    {
        return is_parallel_;
    }

protected:
    virtual successor_container fill_queue_recursive(thread_queue & queue,
                                                     successor_container,
                                                     int activation_limit) = 0;
    friend class group;
    friend class parallel_group;

public:
    /* count the tail nodes to get activation count */
    virtual int tail_nodes(void) const = 0;

    /* @{ */
    /** pause/resume handling (set pause/resume on children)  */
    virtual void pause(void);
    virtual void resume(void);
    /* @} */

    /* @{ */
    /** child management  */
    void add_child(server_node * node);
    virtual void add_child(server_node * node, node_position_constraint const &) = 0;
    virtual void add_child(server_node * node, node_position) = 0;

    bool has_child(server_node * node);

    bool empty(void) const
    {
        return child_nodes.empty();
    }

<<<<<<< HEAD
=======
    /** number of direct children */
>>>>>>> 31ee67e6
    std::size_t child_count(void) const
    {
        return child_nodes.size();
    }

<<<<<<< HEAD
=======
    /** number of child synths and groups */
    std::pair<std::size_t, std::size_t> child_count_deep(void) const
    {
        std::size_t synths(0), groups(0);

        for (server_node_list::const_iterator it = child_nodes.begin(); it != child_nodes.end(); ++it)
        {
            if (it->is_synth())
                synths += 1;
            else
            {
                std::size_t recursive_synths, recursive_groups;
                const abstract_group * group = static_cast<const abstract_group*>(&*it);
                boost::tie(recursive_synths, recursive_groups) = group->child_count_deep();
                groups += 1 + recursive_groups;
                synths += recursive_synths;
            }
        }
        return std::make_pair(synths, groups);
    }

>>>>>>> 31ee67e6
    template<typename functor>
    void apply_on_children(functor const & f)
    {
        for (server_node_list::iterator it = child_nodes.begin(); it != child_nodes.end(); ++it)
            f(*it);
    }

public:
    server_node * next_node(server_node * node)
    {
        assert(has_child(node));
        server_node_list::iterator next = ++server_node_list::s_iterator_to(*node);
        if (unlikely(next == child_nodes.end()))
            return 0;
        else
            return &(*next);
    }

    server_node * previous_node(server_node * node)
    {
        assert(has_child(node));
        server_node_list::iterator it = server_node_list::s_iterator_to(*node);
        if (unlikely(it == child_nodes.begin()))
            return 0;
        else
            return &(*--it);
    }

    void free_children(void)
    {
        child_nodes.clear_and_dispose(boost::mem_fn(&server_node::clear_parent));
    }

    void free_synths_deep(void)
    {
        child_nodes.remove_and_dispose_if(boost::mem_fn(&server_node::is_synth),
                                          boost::mem_fn(&server_node::clear_parent));

        /* now there are only group classes */
        for(server_node_list::iterator it = child_nodes.begin(); it != child_nodes.end(); ++it) {
            abstract_group * group = static_cast<abstract_group*>(&*it);
            group->free_synths_deep();
        }
    }

    /** remove node from child_nodes, clear node->parent */
    void remove_child(server_node * node);
    /* @} */

    void set(const char * slot_str, float val);
    void set(const char * slot_str, size_t count, float * val);
    void set(slot_index_t slot_id, float val);
    void set(slot_index_t slot_str, size_t count, float * val);

    friend class node_graph;
};

inline server_node * server_node::previous_node(void)
{
    return parent_->previous_node(this);
}

inline server_node * server_node::next_node(void)
{
    return parent_->next_node(this);
}


class group:
    public abstract_group
{
public:
    group(int node_id):
        abstract_group(node_id, false)
    {}

private:
    void add_child(server_node * node, node_position_constraint const & constraint);
    void add_child(server_node * node, node_position);

    void fill_queue(thread_queue & queue);

    virtual successor_container fill_queue_recursive(thread_queue & queue,
                                                     successor_container,
                                                     int activation_limit);

    friend class node_graph;
    friend class server_node;

    virtual int tail_nodes(void) const
    {
        if (empty())
            return 0;
        else
            return 1;
    }
};

typedef intrusive_ptr<group> group_ptr;

class parallel_group:
    public abstract_group
{
public:
    parallel_group(int node_id):
        abstract_group(node_id, true)
    {}

private:
    void add_child(server_node * node, node_position_constraint const & constraint);
    void add_child(server_node * node, node_position);

    virtual successor_container fill_queue_recursive(thread_queue & queue,
                                                     successor_container,
                                                     int activation_limit);

    virtual int tail_nodes(void) const;

    friend class node_graph;
    friend class server_node;
};

} /* namespace nova */

#endif /* SERVER_GROUP_HPP */<|MERGE_RESOLUTION|>--- conflicted
+++ resolved
@@ -85,17 +85,12 @@
         return child_nodes.empty();
     }
 
-<<<<<<< HEAD
-=======
     /** number of direct children */
->>>>>>> 31ee67e6
     std::size_t child_count(void) const
     {
         return child_nodes.size();
     }
 
-<<<<<<< HEAD
-=======
     /** number of child synths and groups */
     std::pair<std::size_t, std::size_t> child_count_deep(void) const
     {
@@ -117,7 +112,6 @@
         return std::make_pair(synths, groups);
     }
 
->>>>>>> 31ee67e6
     template<typename functor>
     void apply_on_children(functor const & f)
     {

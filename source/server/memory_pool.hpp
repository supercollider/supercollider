--- conflicted
+++ resolved
@@ -69,23 +69,18 @@
     pointer allocate(size_type size,
                      void* hint = 0)
     {
-<<<<<<< HEAD
-        return static_cast<pointer>(rt_pool.malloc(size * sizeof(T)));
-=======
         pointer ret = static_cast<pointer>(rt_pool.malloc(size * sizeof(T)));
         if (ret == NULL)
             throw std::bad_alloc();
 
         return ret;
->>>>>>> 0ebdb513
     }
 
     pointer reallocate(pointer p,
                        size_type size,
                        void* hint = 0)
     {
-        pointer ret = static_cast<pointer>(rt_pool.realloc(p, size * sizeof(T)));
-        return ret;
+        return static_cast<pointer>(rt_pool.realloc(p, size));
     }
 
     void deallocate(pointer p, size_type n)

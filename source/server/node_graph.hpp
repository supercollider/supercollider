--- conflicted
+++ resolved
@@ -91,7 +91,6 @@
         return &(*it);
     }
 
-<<<<<<< HEAD
     bool node_id_available(int32_t node_id)
     {
         node_set_type::iterator it = node_set.find(node_id, compare_node());
@@ -100,11 +99,7 @@
 
     void synth_reassign_id(int32_t node_id);
 
-private:
-    boost::tuple<abstract_group *, size_t, size_t> group_free_prepare(int32_t node_id)
-=======
     abstract_group * find_group(int32_t node_id)
->>>>>>> b8ff71d5
     {
         server_node * node = find_node(node_id);
         if (!node || node->is_synth())

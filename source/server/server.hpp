//  nova server
//  Copyright (C) 2008, 2009 Tim Blechmann
//
//  This program is free software; you can redistribute it and/or modify
//  it under the terms of the GNU General Public License as published by
//  the Free Software Foundation; either version 2 of the License, or
//  (at your option) any later version.
//
//  This program is distributed in the hope that it will be useful,
//  but WITHOUT ANY WARRANTY; without even the implied warranty of
//  MERCHANTABILITY or FITNESS FOR A PARTICULAR PURPOSE.  See the
//  GNU General Public License for more details.
//
//  You should have received a copy of the GNU General Public License
//  along with this program; see the file COPYING.  If not, write to
//  the Free Software Foundation, Inc., 59 Temple Place - Suite 330,
//  Boston, MA 02111-1307, USA.

#ifndef SERVER_NOVA_SERVER_HPP
#define SERVER_NOVA_SERVER_HPP

#include <boost/thread.hpp>

#include "buffer_manager.hpp"
#include "memory_pool.hpp"
#include "node_graph.hpp"
#include "sc_osc_handler.hpp"
#include "server_args.hpp"
#include "server_scheduler.hpp"
#include "synth_factory.hpp"
#include "../sc/sc_ugen_factory.hpp"
#include "../utilities/callback_interpreter.hpp"
#include "../utilities/static_pooled_class.hpp"
#include "../utilities/osc_server.hpp"

#ifdef PORTAUDIO_BACKEND
#include "audio_backend/audio_frontend.hpp"
#elif defined(JACK_BACKEND)
#include "audio_backend/jack_backend.hpp"
#endif

namespace nova
{

inline void run_scheduler_tick(void);

extern class nova_server * instance;

/** callback class for audio-thread to system-thread communcation
 *
 *  the system_callback uses an internal memory pool for real-time safe
 *  memory management. objects are only allowed to be allocated from
 *  the real-time thread.
 * */

class system_callback:
    public static_pooled_class<system_callback,
                               1<<20,    /* 1mb pool of realtime memory */
                               false, 5>
{
public:
    virtual ~system_callback(void)
    {}

    virtual void run(void) = 0;
};

/** system_callback to delete object in the system thread. useful to avoid hitting the memory allocator
 *  from within the real-time threads
 */
template <typename T>
class delete_callback:
    public system_callback
{
public:
    delete_callback (T * ptr):
        ptr_(ptr)
    {}

private:
    virtual void run(void)
    {
        delete ptr_;
    }

    const T * const ptr_;
};

class nova_server:
    public node_graph,
    public scheduler,
#ifdef PORTAUDIO_BACKEND
    public audio_frontend<&run_scheduler_tick>,
#elif defined(JACK_BACKEND)
    public jack_backend<&run_scheduler_tick, float, false>,
#endif
    public synth_factory,
    public buffer_manager,
    public sc_osc_handler
{
public:
    typedef jack_backend<&run_scheduler_tick, float, false> audio_backend;

    /* main nova_server function */
    nova_server(server_arguments const & args);

    ~nova_server(void);

    void prepare_backend(void);

    void add_io_callback(system_callback * cb)
    {
        system_interpreter.add_callback(cb);
    }

    /* @{ */
    /** system interpreter */
    void add_system_callback(system_callback * cb)
    {
        system_interpreter.add_callback(cb);
    }

    void run(void)
    {
        system_interpreter.run();
    }

    void terminate(void)
    {
        system_interpreter.terminate();
    }
    /* @} */


private:
    template <bool (node_graph::*fn)(abstract_group*)>
    bool group_free_implementation(abstract_group * group)
    {
        bool success = (this->*fn)(group);
        if (success)
            update_dsp_queue();
        return success;
    }

    static void free_all_notify(nova_server * server, server_node const & node)
    {
        server->notification_node_ended(&node);
    }

    static void free_deep_notify(nova_server * server, server_node & node)
    {
        if (node.is_synth())
            server->notification_node_ended(&node);
        else
        {
            abstract_group * group = static_cast<abstract_group*>(&node);
            group->apply_on_children(boost::bind(nova_server::free_deep_notify, server, _1));
        }
    }

public:
    /* @{ */
    /** node control */
    abstract_synth * add_synth(const char * name, int id, node_position_constraint const & constraints);

    group * add_group(int id, node_position_constraint const & constraints);
    parallel_group * add_parallel_group(int id, node_position_constraint const & constraints);

    void free_node(server_node * node);

    bool group_free_all(abstract_group * group)
    {
        /// todo: later we want to traverse the node graph only once
        group->apply_on_children(boost::bind(free_all_notify, this, _1));
        return group_free_implementation<&node_graph::group_free_all>(group);
    }

    bool group_free_deep(abstract_group * group)
    {
        /// todo: later we want to traverse the node graph only once
        group->apply_on_children(boost::bind(nova_server::free_deep_notify, this, _1));
        return group_free_implementation<&node_graph::group_free_deep>(group);
    }

    void node_pause(server_node * node)
    {
        node->pause();
        notification_node_turned_off(node);
    }

    void node_resume(server_node * node)
    {
        node->resume();
        notification_node_turned_on(node);
    }

    void set_node_slot(int node_id, slot_index_t slot, float value);
    void set_node_slot(int node_id, const char * slot, float value);
    /* @} */

    void register_prototype(synth_prototype_ptr const & prototype);

    float cpu_load(void) const
    {
#ifdef JACK_BACKEND
        return get_cpuload();
#else
        return 0.f;
#endif
    }

#if 0
    /* node control */
    void free_node(node_id);

    /* synth control */
    node_id add_synth(synthdef def, list<pair<slot_id, float> > args, node_position_constraint const &);
    void set_synth_slot(node_id, slot_id, float);

    /* group control */
    node_id add_group(node_position_constraint const &);
    void set_group_slot(node_id, slot_id, float);
#endif

<<<<<<< HEAD
public:
    void update_dsp_queue(void);
=======
private:
    /* initialize osc handles */
    void init_osc_handles(void);

public:
    void operator()(void)
    {
        if (unlikely(dsp_queue_dirty))
            rebuild_dsp_queue();

        scheduler::operator()();
    }

    void rebuild_dsp_queue(void);

private:
    void update_dsp_queue(void)
    {
        dsp_queue_dirty = true;
    }

    bool dsp_queue_dirty;
>>>>>>> 8806d492

private:
    callback_interpreter<system_callback> system_interpreter;
    callback_interpreter_threadpool<system_callback> io_interpreter;
};

inline void run_scheduler_tick(void)
{
    const int blocksize = instance->get_audio_blocksize();
    const int input_channels = instance->get_input_count();
    const int output_channels = instance->get_output_count();
    const int buf_counter = ++sc_factory.world.mBufCounter;

    /* touch all input buffers */
    for (int channel = 0; channel != input_channels; ++channel)
        sc_factory.world.mAudioBusTouched[output_channels + channel] = buf_counter;

    (*instance)();

    sc_factory.update_nodegraph();

    /* wipe all untouched output buffers */
    for (int channel = 0; channel != output_channels; ++channel) {
        if (sc_factory.world.mAudioBusTouched[channel] != buf_counter)
            zerovec(sc_factory.world.mAudioBus + blocksize * channel, blocksize);
    }
}

} /* namespace nova */

#endif /* SERVER_NOVA_SERVER_HPP */<|MERGE_RESOLUTION|>--- conflicted
+++ resolved
@@ -222,14 +222,6 @@
     void set_group_slot(node_id, slot_id, float);
 #endif
 
-<<<<<<< HEAD
-public:
-    void update_dsp_queue(void);
-=======
-private:
-    /* initialize osc handles */
-    void init_osc_handles(void);
-
 public:
     void operator()(void)
     {
@@ -248,7 +240,6 @@
     }
 
     bool dsp_queue_dirty;
->>>>>>> 8806d492
 
 private:
     callback_interpreter<system_callback> system_interpreter;

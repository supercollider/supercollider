//  nova server
//  Copyright (C) 2008, 2009 Tim Blechmann
//
//  This program is free software; you can redistribute it and/or modify
//  it under the terms of the GNU General Public License as published by
//  the Free Software Foundation; either version 2 of the License, or
//  (at your option) any later version.
//
//  This program is distributed in the hope that it will be useful,
//  but WITHOUT ANY WARRANTY; without even the implied warranty of
//  MERCHANTABILITY or FITNESS FOR A PARTICULAR PURPOSE.  See the
//  GNU General Public License for more details.
//
//  You should have received a copy of the GNU General Public License
//  along with this program; see the file COPYING.  If not, write to
//  the Free Software Foundation, Inc., 59 Temple Place - Suite 330,
//  Boston, MA 02111-1307, USA.

#ifndef SERVER_NOVA_SERVER_HPP
#define SERVER_NOVA_SERVER_HPP

#include <boost/thread.hpp>

#include "buffer_manager.hpp"
#include "memory_pool.hpp"
#include "node_graph.hpp"
#include "sc_osc_handler.hpp"
#include "server_args.hpp"
#include "server_scheduler.hpp"
#include "synth_factory.hpp"
#include "../sc/sc_ugen_factory.hpp"
#include "../utilities/callback_interpreter.hpp"
#include "../utilities/static_pooled_class.hpp"
#include "../utilities/osc_server.hpp"

#ifdef PORTAUDIO_BACKEND
#include "audio_backend/audio_frontend.hpp"
#elif defined(JACK_BACKEND)
#include "audio_backend/jack_backend.hpp"
#endif

namespace nova
{

inline void run_scheduler_tick(void);

extern class nova_server * instance;

/** callback class for audio-thread to system-thread communcation
 *
 *  the system_callback uses an internal memory pool for real-time safe
 *  memory management. objects are only allowed to be allocated from
 *  the real-time thread.
 * */

class system_callback:
    public static_pooled_class<system_callback,
                               1<<20,    /* 1mb pool of realtime memory */
                               false, 5>
{
public:
    virtual ~system_callback(void)
    {}

    virtual void run(void) = 0;
};

/** system_callback to delete object in the system thread. useful to avoid hitting the memory allocator
 *  from within the real-time threads
 */
template <typename T>
class delete_callback:
    public system_callback
{
public:
    delete_callback (T * ptr):
        ptr_(ptr)
    {}

private:
    virtual void run(void)
    {
        delete ptr_;
    }

    const T * const ptr_;
};

class nova_server:
    public node_graph,
    public scheduler,
#ifdef PORTAUDIO_BACKEND
    public audio_frontend<&run_scheduler_tick>,
#elif defined(JACK_BACKEND)
    public jack_backend<&run_scheduler_tick, float, false>,
#endif
    public synth_factory,
    public buffer_manager,
    public sc_osc_handler
{
public:
    typedef jack_backend<&run_scheduler_tick, float, false> audio_backend;

    /* main nova_server function */
    nova_server(server_arguments const & args);

    ~nova_server(void);

    void prepare_backend(void);

    void add_io_callback(system_callback * cb)
    {
        system_interpreter.add_callback(cb);
    }

    /* @{ */
    /** system interpreter */
    void add_system_callback(system_callback * cb)
    {
        system_interpreter.add_callback(cb);
    }

    void run(void)
    {
        system_interpreter.run();
    }

    void terminate(void)
    {
        system_interpreter.terminate();
    }
    /* @} */


private:
    template <bool (node_graph::*fn)(abstract_group*)>
    bool group_free_implementation(abstract_group * group)
    {
        bool success = (this->*fn)(group);
        if (success)
            update_dsp_queue();
        return success;
    }

    static void free_all_notify(nova_server * server, server_node const & node)
    {
        server->notification_node_ended(&node);
    }

    static void free_deep_notify(nova_server * server, server_node & node)
    {
        if (node.is_synth())
            server->notification_node_ended(&node);
        else
        {
            abstract_group * group = static_cast<abstract_group*>(&node);
            group->apply_on_children(boost::bind(nova_server::free_deep_notify, server, _1));
        }
    }

public:
    /* @{ */
<<<<<<< HEAD
    /** node control */
    abstract_synth * add_synth(std::string const & name, int id, node_position_constraint const & constraints);
=======
    /** graph handling */
>>>>>>> df3700b9
    abstract_synth * add_synth(const char * name, int id, node_position_constraint const & constraints);

    group * add_group(int id, node_position_constraint const & constraints);
    parallel_group * add_parallel_group(int id, node_position_constraint const & constraints);

    void free_node(server_node * node);

    bool group_free_all(abstract_group * group)
    {
        /// todo: later we want to traverse the node graph only once
        group->apply_on_children(boost::bind(free_all_notify, this, _1));
        return group_free_implementation<&node_graph::group_free_all>(group);
    }

    bool group_free_deep(abstract_group * group)
    {
        /// todo: later we want to traverse the node graph only once
        group->apply_on_children(boost::bind(nova_server::free_deep_notify, this, _1));
        return group_free_implementation<&node_graph::group_free_deep>(group);
    }

    void node_pause(server_node * node)
    {
        node->pause();
        notification_node_turned_off(node);
    }

    void node_resume(server_node * node)
    {
        node->resume();
        notification_node_turned_on(node);
    }

    void set_node_slot(int node_id, slot_index_t slot, float value);
    void set_node_slot(int node_id, const char * slot, float value);
    /* @} */

    void register_prototype(synth_prototype_ptr const & prototype);

    float cpu_load(void) const
    {
#ifdef JACK_BACKEND
        return get_cpuload();
#else
        return 0.f;
#endif
    }

#if 0
    /* node control */
    void free_node(node_id);

    /* synth control */
    node_id add_synth(synthdef def, list<pair<slot_id, float> > args, node_position_constraint const &);
    void set_synth_slot(node_id, slot_id, float);

    /* group control */
    node_id add_group(node_position_constraint const &);
    void set_group_slot(node_id, slot_id, float);
#endif

public:
    void update_dsp_queue(void);

private:
    callback_interpreter<system_callback> system_interpreter;
    callback_interpreter_threadpool<system_callback> io_interpreter;
};

inline void run_scheduler_tick(void)
{
    const int blocksize = instance->get_audio_blocksize();
    const int input_channels = instance->get_input_count();
    const int output_channels = instance->get_output_count();
    const int buf_counter = ++sc_factory.world.mBufCounter;

    /* touch all input buffers */
    for (int channel = 0; channel != input_channels; ++channel)
        sc_factory.world.mAudioBusTouched[output_channels + channel] = buf_counter;

    (*instance)();

    sc_factory.update_nodegraph();

    /* wipe all untouched output buffers */
    for (int channel = 0; channel != output_channels; ++channel) {
        if (sc_factory.world.mAudioBusTouched[channel] != buf_counter)
            zerovec(sc_factory.world.mAudioBus + blocksize * channel, blocksize);
    }
}

} /* namespace nova */

#endif /* SERVER_NOVA_SERVER_HPP */<|MERGE_RESOLUTION|>--- conflicted
+++ resolved
@@ -160,12 +160,7 @@
 
 public:
     /* @{ */
-<<<<<<< HEAD
     /** node control */
-    abstract_synth * add_synth(std::string const & name, int id, node_position_constraint const & constraints);
-=======
-    /** graph handling */
->>>>>>> df3700b9
     abstract_synth * add_synth(const char * name, int id, node_position_constraint const & constraints);
 
     group * add_group(int id, node_position_constraint const & constraints);

//  synth factory
//  Copyright (C) 2008, 2009 Tim Blechmann
//
//  This program is free software; you can redistribute it and/or modify
//  it under the terms of the GNU General Public License as published by
//  the Free Software Foundation; either version 2 of the License, or
//  (at your option) any later version.
//
//  This program is distributed in the hope that it will be useful,
//  but WITHOUT ANY WARRANTY; without even the implied warranty of
//  MERCHANTABILITY or FITNESS FOR A PARTICULAR PURPOSE.  See the
//  GNU General Public License for more details.
//
//  You should have received a copy of the GNU General Public License
//  along with this program; see the file COPYING.  If not, write to
//  the Free Software Foundation, Inc., 59 Temple Place - Suite 330,
//  Boston, MA 02111-1307, USA.

#ifndef SERVER_SYNTH_FACTORY_HPP
#define SERVER_SYNTH_FACTORY_HPP

#include <map>
#include <string>

#include "synth.hpp"
#include "synth_prototype.hpp"

namespace nova
{
class synth_factory
{
    struct compare_prototype
    {
        bool operator()(synth_prototype const & lhs,
                        std::string const & rhs) const
        {
            return lhs.name() < rhs;
        }

        bool operator()(std::string const & lhs,
                        synth_prototype const & rhs) const
        {
            return lhs < rhs.name();
        }

        bool operator()(synth_prototype const & lhs,
                        const char * rhs) const
        {
            return strcmp(lhs.name().c_str(), rhs) < 0;
        }

        bool operator()(const char * lhs,
                        synth_prototype const & rhs) const
        {
            return strcmp(lhs, rhs.name().c_str()) < 0;
        }
    };

public:
    void register_prototype(synth_prototype_ptr const & prototype)
    {
        prototype_map_type::iterator it = prototype_map.find(prototype->name(),
                                                             compare_prototype());
        if (it != prototype_map.end())
        {
            prototype_map.erase(it);
            it->release();
        }

        prototype_map.insert(*prototype.get());
        prototype->add_ref();
    }

    abstract_synth * create_instance(std::string const & name, int node_id)
    {
        prototype_map_type::iterator it = prototype_map.find(name, compare_prototype());
        if (it == prototype_map.end())
            return 0;

        return it->create_instance(node_id);
    }

    abstract_synth * create_instance(const char * name, int node_id)
    {
        prototype_map_type::iterator it = prototype_map.find(name, compare_prototype());
        if (it == prototype_map.end())
            return 0;

        return it->create_instance(node_id);
    }

    void remove_prototype(const char * name)
    {
        prototype_map_type::iterator it = prototype_map.find(name, compare_prototype());
        if (it == prototype_map.end())
<<<<<<< HEAD
            return 0;
=======
            return;
>>>>>>> 6a39b6ad

        prototype_map.erase(it);
        it->release();
    }

    ~synth_factory(void)
    {
        while(prototype_map.begin() != prototype_map.end()) {
            prototype_map_type::iterator it = prototype_map.begin();
            prototype_map.erase(it);
            it->release();
        }
    }

private:
    typedef boost::intrusive::set<synth_prototype> prototype_map_type;
    prototype_map_type prototype_map;
};

} /* namespace nova */

#endif /* SERVER_SYNTH_FACTORY_HPP */<|MERGE_RESOLUTION|>--- conflicted
+++ resolved
@@ -93,11 +93,7 @@
     {
         prototype_map_type::iterator it = prototype_map.find(name, compare_prototype());
         if (it == prototype_map.end())
-<<<<<<< HEAD
-            return 0;
-=======
             return;
->>>>>>> 6a39b6ad
 
         prototype_map.erase(it);
         it->release();

//  nova server
//  Copyright (C) 2008, 2009 Tim Blechmann
//
//  This program is free software; you can redistribute it and/or modify
//  it under the terms of the GNU General Public License as published by
//  the Free Software Foundation; either version 2 of the License, or
//  (at your option) any later version.
//
//  This program is distributed in the hope that it will be useful,
//  but WITHOUT ANY WARRANTY; without even the implied warranty of
//  MERCHANTABILITY or FITNESS FOR A PARTICULAR PURPOSE.  See the
//  GNU General Public License for more details.
//
//  You should have received a copy of the GNU General Public License
//  along with this program; see the file COPYING.  If not, write to
//  the Free Software Foundation, Inc., 59 Temple Place - Suite 330,
//  Boston, MA 02111-1307, USA.

#include <stdexcept>

#include "server.hpp"
#include "sync_commands.hpp"

#include "sc/sc_synth_prototype.hpp"

namespace nova
{

class nova_server * instance = 0;

nova_server::nova_server(unsigned int port, unsigned int threads):
    scheduler(threads), buffer_manager(1024), sc_osc_handler(port)
{
    assert(instance == 0);
    instance = this;
}

nova_server::~nova_server(void)
{
    instance = 0;
}

abstract_synth * nova_server::add_synth(std::string const & name, int id, node_position_constraint const & constraints)
{
<<<<<<< HEAD
    abstract_synth * ret = synth_factory::create_instance(name, id);
=======
public:
    virtual void run(osc::ReceivedMessageArgumentIterator it,
                     osc::ReceivedMessageArgumentIterator const & end)
    {
        try
        {
            using namespace osc;

            int nodeid = it->AsInt32();
            ++it;

            if (it == end)
                throw std::exception();

            osc::ReceivedMessageArgumentIterator slot_it = it;
            ++it;
            osc::ReceivedMessageArgumentIterator value_it = it;
            if (it == end)
                throw std::exception();

            if (it->IsInt32())
                instance->add_sync_callback(
                    new set_cmd_index(nodeid,
                                      slot_it->AsInt32Unchecked(),
                                      value_it->AsFloat())
                    );
            else if (it->IsString())
                instance->add_sync_callback(
                    new set_cmd_str(nodeid,
                                    slot_it->AsString(),
                                    value_it->AsFloat())
                    );
            else
                throw std::exception();
        }
        catch (std::exception const & e)
        {
            std::cerr << e.what() << std::endl;
        }
    }
};

handle_set set_handler;
>>>>>>> d38319cd

    if (ret == 0)
        return 0;

    node_graph::add_node(ret, constraints);
    update_dsp_queue();
    return ret;
}

abstract_synth * nova_server::add_synth(const char * name, int id, node_position_constraint const & constraints)
{
    abstract_synth * ret = synth_factory::create_instance(name, id);

    if (ret == 0)
        return 0;

    node_graph::add_node(ret, constraints);
    update_dsp_queue();
    return ret;
}

abstract_synth * nova_server::add_synth(const char * name, int id, node_position_constraint const & constraints)
{
    abstract_synth * ret = synth_factory::create_instance(name, id);

    if (ret == 0)
        return 0;

    node_graph::add_node(ret, constraints);
    update_dsp_queue();
    return ret;
}

group * nova_server::add_group(int id, node_position_constraint const & constraints)
{
    group * g = group::allocate_group(id);
    instance->add_node(g, constraints);
    /* no need to update the dsp queue */
    return g;
}

parallel_group * nova_server::add_parallel_group(int id, node_position_constraint const & constraints)
{
    parallel_group * g = parallel_group::allocate_parallel_group(id);
    instance->add_node(g, constraints);
    /* no need to update the dsp queue */
    return g;
}


void nova_server::set_node_slot(int node_id, slot_index_t slot, float value)
{
    server_node * node = find_node(node_id);
    if (node)
        node->set(slot, value);
}

void nova_server::set_node_slot(int node_id, const char * slot, float value)
{
    server_node * node = find_node(node_id);
    if (node)
        node->set(slot, value);
}

void nova_server::free_node(int node_id)
{
    server_node * node = find_node(node_id);
    if (node == NULL)
        throw std::runtime_error("cannot find server node");

    remove_node(node);
    update_dsp_queue();
}

void nova_server::free_synth(abstract_synth * s)
{
    node_graph::remove_node(s);
    update_dsp_queue();
}

void nova_server::update_dsp_queue(void)
{
    std::auto_ptr<dsp_thread_queue> new_queue = node_graph::generate_dsp_queue();
    scheduler::reset_queue(new_queue);
}

void scheduler::operator()(void)
{
    cbs.run_callbacks();
    instance->execute_scheduled_bundles();
    threads.run();
}


} /* namespace nova */<|MERGE_RESOLUTION|>--- conflicted
+++ resolved
@@ -41,64 +41,6 @@
 }
 
 abstract_synth * nova_server::add_synth(std::string const & name, int id, node_position_constraint const & constraints)
-{
-<<<<<<< HEAD
-    abstract_synth * ret = synth_factory::create_instance(name, id);
-=======
-public:
-    virtual void run(osc::ReceivedMessageArgumentIterator it,
-                     osc::ReceivedMessageArgumentIterator const & end)
-    {
-        try
-        {
-            using namespace osc;
-
-            int nodeid = it->AsInt32();
-            ++it;
-
-            if (it == end)
-                throw std::exception();
-
-            osc::ReceivedMessageArgumentIterator slot_it = it;
-            ++it;
-            osc::ReceivedMessageArgumentIterator value_it = it;
-            if (it == end)
-                throw std::exception();
-
-            if (it->IsInt32())
-                instance->add_sync_callback(
-                    new set_cmd_index(nodeid,
-                                      slot_it->AsInt32Unchecked(),
-                                      value_it->AsFloat())
-                    );
-            else if (it->IsString())
-                instance->add_sync_callback(
-                    new set_cmd_str(nodeid,
-                                    slot_it->AsString(),
-                                    value_it->AsFloat())
-                    );
-            else
-                throw std::exception();
-        }
-        catch (std::exception const & e)
-        {
-            std::cerr << e.what() << std::endl;
-        }
-    }
-};
-
-handle_set set_handler;
->>>>>>> d38319cd
-
-    if (ret == 0)
-        return 0;
-
-    node_graph::add_node(ret, constraints);
-    update_dsp_queue();
-    return ret;
-}
-
-abstract_synth * nova_server::add_synth(const char * name, int id, node_position_constraint const & constraints)
 {
     abstract_synth * ret = synth_factory::create_instance(name, id);
 

--- conflicted
+++ resolved
@@ -61,22 +61,6 @@
     instance = 0;
 }
 
-<<<<<<< HEAD
-abstract_synth * nova_server::add_synth(std::string const & name, int id, node_position_constraint const & constraints)
-{
-    abstract_synth * ret = synth_factory::create_instance(name, id);
-
-    if (ret == 0)
-        return 0;
-
-    node_graph::add_node(ret, constraints);
-    update_dsp_queue();
-    notification_node_started(ret);
-    return ret;
-}
-
-=======
->>>>>>> df3700b9
 abstract_synth * nova_server::add_synth(const char * name, int id, node_position_constraint const & constraints)
 {
     abstract_synth * ret = synth_factory::create_instance(name, id);

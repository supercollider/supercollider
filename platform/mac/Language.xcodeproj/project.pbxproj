// !$*UTF8*$!
{
	archiveVersion = 1;
	classes = {
	};
	objectVersion = 42;
	objects = {

/* Begin PBXAggregateTarget section */
		F5B7410802E9534D01CA2799 /* All */ = {
			isa = PBXAggregateTarget;
			buildConfigurationList = 88332477090AC12E00A4A7E4 /* Build configuration list for PBXAggregateTarget "All" */;
			buildPhases = (
			);
			dependencies = (
				94B6AFFD0AF534B400E478BB /* PBXTargetDependency */,
				949314E50C192A660018AB50 /* PBXTargetDependency */,
			);
			name = All;
			productName = All;
		};
/* End PBXAggregateTarget section */

/* Begin PBXBuildFile section */
		370283DE0FCABD0600A9BDC9 /* scd.icns in Resources */ = {isa = PBXBuildFile; fileRef = 370283DB0FCABD0600A9BDC9 /* scd.icns */; };
		370283DF0FCABD0600A9BDC9 /* rtfd.icns in Resources */ = {isa = PBXBuildFile; fileRef = 370283DC0FCABD0600A9BDC9 /* rtfd.icns */; };
		370283E00FCABD0600A9BDC9 /* quark.icns in Resources */ = {isa = PBXBuildFile; fileRef = 370283DD0FCABD0600A9BDC9 /* quark.icns */; };
		370283E50FCABD2300A9BDC9 /* scd.icns in Resources */ = {isa = PBXBuildFile; fileRef = 370283DB0FCABD0600A9BDC9 /* scd.icns */; };
		370283E60FCABD2300A9BDC9 /* rtfd.icns in Resources */ = {isa = PBXBuildFile; fileRef = 370283DC0FCABD0600A9BDC9 /* rtfd.icns */; };
		370283E70FCABD2300A9BDC9 /* quark.icns in Resources */ = {isa = PBXBuildFile; fileRef = 370283DD0FCABD0600A9BDC9 /* quark.icns */; };
		6A0CC19A0D3D425D0080C454 /* SCAdvancedFind.nib in Resources */ = {isa = PBXBuildFile; fileRef = 6A0CC1990D3D425D0080C454 /* SCAdvancedFind.nib */; };
		6A0CC19B0D3D425D0080C454 /* SCAdvancedFind.nib in Resources */ = {isa = PBXBuildFile; fileRef = 6A0CC1990D3D425D0080C454 /* SCAdvancedFind.nib */; };
		6A0CC2690D3D5F1D0080C454 /* SMLRegularExpressionHelp.nib in Resources */ = {isa = PBXBuildFile; fileRef = 6A0CC2670D3D5F1D0080C454 /* SMLRegularExpressionHelp.nib */; };
		6A0CC26A0D3D5F1D0080C454 /* SMLRegularExpressionHelp.nib in Resources */ = {isa = PBXBuildFile; fileRef = 6A0CC2670D3D5F1D0080C454 /* SMLRegularExpressionHelp.nib */; };
		6A1C636A0CFB6C50004ED3DA /* libicucore.dylib in Frameworks */ = {isa = PBXBuildFile; fileRef = 6A1C63690CFB6C50004ED3DA /* libicucore.dylib */; };
		6A1C636B0CFB6C50004ED3DA /* libicucore.dylib in Frameworks */ = {isa = PBXBuildFile; fileRef = 6A1C63690CFB6C50004ED3DA /* libicucore.dylib */; };
		6A1C636C0CFB6C50004ED3DA /* libicucore.dylib in Frameworks */ = {isa = PBXBuildFile; fileRef = 6A1C63690CFB6C50004ED3DA /* libicucore.dylib */; };
		77FA31B412ABB16A008A1880 /* vecLib.framework in Frameworks */ = {isa = PBXBuildFile; fileRef = 77FA31B312ABB16A008A1880 /* vecLib.framework */; };
		77FA31C812ABB19A008A1880 /* vecLib.framework in Frameworks */ = {isa = PBXBuildFile; fileRef = 77FA31B312ABB16A008A1880 /* vecLib.framework */; };
		77FA31C912ABB19D008A1880 /* vecLib.framework in Frameworks */ = {isa = PBXBuildFile; fileRef = 77FA31B312ABB16A008A1880 /* vecLib.framework */; };
		94070C5E0C19DEF6002304F7 /* html.icns in Resources */ = {isa = PBXBuildFile; fileRef = 94070C5B0C19DEF6002304F7 /* html.icns */; };
		94070C5F0C19DEF6002304F7 /* rtf.icns in Resources */ = {isa = PBXBuildFile; fileRef = 94070C5C0C19DEF6002304F7 /* rtf.icns */; };
		94070C600C19DEF6002304F7 /* sc.icns in Resources */ = {isa = PBXBuildFile; fileRef = 94070C5D0C19DEF6002304F7 /* sc.icns */; };
		9415B1780B2B5D1F00C87737 /* Quartz.framework in Frameworks */ = {isa = PBXBuildFile; fileRef = 9415B1730B2B5CD700C87737 /* Quartz.framework */; };
		94442C540C2C8AE40050BF9F /* Credits.rtf in Resources */ = {isa = PBXBuildFile; fileRef = 949318010C192C120018AB50 /* Credits.rtf */; };
		94442C550C2C8AE40050BF9F /* FindPanel.nib in Resources */ = {isa = PBXBuildFile; fileRef = 949318030C192C120018AB50 /* FindPanel.nib */; };
		94442C560C2C8AE40050BF9F /* FindPanel.strings in Resources */ = {isa = PBXBuildFile; fileRef = 949318050C192C120018AB50 /* FindPanel.strings */; };
		94442C570C2C8AE40050BF9F /* GetStringDlg.nib in Resources */ = {isa = PBXBuildFile; fileRef = 949318070C192C120018AB50 /* GetStringDlg.nib */; };
		94442C580C2C8AE40050BF9F /* MainMenu.nib in Resources */ = {isa = PBXBuildFile; fileRef = 949318090C192C120018AB50 /* MainMenu.nib */; };
		94442C590C2C8AE40050BF9F /* MyDocument.nib in Resources */ = {isa = PBXBuildFile; fileRef = 9493180B0C192C120018AB50 /* MyDocument.nib */; };
		94442C5A0C2C8AE40050BF9F /* SCGraphView.nib in Resources */ = {isa = PBXBuildFile; fileRef = 9493180D0C192C120018AB50 /* SCGraphView.nib */; };
		94442C5B0C2C8AE40050BF9F /* GoToLinePanel.nib in Resources */ = {isa = PBXBuildFile; fileRef = 9493180F0C192C120018AB50 /* GoToLinePanel.nib */; };
		94442C5C0C2C8AE40050BF9F /* Info.plist in Resources */ = {isa = PBXBuildFile; fileRef = 949318100C192C120018AB50 /* Info.plist */; };
		94442C5D0C2C8AE40050BF9F /* SCcube.icns in Resources */ = {isa = PBXBuildFile; fileRef = 949318170C192C120018AB50 /* SCcube.icns */; };
		94442C5E0C2C8AE40050BF9F /* html.icns in Resources */ = {isa = PBXBuildFile; fileRef = 94070C5B0C19DEF6002304F7 /* html.icns */; };
		94442C5F0C2C8AE40050BF9F /* rtf.icns in Resources */ = {isa = PBXBuildFile; fileRef = 94070C5C0C19DEF6002304F7 /* rtf.icns */; };
		94442C600C2C8AE40050BF9F /* sc.icns in Resources */ = {isa = PBXBuildFile; fileRef = 94070C5D0C19DEF6002304F7 /* sc.icns */; };
		94442CB60C2C8AE40050BF9F /* libscsynth.a in Frameworks */ = {isa = PBXBuildFile; fileRef = 94F5FC7E0C1E6F7F005CDF9F /* libscsynth.a */; };
		94442CB80C2C8AE40050BF9F /* Carbon.framework in Frameworks */ = {isa = PBXBuildFile; fileRef = F50D069702E6A1C601CA2799 /* Carbon.framework */; };
		94442CB90C2C8AE40050BF9F /* CoreServices.framework in Frameworks */ = {isa = PBXBuildFile; fileRef = F50D069B02E6A1C601CA2799 /* CoreServices.framework */; };
		94442CBA0C2C8AE40050BF9F /* Cocoa.framework in Frameworks */ = {isa = PBXBuildFile; fileRef = F50D069802E6A1C601CA2799 /* Cocoa.framework */; };
		94442CBB0C2C8AE40050BF9F /* ApplicationServices.framework in Frameworks */ = {isa = PBXBuildFile; fileRef = F50D069602E6A1C601CA2799 /* ApplicationServices.framework */; };
		94442CBC0C2C8AE40050BF9F /* CoreAudio.framework in Frameworks */ = {isa = PBXBuildFile; fileRef = F50D069902E6A1C601CA2799 /* CoreAudio.framework */; };
		94442CBD0C2C8AE40050BF9F /* CoreMIDI.framework in Frameworks */ = {isa = PBXBuildFile; fileRef = F50D069A02E6A1C601CA2799 /* CoreMIDI.framework */; };
		94442CBE0C2C8AE40050BF9F /* IOKit.framework in Frameworks */ = {isa = PBXBuildFile; fileRef = 6AB6FFA10538A90A0000009F /* IOKit.framework */; };
		94442CC00C2C8AE40050BF9F /* Quartz.framework in Frameworks */ = {isa = PBXBuildFile; fileRef = 9415B1730B2B5CD700C87737 /* Quartz.framework */; };
		94442CC10C2C8AE40050BF9F /* QTKit.framework in Frameworks */ = {isa = PBXBuildFile; fileRef = 94B8F16C0B463EC000097F2D /* QTKit.framework */; };
		94442CC20C2C8AE40050BF9F /* QuartzCore.framework in Frameworks */ = {isa = PBXBuildFile; fileRef = 94E114FE0B163B040033537C /* QuartzCore.framework */; };
		94442CC30C2C8AE40050BF9F /* IOBluetooth.framework in Frameworks */ = {isa = PBXBuildFile; fileRef = 949313CB0C19234D0018AB50 /* IOBluetooth.framework */; };
		94442CC40C2C8AE40050BF9F /* WebKit.framework in Frameworks */ = {isa = PBXBuildFile; fileRef = 94D9ED1C0C2773CF00223DF8 /* WebKit.framework */; };
		949313CC0C19234D0018AB50 /* IOBluetooth.framework in Frameworks */ = {isa = PBXBuildFile; fileRef = 949313CB0C19234D0018AB50 /* IOBluetooth.framework */; };
		949317AF0C192A7A0018AB50 /* Carbon.framework in Frameworks */ = {isa = PBXBuildFile; fileRef = F50D069702E6A1C601CA2799 /* Carbon.framework */; };
		949317B00C192A7A0018AB50 /* CoreServices.framework in Frameworks */ = {isa = PBXBuildFile; fileRef = F50D069B02E6A1C601CA2799 /* CoreServices.framework */; };
		949317B10C192A7A0018AB50 /* Cocoa.framework in Frameworks */ = {isa = PBXBuildFile; fileRef = F50D069802E6A1C601CA2799 /* Cocoa.framework */; };
		949317B20C192A7A0018AB50 /* ApplicationServices.framework in Frameworks */ = {isa = PBXBuildFile; fileRef = F50D069602E6A1C601CA2799 /* ApplicationServices.framework */; };
		949317B30C192A7A0018AB50 /* CoreAudio.framework in Frameworks */ = {isa = PBXBuildFile; fileRef = F50D069902E6A1C601CA2799 /* CoreAudio.framework */; };
		949317B40C192A7A0018AB50 /* CoreMIDI.framework in Frameworks */ = {isa = PBXBuildFile; fileRef = F50D069A02E6A1C601CA2799 /* CoreMIDI.framework */; };
		949317B50C192A7A0018AB50 /* IOKit.framework in Frameworks */ = {isa = PBXBuildFile; fileRef = 6AB6FFA10538A90A0000009F /* IOKit.framework */; };
		949317B70C192A7A0018AB50 /* Quartz.framework in Frameworks */ = {isa = PBXBuildFile; fileRef = 9415B1730B2B5CD700C87737 /* Quartz.framework */; };
		949317B80C192A7A0018AB50 /* QTKit.framework in Frameworks */ = {isa = PBXBuildFile; fileRef = 94B8F16C0B463EC000097F2D /* QTKit.framework */; };
		949317B90C192A7A0018AB50 /* QuartzCore.framework in Frameworks */ = {isa = PBXBuildFile; fileRef = 94E114FE0B163B040033537C /* QuartzCore.framework */; };
		949317BA0C192A7A0018AB50 /* IOBluetooth.framework in Frameworks */ = {isa = PBXBuildFile; fileRef = 949313CB0C19234D0018AB50 /* IOBluetooth.framework */; };
		949318180C192C120018AB50 /* Credits.rtf in Resources */ = {isa = PBXBuildFile; fileRef = 949318010C192C120018AB50 /* Credits.rtf */; };
		949318190C192C120018AB50 /* FindPanel.nib in Resources */ = {isa = PBXBuildFile; fileRef = 949318030C192C120018AB50 /* FindPanel.nib */; };
		9493181A0C192C120018AB50 /* FindPanel.strings in Resources */ = {isa = PBXBuildFile; fileRef = 949318050C192C120018AB50 /* FindPanel.strings */; };
		9493181B0C192C120018AB50 /* GetStringDlg.nib in Resources */ = {isa = PBXBuildFile; fileRef = 949318070C192C120018AB50 /* GetStringDlg.nib */; };
		9493181C0C192C120018AB50 /* MainMenu.nib in Resources */ = {isa = PBXBuildFile; fileRef = 949318090C192C120018AB50 /* MainMenu.nib */; };
		9493181D0C192C120018AB50 /* MyDocument.nib in Resources */ = {isa = PBXBuildFile; fileRef = 9493180B0C192C120018AB50 /* MyDocument.nib */; };
		9493181E0C192C120018AB50 /* SCGraphView.nib in Resources */ = {isa = PBXBuildFile; fileRef = 9493180D0C192C120018AB50 /* SCGraphView.nib */; };
		9493181F0C192C120018AB50 /* GoToLinePanel.nib in Resources */ = {isa = PBXBuildFile; fileRef = 9493180F0C192C120018AB50 /* GoToLinePanel.nib */; };
		949318210C192C120018AB50 /* SCcube.icns in Resources */ = {isa = PBXBuildFile; fileRef = 949318170C192C120018AB50 /* SCcube.icns */; };
		94B6AEF80AF45DA800E478BB /* ApplicationServices.framework in Frameworks */ = {isa = PBXBuildFile; fileRef = F50D069602E6A1C601CA2799 /* ApplicationServices.framework */; };
		94B6AEF90AF45DA800E478BB /* Carbon.framework in Frameworks */ = {isa = PBXBuildFile; fileRef = F50D069702E6A1C601CA2799 /* Carbon.framework */; };
		94B6AEFA0AF45DA800E478BB /* Cocoa.framework in Frameworks */ = {isa = PBXBuildFile; fileRef = F50D069802E6A1C601CA2799 /* Cocoa.framework */; };
		94B6AEFB0AF45DA800E478BB /* CoreAudio.framework in Frameworks */ = {isa = PBXBuildFile; fileRef = F50D069902E6A1C601CA2799 /* CoreAudio.framework */; };
		94B6AEFC0AF45DA800E478BB /* CoreMIDI.framework in Frameworks */ = {isa = PBXBuildFile; fileRef = F50D069A02E6A1C601CA2799 /* CoreMIDI.framework */; };
		94B6AEFD0AF45DA800E478BB /* CoreServices.framework in Frameworks */ = {isa = PBXBuildFile; fileRef = F50D069B02E6A1C601CA2799 /* CoreServices.framework */; };
		94B6AEFE0AF45DA800E478BB /* IOKit.framework in Frameworks */ = {isa = PBXBuildFile; fileRef = 6AB6FFA10538A90A0000009F /* IOKit.framework */; };
		94B8F16D0B463EC000097F2D /* QTKit.framework in Frameworks */ = {isa = PBXBuildFile; fileRef = 94B8F16C0B463EC000097F2D /* QTKit.framework */; };
		94D9ED1D0C2773CF00223DF8 /* WebKit.framework in Frameworks */ = {isa = PBXBuildFile; fileRef = 94D9ED1C0C2773CF00223DF8 /* WebKit.framework */; };
		94E114FF0B163B040033537C /* QuartzCore.framework in Frameworks */ = {isa = PBXBuildFile; fileRef = 94E114FE0B163B040033537C /* QuartzCore.framework */; };
		94F5FC7F0C1E6F7F005CDF9F /* libscsynth.a in Frameworks */ = {isa = PBXBuildFile; fileRef = 94F5FC7E0C1E6F7F005CDF9F /* libscsynth.a */; };
		94F5FC810C1E6F92005CDF9F /* libscsynth.a in Frameworks */ = {isa = PBXBuildFile; fileRef = 94F5FC7E0C1E6F7F005CDF9F /* libscsynth.a */; };
		F33F6D6312C2A1D900621B91 /* AdvancingAllocPool.cpp in Sources */ = {isa = PBXBuildFile; fileRef = F33F528F12C29F5200621B91 /* AdvancingAllocPool.cpp */; };
		F33F6D6412C2A1D900621B91 /* ByteCodeArray.cpp in Sources */ = {isa = PBXBuildFile; fileRef = F33F529412C29F5200621B91 /* ByteCodeArray.cpp */; };
		F33F6D6512C2A1D900621B91 /* CocoaBridgePrimitives.M in Sources */ = {isa = PBXBuildFile; fileRef = F33F6D0E12C29FBA00621B91 /* CocoaBridgePrimitives.M */; };
		F33F6D6612C2A1D900621B91 /* CocoaFilePrimitives.M in Sources */ = {isa = PBXBuildFile; fileRef = F33F6D0F12C29FBA00621B91 /* CocoaFilePrimitives.M */; };
		F33F6D6712C2A1D900621B91 /* DrawBackground.M in Sources */ = {isa = PBXBuildFile; fileRef = F33F6D1012C29FBA00621B91 /* DrawBackground.M */; };
		F33F6D6812C2A1D900621B91 /* dumpByteCodes.cpp in Sources */ = {isa = PBXBuildFile; fileRef = F33F529612C29F5200621B91 /* dumpByteCodes.cpp */; };
		F33F6D6912C2A1D900621B91 /* DumpParseNode.cpp in Sources */ = {isa = PBXBuildFile; fileRef = F33F529712C29F5200621B91 /* DumpParseNode.cpp */; };
		F33F6D6A12C2A1D900621B91 /* fftlib.c in Sources */ = {isa = PBXBuildFile; fileRef = F33F52F212C29F6E00621B91 /* fftlib.c */; };
		F33F6D6B12C2A1D900621B91 /* GC.cpp in Sources */ = {isa = PBXBuildFile; fileRef = F33F529812C29F5200621B91 /* GC.cpp */; };
		F33F6D6C12C2A1D900621B91 /* GetStringFromUser.m in Sources */ = {isa = PBXBuildFile; fileRef = F33F6D1112C29FBA00621B91 /* GetStringFromUser.m */; };
		F33F6D6D12C2A1D900621B91 /* GoToPanel.M in Sources */ = {isa = PBXBuildFile; fileRef = F33F6D1212C29FBA00621B91 /* GoToPanel.M */; };
		F33F6D6E12C2A1D900621B91 /* GUIPrimitives.M in Sources */ = {isa = PBXBuildFile; fileRef = F33F6D1312C29FBA00621B91 /* GUIPrimitives.M */; };
		F33F6D6F12C2A1D900621B91 /* HID_Error_Handler.c in Sources */ = {isa = PBXBuildFile; fileRef = F33F525F12C29F5200621B91 /* HID_Error_Handler.c */; };
		F33F6D7012C2A1D900621B91 /* HID_Name_Lookup.c in Sources */ = {isa = PBXBuildFile; fileRef = F33F526112C29F5200621B91 /* HID_Name_Lookup.c */; };
		F33F6D7112C2A1D900621B91 /* HID_Queue_Utilities.c in Sources */ = {isa = PBXBuildFile; fileRef = F33F526312C29F5200621B91 /* HID_Queue_Utilities.c */; };
		F33F6D7212C2A1D900621B91 /* HID_Utilities.c in Sources */ = {isa = PBXBuildFile; fileRef = F33F526512C29F5200621B91 /* HID_Utilities.c */; };
		F33F6D7412C2A1D900621B91 /* ICUMatcher.m in Sources */ = {isa = PBXBuildFile; fileRef = F33F6D5912C29FBB00621B91 /* ICUMatcher.m */; };
		F33F6D7512C2A1D900621B91 /* ICUPattern.m in Sources */ = {isa = PBXBuildFile; fileRef = F33F6D5A12C29FBB00621B91 /* ICUPattern.m */; };
		F33F6D7612C2A1D900621B91 /* InitAlloc.cpp in Sources */ = {isa = PBXBuildFile; fileRef = F33F529912C29F5200621B91 /* InitAlloc.cpp */; };
		F33F6D7712C2A1D900621B91 /* IOHIDDevice_.c in Sources */ = {isa = PBXBuildFile; fileRef = F33F526912C29F5200621B91 /* IOHIDDevice_.c */; };
		F33F6D7812C2A1D900621B91 /* IOHIDElement_.c in Sources */ = {isa = PBXBuildFile; fileRef = F33F526B12C29F5200621B91 /* IOHIDElement_.c */; };
		F33F6D7912C2A1D900621B91 /* lang11d_tab.cpp in Sources */ = {isa = PBXBuildFile; fileRef = F33F529212C29F5200621B91 /* lang11d_tab.cpp */; };
		F33F6D7A12C2A1D900621B91 /* main.m in Sources */ = {isa = PBXBuildFile; fileRef = F33F6D4812C29FBA00621B91 /* main.m */; };
		F33F6D7B12C2A1D900621B91 /* MyDocument.M in Sources */ = {isa = PBXBuildFile; fileRef = F33F6D4912C29FBA00621B91 /* MyDocument.M */; };
		F33F6D7C12C2A1D900621B91 /* NSStringICUAdditions.m in Sources */ = {isa = PBXBuildFile; fileRef = F33F6D5C12C29FBB00621B91 /* NSStringICUAdditions.m */; };
		F33F6D7D12C2A1D900621B91 /* OSCData.cpp in Sources */ = {isa = PBXBuildFile; fileRef = F33F526E12C29F5200621B91 /* OSCData.cpp */; };
		F33F6D7E12C2A1D900621B91 /* post_queue.M in Sources */ = {isa = PBXBuildFile; fileRef = F33F6D4A12C29FBA00621B91 /* post_queue.M */; };
		F33F6D7F12C2A1D900621B91 /* PyrArchiver.cpp in Sources */ = {isa = PBXBuildFile; fileRef = F33F526F12C29F5200621B91 /* PyrArchiver.cpp */; };
		F33F6D8012C2A1D900621B91 /* PyrArrayPrimitives.cpp in Sources */ = {isa = PBXBuildFile; fileRef = F33F527012C29F5200621B91 /* PyrArrayPrimitives.cpp */; };
		F33F6D8112C2A1D900621B91 /* PyrBitPrim.cpp in Sources */ = {isa = PBXBuildFile; fileRef = F33F527112C29F5200621B91 /* PyrBitPrim.cpp */; };
		F33F6D8212C2A1D900621B91 /* PyrCharPrim.cpp in Sources */ = {isa = PBXBuildFile; fileRef = F33F527212C29F5200621B91 /* PyrCharPrim.cpp */; };
		F33F6D8312C2A1D900621B91 /* PyrFilePrim.cpp in Sources */ = {isa = PBXBuildFile; fileRef = F33F527312C29F5200621B91 /* PyrFilePrim.cpp */; };
		F33F6D8412C2A1D900621B91 /* PyrFileUtils.cpp in Sources */ = {isa = PBXBuildFile; fileRef = F33F529A12C29F5200621B91 /* PyrFileUtils.cpp */; };
		F33F6D8512C2A1D900621B91 /* PyrInterpreter3.cpp in Sources */ = {isa = PBXBuildFile; fileRef = F33F529B12C29F5200621B91 /* PyrInterpreter3.cpp */; };
		F33F6D8612C2A1D900621B91 /* PyrLexer.cpp in Sources */ = {isa = PBXBuildFile; fileRef = F33F529C12C29F5200621B91 /* PyrLexer.cpp */; };
		F33F6D8712C2A1D900621B91 /* PyrListPrim.cpp in Sources */ = {isa = PBXBuildFile; fileRef = F33F527412C29F5200621B91 /* PyrListPrim.cpp */; };
		F33F6D8812C2A1D900621B91 /* PyrMathOps.cpp in Sources */ = {isa = PBXBuildFile; fileRef = F33F529D12C29F5200621B91 /* PyrMathOps.cpp */; };
		F33F6D8912C2A1D900621B91 /* PyrMathPrim.cpp in Sources */ = {isa = PBXBuildFile; fileRef = F33F527512C29F5200621B91 /* PyrMathPrim.cpp */; };
		F33F6D8A12C2A1D900621B91 /* PyrMathSupport.cpp in Sources */ = {isa = PBXBuildFile; fileRef = F33F529E12C29F5200621B91 /* PyrMathSupport.cpp */; };
		F33F6D8B12C2A1D900621B91 /* PyrMessage.cpp in Sources */ = {isa = PBXBuildFile; fileRef = F33F529F12C29F5200621B91 /* PyrMessage.cpp */; };
		F33F6D8C12C2A1D900621B91 /* PyrObject.cpp in Sources */ = {isa = PBXBuildFile; fileRef = F33F52A012C29F5200621B91 /* PyrObject.cpp */; };
		F33F6D8D12C2A1D900621B91 /* PyrParseNode.cpp in Sources */ = {isa = PBXBuildFile; fileRef = F33F52A112C29F5200621B91 /* PyrParseNode.cpp */; };
		F33F6D8E12C2A1D900621B91 /* PyrPlatformPrim.cpp in Sources */ = {isa = PBXBuildFile; fileRef = F33F527612C29F5200621B91 /* PyrPlatformPrim.cpp */; };
		F33F6D8F12C2A1D900621B91 /* PyrPrimitive.cpp in Sources */ = {isa = PBXBuildFile; fileRef = F33F527712C29F5200621B91 /* PyrPrimitive.cpp */; };
		F33F6D9012C2A1D900621B91 /* PyrSched.cpp in Sources */ = {isa = PBXBuildFile; fileRef = F33F527812C29F5200621B91 /* PyrSched.cpp */; };
		F33F6D9112C2A1D900621B91 /* PyrSerialPrim.cpp in Sources */ = {isa = PBXBuildFile; fileRef = F33F527912C29F5200621B91 /* PyrSerialPrim.cpp */; };
		F33F6D9212C2A1D900621B91 /* PyrSignal.cpp in Sources */ = {isa = PBXBuildFile; fileRef = F33F52A212C29F5200621B91 /* PyrSignal.cpp */; };
		F33F6D9312C2A1D900621B91 /* PyrSignalPrim.cpp in Sources */ = {isa = PBXBuildFile; fileRef = F33F527A12C29F5200621B91 /* PyrSignalPrim.cpp */; };
		F33F6D9412C2A1D900621B91 /* PyrStringPrim.cpp in Sources */ = {isa = PBXBuildFile; fileRef = F33F527B12C29F5200621B91 /* PyrStringPrim.cpp */; };
		F33F6D9512C2A1D900621B91 /* PyrSymbolPrim.cpp in Sources */ = {isa = PBXBuildFile; fileRef = F33F527C12C29F5200621B91 /* PyrSymbolPrim.cpp */; };
		F33F6D9612C2A1D900621B91 /* PyrSymbolTable.cpp in Sources */ = {isa = PBXBuildFile; fileRef = F33F52A312C29F5200621B91 /* PyrSymbolTable.cpp */; };
		F33F6D9712C2A1D900621B91 /* PyrUnixPrim.cpp in Sources */ = {isa = PBXBuildFile; fileRef = F33F527D12C29F5200621B91 /* PyrUnixPrim.cpp */; };
		F33F6D9812C2A1D900621B91 /* PyrUStringPrim.cpp in Sources */ = {isa = PBXBuildFile; fileRef = F33F527E12C29F5200621B91 /* PyrUStringPrim.cpp */; };
		F33F6D9912C2A1D900621B91 /* RendezvousClient.M in Sources */ = {isa = PBXBuildFile; fileRef = F33F6D4B12C29FBA00621B91 /* RendezvousClient.M */; };
		F33F6D9A12C2A1D900621B91 /* Samp.cpp in Sources */ = {isa = PBXBuildFile; fileRef = F33F52A412C29F5200621B91 /* Samp.cpp */; };
		F33F6D9B12C2A1D900621B91 /* SC_AllocPool.cpp in Sources */ = {isa = PBXBuildFile; fileRef = F33F60AA12C29F8100621B91 /* SC_AllocPool.cpp */; };
		F33F6D9C12C2A1D900621B91 /* SC_ComPort.cpp in Sources */ = {isa = PBXBuildFile; fileRef = F33F528012C29F5200621B91 /* SC_ComPort.cpp */; };
		F33F6D9D12C2A1D900621B91 /* SC_CoreAudioPrim.cpp in Sources */ = {isa = PBXBuildFile; fileRef = F33F528112C29F5200621B91 /* SC_CoreAudioPrim.cpp */; };
		F33F6D9E12C2A1D900621B91 /* SC_CoreMIDI.cpp in Sources */ = {isa = PBXBuildFile; fileRef = F33F528212C29F5200621B91 /* SC_CoreMIDI.cpp */; };
		F33F6D9F12C2A1D900621B91 /* SC_DirUtils.cpp in Sources */ = {isa = PBXBuildFile; fileRef = F33F60AB12C29F8100621B91 /* SC_DirUtils.cpp */; };
		F33F6DA012C2A1D900621B91 /* SC_fftlib.cpp in Sources */ = {isa = PBXBuildFile; fileRef = F33F60AC12C29F8100621B91 /* SC_fftlib.cpp */; };
		F33F6DA112C2A1D900621B91 /* SC_HID.cpp in Sources */ = {isa = PBXBuildFile; fileRef = F33F528312C29F5200621B91 /* SC_HID.cpp */; };
		F33F6DA212C2A1D900621B91 /* SC_LibraryConfig.cpp in Sources */ = {isa = PBXBuildFile; fileRef = F33F52A612C29F5200621B91 /* SC_LibraryConfig.cpp */; };
		F33F6DA312C2A1D900621B91 /* sc_popen.cpp in Sources */ = {isa = PBXBuildFile; fileRef = F33F60AD12C29F8100621B91 /* sc_popen.cpp */; };
		F33F6DA412C2A1D900621B91 /* SC_Sem.cpp in Sources */ = {isa = PBXBuildFile; fileRef = F33F60AE12C29F8100621B91 /* SC_Sem.cpp */; };
		F33F6DA512C2A1D900621B91 /* SC_Speech.M in Sources */ = {isa = PBXBuildFile; fileRef = F33F528712C29F5200621B91 /* SC_Speech.M */; };
		F33F6DA612C2A1D900621B91 /* SC_StandAloneInfo_Darwin.cpp in Sources */ = {isa = PBXBuildFile; fileRef = F33F60AF12C29F8100621B91 /* SC_StandAloneInfo_Darwin.cpp */; };
		F33F6DA712C2A1D900621B91 /* SC_StringBuffer.cpp in Sources */ = {isa = PBXBuildFile; fileRef = F33F60B012C29F8100621B91 /* SC_StringBuffer.cpp */; };
		F33F6DA812C2A1D900621B91 /* SC_StringParser.cpp in Sources */ = {isa = PBXBuildFile; fileRef = F33F60B112C29F8100621B91 /* SC_StringParser.cpp */; };
		F33F6DA912C2A1D900621B91 /* SC_Wii.cpp in Sources */ = {isa = PBXBuildFile; fileRef = F33F528812C29F5200621B91 /* SC_Wii.cpp */; };
		F33F6DAA12C2A1D900621B91 /* SC_Win32Utils.cpp in Sources */ = {isa = PBXBuildFile; fileRef = F33F60B212C29F8100621B91 /* SC_Win32Utils.cpp */; };
		F33F6DAB12C2A1D900621B91 /* SCCocoaView.M in Sources */ = {isa = PBXBuildFile; fileRef = F33F6D4C12C29FBA00621B91 /* SCCocoaView.M */; };
		F33F6DAC12C2A1D900621B91 /* SCDialog.mm in Sources */ = {isa = PBXBuildFile; fileRef = F33F6D4D12C29FBA00621B91 /* SCDialog.mm */; };
		F33F6DAD12C2A1D900621B91 /* SCGraphView.M in Sources */ = {isa = PBXBuildFile; fileRef = F33F6D4E12C29FBA00621B91 /* SCGraphView.M */; };
		F33F6DAE12C2A1D900621B91 /* SCImage.M in Sources */ = {isa = PBXBuildFile; fileRef = F33F6D4F12C29FBA00621B91 /* SCImage.M */; };
		F33F6DAF12C2A1D900621B91 /* SCNSWindow.m in Sources */ = {isa = PBXBuildFile; fileRef = F33F6D5112C29FBA00621B91 /* SCNSWindow.m */; };
		F33F6DB012C2A1D900621B91 /* SCService.mm in Sources */ = {isa = PBXBuildFile; fileRef = F33F6D5212C29FBB00621B91 /* SCService.mm */; };
		F33F6DB112C2A1D900621B91 /* SCSoundFileView.M in Sources */ = {isa = PBXBuildFile; fileRef = F33F6D5312C29FBB00621B91 /* SCSoundFileView.M */; };
		F33F6DB212C2A1D900621B91 /* scsynthsend.cpp in Sources */ = {isa = PBXBuildFile; fileRef = F33F60B312C29F8100621B91 /* scsynthsend.cpp */; };
		F33F6DB312C2A1D900621B91 /* SCTextView.M in Sources */ = {isa = PBXBuildFile; fileRef = F33F6D5412C29FBB00621B91 /* SCTextView.M */; };
		F33F6DB412C2A1D900621B91 /* SCView.M in Sources */ = {isa = PBXBuildFile; fileRef = F33F6D5512C29FBB00621B91 /* SCView.M */; };
		F33F6DB512C2A1D900621B91 /* SCVirtualMachine.M in Sources */ = {isa = PBXBuildFile; fileRef = F33F6D5612C29FBB00621B91 /* SCVirtualMachine.M */; };
		F33F6DB612C2A1D900621B91 /* SimpleStack.cpp in Sources */ = {isa = PBXBuildFile; fileRef = F33F52A812C29F5200621B91 /* SimpleStack.cpp */; };
		F33F6DB712C2A1D900621B91 /* SMLAdvancedFindController.m in Sources */ = {isa = PBXBuildFile; fileRef = F33F6D5D12C29FBB00621B91 /* SMLAdvancedFindController.m */; };
		F33F6DB812C2A1D900621B91 /* SMLStatusBarTextFieldCell.m in Sources */ = {isa = PBXBuildFile; fileRef = F33F6D5E12C29FBB00621B91 /* SMLStatusBarTextFieldCell.m */; };
		F33F6DB912C2A1D900621B91 /* syntaxColorize.M in Sources */ = {isa = PBXBuildFile; fileRef = F33F6D5F12C29FBB00621B91 /* syntaxColorize.M */; };
		F33F6DBA12C2A1D900621B91 /* TabletEvents.m in Sources */ = {isa = PBXBuildFile; fileRef = F33F6D6012C29FBB00621B91 /* TabletEvents.m */; };
		F33F6DBB12C2A1D900621B91 /* TextFinder.m in Sources */ = {isa = PBXBuildFile; fileRef = F33F6D6112C29FBB00621B91 /* TextFinder.m */; };
		F33F6DBC12C2A1D900621B91 /* UserPanel.M in Sources */ = {isa = PBXBuildFile; fileRef = F33F6D6212C29FBB00621B91 /* UserPanel.M */; };
		F33F6DBD12C2A1D900621B91 /* VMGlobals.cpp in Sources */ = {isa = PBXBuildFile; fileRef = F33F52A912C29F5200621B91 /* VMGlobals.cpp */; };
		F33F6DBE12C2A1D900621B91 /* wiiremote.c in Sources */ = {isa = PBXBuildFile; fileRef = F33F528C12C29F5200621B91 /* wiiremote.c */; };
		F33F722212C2A37B00621B91 /* SC_AllocPool.cpp in Sources */ = {isa = PBXBuildFile; fileRef = F33F60AA12C29F8100621B91 /* SC_AllocPool.cpp */; };
		F33F722312C2A37B00621B91 /* SC_CoreAudioPrim.cpp in Sources */ = {isa = PBXBuildFile; fileRef = F33F528112C29F5200621B91 /* SC_CoreAudioPrim.cpp */; };
		F33F722512C2A3B800621B91 /* SC_DirUtils.cpp in Sources */ = {isa = PBXBuildFile; fileRef = F33F60AB12C29F8100621B91 /* SC_DirUtils.cpp */; };
		F33F722612C2A3B800621B91 /* SC_Sem.cpp in Sources */ = {isa = PBXBuildFile; fileRef = F33F60AE12C29F8100621B91 /* SC_Sem.cpp */; };
		F33F722712C2A3B800621B91 /* SC_StandAloneInfo_Darwin.cpp in Sources */ = {isa = PBXBuildFile; fileRef = F33F60AF12C29F8100621B91 /* SC_StandAloneInfo_Darwin.cpp */; };
		F33F722812C2A3B800621B91 /* SC_StringBuffer.cpp in Sources */ = {isa = PBXBuildFile; fileRef = F33F60B012C29F8100621B91 /* SC_StringBuffer.cpp */; };
		F33F722912C2A3B800621B91 /* SC_StringParser.cpp in Sources */ = {isa = PBXBuildFile; fileRef = F33F60B112C29F8100621B91 /* SC_StringParser.cpp */; };
		F33F722A12C2A3B800621B91 /* SC_Win32Utils.cpp in Sources */ = {isa = PBXBuildFile; fileRef = F33F60B212C29F8100621B91 /* SC_Win32Utils.cpp */; };
		F33F722B12C2A41A00621B91 /* OSCData.cpp in Sources */ = {isa = PBXBuildFile; fileRef = F33F526E12C29F5200621B91 /* OSCData.cpp */; };
		F33F722C12C2A41A00621B91 /* PyrArchiver.cpp in Sources */ = {isa = PBXBuildFile; fileRef = F33F526F12C29F5200621B91 /* PyrArchiver.cpp */; };
		F33F722D12C2A41A00621B91 /* PyrArrayPrimitives.cpp in Sources */ = {isa = PBXBuildFile; fileRef = F33F527012C29F5200621B91 /* PyrArrayPrimitives.cpp */; };
		F33F722E12C2A41A00621B91 /* PyrBitPrim.cpp in Sources */ = {isa = PBXBuildFile; fileRef = F33F527112C29F5200621B91 /* PyrBitPrim.cpp */; };
		F33F722F12C2A41A00621B91 /* PyrCharPrim.cpp in Sources */ = {isa = PBXBuildFile; fileRef = F33F527212C29F5200621B91 /* PyrCharPrim.cpp */; };
		F33F723012C2A41A00621B91 /* PyrFilePrim.cpp in Sources */ = {isa = PBXBuildFile; fileRef = F33F527312C29F5200621B91 /* PyrFilePrim.cpp */; };
		F33F723112C2A41A00621B91 /* PyrListPrim.cpp in Sources */ = {isa = PBXBuildFile; fileRef = F33F527412C29F5200621B91 /* PyrListPrim.cpp */; };
		F33F723212C2A41A00621B91 /* PyrMathPrim.cpp in Sources */ = {isa = PBXBuildFile; fileRef = F33F527512C29F5200621B91 /* PyrMathPrim.cpp */; };
		F33F723312C2A41A00621B91 /* PyrPlatformPrim.cpp in Sources */ = {isa = PBXBuildFile; fileRef = F33F527612C29F5200621B91 /* PyrPlatformPrim.cpp */; };
		F33F723412C2A41A00621B91 /* PyrPrimitive.cpp in Sources */ = {isa = PBXBuildFile; fileRef = F33F527712C29F5200621B91 /* PyrPrimitive.cpp */; };
		F33F723512C2A41A00621B91 /* PyrSched.cpp in Sources */ = {isa = PBXBuildFile; fileRef = F33F527812C29F5200621B91 /* PyrSched.cpp */; };
		F33F723612C2A41A00621B91 /* PyrSerialPrim.cpp in Sources */ = {isa = PBXBuildFile; fileRef = F33F527912C29F5200621B91 /* PyrSerialPrim.cpp */; };
		F33F723712C2A41A00621B91 /* PyrSignalPrim.cpp in Sources */ = {isa = PBXBuildFile; fileRef = F33F527A12C29F5200621B91 /* PyrSignalPrim.cpp */; };
		F33F723812C2A41A00621B91 /* PyrStringPrim.cpp in Sources */ = {isa = PBXBuildFile; fileRef = F33F527B12C29F5200621B91 /* PyrStringPrim.cpp */; };
		F33F723912C2A41A00621B91 /* PyrSymbolPrim.cpp in Sources */ = {isa = PBXBuildFile; fileRef = F33F527C12C29F5200621B91 /* PyrSymbolPrim.cpp */; };
		F33F723A12C2A41A00621B91 /* PyrUnixPrim.cpp in Sources */ = {isa = PBXBuildFile; fileRef = F33F527D12C29F5200621B91 /* PyrUnixPrim.cpp */; };
		F33F723B12C2A42B00621B91 /* scsynthsend.cpp in Sources */ = {isa = PBXBuildFile; fileRef = F33F60B312C29F8100621B91 /* scsynthsend.cpp */; };
		F33F723C12C2A45500621B91 /* SC_CoreMIDI.cpp in Sources */ = {isa = PBXBuildFile; fileRef = F33F528212C29F5200621B91 /* SC_CoreMIDI.cpp */; };
		F33F723D12C2A45500621B91 /* SC_HID.cpp in Sources */ = {isa = PBXBuildFile; fileRef = F33F528312C29F5200621B91 /* SC_HID.cpp */; };
		F33F723E12C2A45500621B91 /* SC_Speech.M in Sources */ = {isa = PBXBuildFile; fileRef = F33F528712C29F5200621B91 /* SC_Speech.M */; };
		F33F723F12C2A45500621B91 /* SC_Wii.cpp in Sources */ = {isa = PBXBuildFile; fileRef = F33F528812C29F5200621B91 /* SC_Wii.cpp */; };
		F33F724012C2A45500621B91 /* wiiremote.c in Sources */ = {isa = PBXBuildFile; fileRef = F33F528C12C29F5200621B91 /* wiiremote.c */; };
		F33F724112C2A49E00621B91 /* AdvancingAllocPool.cpp in Sources */ = {isa = PBXBuildFile; fileRef = F33F528F12C29F5200621B91 /* AdvancingAllocPool.cpp */; };
		F33F724212C2A49E00621B91 /* ByteCodeArray.cpp in Sources */ = {isa = PBXBuildFile; fileRef = F33F529412C29F5200621B91 /* ByteCodeArray.cpp */; };
		F33F724312C2A49E00621B91 /* dumpByteCodes.cpp in Sources */ = {isa = PBXBuildFile; fileRef = F33F529612C29F5200621B91 /* dumpByteCodes.cpp */; };
		F33F724412C2A49E00621B91 /* DumpParseNode.cpp in Sources */ = {isa = PBXBuildFile; fileRef = F33F529712C29F5200621B91 /* DumpParseNode.cpp */; };
		F33F724512C2A49E00621B91 /* GC.cpp in Sources */ = {isa = PBXBuildFile; fileRef = F33F529812C29F5200621B91 /* GC.cpp */; };
		F33F724612C2A49E00621B91 /* InitAlloc.cpp in Sources */ = {isa = PBXBuildFile; fileRef = F33F529912C29F5200621B91 /* InitAlloc.cpp */; };
		F33F724712C2A49E00621B91 /* lang11d_tab.cpp in Sources */ = {isa = PBXBuildFile; fileRef = F33F529212C29F5200621B91 /* lang11d_tab.cpp */; };
		F33F724812C2A49E00621B91 /* PyrFileUtils.cpp in Sources */ = {isa = PBXBuildFile; fileRef = F33F529A12C29F5200621B91 /* PyrFileUtils.cpp */; };
		F33F724912C2A49E00621B91 /* PyrInterpreter3.cpp in Sources */ = {isa = PBXBuildFile; fileRef = F33F529B12C29F5200621B91 /* PyrInterpreter3.cpp */; };
		F33F724A12C2A49E00621B91 /* PyrLexer.cpp in Sources */ = {isa = PBXBuildFile; fileRef = F33F529C12C29F5200621B91 /* PyrLexer.cpp */; };
		F33F724B12C2A49E00621B91 /* PyrMathOps.cpp in Sources */ = {isa = PBXBuildFile; fileRef = F33F529D12C29F5200621B91 /* PyrMathOps.cpp */; };
		F33F724C12C2A49E00621B91 /* PyrMathSupport.cpp in Sources */ = {isa = PBXBuildFile; fileRef = F33F529E12C29F5200621B91 /* PyrMathSupport.cpp */; };
		F33F724D12C2A49E00621B91 /* PyrMessage.cpp in Sources */ = {isa = PBXBuildFile; fileRef = F33F529F12C29F5200621B91 /* PyrMessage.cpp */; };
		F33F724E12C2A49E00621B91 /* PyrObject.cpp in Sources */ = {isa = PBXBuildFile; fileRef = F33F52A012C29F5200621B91 /* PyrObject.cpp */; };
		F33F724F12C2A49E00621B91 /* PyrParseNode.cpp in Sources */ = {isa = PBXBuildFile; fileRef = F33F52A112C29F5200621B91 /* PyrParseNode.cpp */; };
		F33F725012C2A49E00621B91 /* PyrSignal.cpp in Sources */ = {isa = PBXBuildFile; fileRef = F33F52A212C29F5200621B91 /* PyrSignal.cpp */; };
		F33F725112C2A49E00621B91 /* PyrSymbolTable.cpp in Sources */ = {isa = PBXBuildFile; fileRef = F33F52A312C29F5200621B91 /* PyrSymbolTable.cpp */; };
		F33F725212C2A49E00621B91 /* Samp.cpp in Sources */ = {isa = PBXBuildFile; fileRef = F33F52A412C29F5200621B91 /* Samp.cpp */; };
		F33F725312C2A49E00621B91 /* SC_LibraryConfig.cpp in Sources */ = {isa = PBXBuildFile; fileRef = F33F52A612C29F5200621B91 /* SC_LibraryConfig.cpp */; };
		F33F725412C2A49E00621B91 /* SimpleStack.cpp in Sources */ = {isa = PBXBuildFile; fileRef = F33F52A812C29F5200621B91 /* SimpleStack.cpp */; };
		F33F725512C2A49E00621B91 /* VMGlobals.cpp in Sources */ = {isa = PBXBuildFile; fileRef = F33F52A912C29F5200621B91 /* VMGlobals.cpp */; };
		F33F725612C2A4D900621B91 /* cmdLineFuncs.cpp in Sources */ = {isa = PBXBuildFile; fileRef = F33F529512C29F5200621B91 /* cmdLineFuncs.cpp */; };
		F33F725712C2A4D900621B91 /* fftlib.c in Sources */ = {isa = PBXBuildFile; fileRef = F33F52F212C29F6E00621B91 /* fftlib.c */; };
		F33F725812C2A4D900621B91 /* HID_Error_Handler.c in Sources */ = {isa = PBXBuildFile; fileRef = F33F525F12C29F5200621B91 /* HID_Error_Handler.c */; };
		F33F725912C2A4D900621B91 /* HID_Name_Lookup.c in Sources */ = {isa = PBXBuildFile; fileRef = F33F526112C29F5200621B91 /* HID_Name_Lookup.c */; };
		F33F725A12C2A4D900621B91 /* HID_Queue_Utilities.c in Sources */ = {isa = PBXBuildFile; fileRef = F33F526312C29F5200621B91 /* HID_Queue_Utilities.c */; };
		F33F725B12C2A4D900621B91 /* HID_Utilities.c in Sources */ = {isa = PBXBuildFile; fileRef = F33F526512C29F5200621B91 /* HID_Utilities.c */; };
		F33F725C12C2A4D900621B91 /* PyrUStringPrim.cpp in Sources */ = {isa = PBXBuildFile; fileRef = F33F527E12C29F5200621B91 /* PyrUStringPrim.cpp */; };
		F33F725D12C2A4D900621B91 /* SC_ComPort.cpp in Sources */ = {isa = PBXBuildFile; fileRef = F33F528012C29F5200621B91 /* SC_ComPort.cpp */; };
		F33F725E12C2A4D900621B91 /* SC_LanguageClient.cpp in Sources */ = {isa = PBXBuildFile; fileRef = F33F52A512C29F5200621B91 /* SC_LanguageClient.cpp */; };
		F33F725F12C2A4D900621B91 /* SC_TerminalClient.cpp in Sources */ = {isa = PBXBuildFile; fileRef = F33F52A712C29F5200621B91 /* SC_TerminalClient.cpp */; };
		F33F726012C2A4E800621B91 /* sc_popen.cpp in Sources */ = {isa = PBXBuildFile; fileRef = F33F60AD12C29F8100621B91 /* sc_popen.cpp */; };
		F33F726112C2A4FA00621B91 /* IOHIDDevice_.c in Sources */ = {isa = PBXBuildFile; fileRef = F33F526912C29F5200621B91 /* IOHIDDevice_.c */; };
		F33F726212C2A4FA00621B91 /* IOHIDElement_.c in Sources */ = {isa = PBXBuildFile; fileRef = F33F526B12C29F5200621B91 /* IOHIDElement_.c */; };
		F33F728012C2A65500621B91 /* HTMLRenderer.m in Sources */ = {isa = PBXBuildFile; fileRef = F33F6D1412C29FBA00621B91 /* HTMLRenderer.m */; };
		F3514A9512C303080036CEB4 /* AdvancingAllocPool.cpp in Sources */ = {isa = PBXBuildFile; fileRef = F33F528F12C29F5200621B91 /* AdvancingAllocPool.cpp */; };
		F3514A9612C303080036CEB4 /* ByteCodeArray.cpp in Sources */ = {isa = PBXBuildFile; fileRef = F33F529412C29F5200621B91 /* ByteCodeArray.cpp */; };
		F3514A9712C303080036CEB4 /* CocoaBridgePrimitives.M in Sources */ = {isa = PBXBuildFile; fileRef = F33F6D0E12C29FBA00621B91 /* CocoaBridgePrimitives.M */; };
		F3514A9812C303080036CEB4 /* CocoaFilePrimitives.M in Sources */ = {isa = PBXBuildFile; fileRef = F33F6D0F12C29FBA00621B91 /* CocoaFilePrimitives.M */; };
		F3514A9912C303080036CEB4 /* DrawBackground.M in Sources */ = {isa = PBXBuildFile; fileRef = F33F6D1012C29FBA00621B91 /* DrawBackground.M */; };
		F3514A9A12C303080036CEB4 /* dumpByteCodes.cpp in Sources */ = {isa = PBXBuildFile; fileRef = F33F529612C29F5200621B91 /* dumpByteCodes.cpp */; };
		F3514A9B12C303080036CEB4 /* DumpParseNode.cpp in Sources */ = {isa = PBXBuildFile; fileRef = F33F529712C29F5200621B91 /* DumpParseNode.cpp */; };
		F3514A9C12C303080036CEB4 /* fftlib.c in Sources */ = {isa = PBXBuildFile; fileRef = F33F52F212C29F6E00621B91 /* fftlib.c */; };
		F3514A9D12C303080036CEB4 /* GC.cpp in Sources */ = {isa = PBXBuildFile; fileRef = F33F529812C29F5200621B91 /* GC.cpp */; };
		F3514A9E12C303080036CEB4 /* GetStringFromUser.m in Sources */ = {isa = PBXBuildFile; fileRef = F33F6D1112C29FBA00621B91 /* GetStringFromUser.m */; };
		F3514A9F12C303080036CEB4 /* GoToPanel.M in Sources */ = {isa = PBXBuildFile; fileRef = F33F6D1212C29FBA00621B91 /* GoToPanel.M */; };
		F3514AA012C303080036CEB4 /* GUIPrimitives.M in Sources */ = {isa = PBXBuildFile; fileRef = F33F6D1312C29FBA00621B91 /* GUIPrimitives.M */; };
		F3514AA112C303080036CEB4 /* HID_Error_Handler.c in Sources */ = {isa = PBXBuildFile; fileRef = F33F525F12C29F5200621B91 /* HID_Error_Handler.c */; };
		F3514AA212C303080036CEB4 /* HID_Name_Lookup.c in Sources */ = {isa = PBXBuildFile; fileRef = F33F526112C29F5200621B91 /* HID_Name_Lookup.c */; };
		F3514AA312C303080036CEB4 /* HID_Queue_Utilities.c in Sources */ = {isa = PBXBuildFile; fileRef = F33F526312C29F5200621B91 /* HID_Queue_Utilities.c */; };
		F3514AA412C303080036CEB4 /* HID_Utilities.c in Sources */ = {isa = PBXBuildFile; fileRef = F33F526512C29F5200621B91 /* HID_Utilities.c */; };
		F3514AA512C303080036CEB4 /* HTMLRenderer.m in Sources */ = {isa = PBXBuildFile; fileRef = F33F6D1412C29FBA00621B91 /* HTMLRenderer.m */; };
		F3514AA612C303080036CEB4 /* ICUMatcher.m in Sources */ = {isa = PBXBuildFile; fileRef = F33F6D5912C29FBB00621B91 /* ICUMatcher.m */; };
		F3514AA712C303080036CEB4 /* ICUPattern.m in Sources */ = {isa = PBXBuildFile; fileRef = F33F6D5A12C29FBB00621B91 /* ICUPattern.m */; };
		F3514AA812C303080036CEB4 /* InitAlloc.cpp in Sources */ = {isa = PBXBuildFile; fileRef = F33F529912C29F5200621B91 /* InitAlloc.cpp */; };
		F3514AA912C303080036CEB4 /* lang11d_tab.cpp in Sources */ = {isa = PBXBuildFile; fileRef = F33F529212C29F5200621B91 /* lang11d_tab.cpp */; };
		F3514AAA12C303080036CEB4 /* main.m in Sources */ = {isa = PBXBuildFile; fileRef = F33F6D4812C29FBA00621B91 /* main.m */; };
		F3514AAB12C303080036CEB4 /* MyDocument.M in Sources */ = {isa = PBXBuildFile; fileRef = F33F6D4912C29FBA00621B91 /* MyDocument.M */; };
		F3514AAC12C303080036CEB4 /* NSStringICUAdditions.m in Sources */ = {isa = PBXBuildFile; fileRef = F33F6D5C12C29FBB00621B91 /* NSStringICUAdditions.m */; };
		F3514AAD12C303080036CEB4 /* OSCData.cpp in Sources */ = {isa = PBXBuildFile; fileRef = F33F526E12C29F5200621B91 /* OSCData.cpp */; };
		F3514AAE12C303080036CEB4 /* post_queue.M in Sources */ = {isa = PBXBuildFile; fileRef = F33F6D4A12C29FBA00621B91 /* post_queue.M */; };
		F3514AAF12C303080036CEB4 /* PyrArchiver.cpp in Sources */ = {isa = PBXBuildFile; fileRef = F33F526F12C29F5200621B91 /* PyrArchiver.cpp */; };
		F3514AB012C303080036CEB4 /* PyrArrayPrimitives.cpp in Sources */ = {isa = PBXBuildFile; fileRef = F33F527012C29F5200621B91 /* PyrArrayPrimitives.cpp */; };
		F3514AB112C303080036CEB4 /* PyrBitPrim.cpp in Sources */ = {isa = PBXBuildFile; fileRef = F33F527112C29F5200621B91 /* PyrBitPrim.cpp */; };
		F3514AB212C303080036CEB4 /* PyrCharPrim.cpp in Sources */ = {isa = PBXBuildFile; fileRef = F33F527212C29F5200621B91 /* PyrCharPrim.cpp */; };
		F3514AB312C303080036CEB4 /* PyrFilePrim.cpp in Sources */ = {isa = PBXBuildFile; fileRef = F33F527312C29F5200621B91 /* PyrFilePrim.cpp */; };
		F3514AB412C303080036CEB4 /* PyrFileUtils.cpp in Sources */ = {isa = PBXBuildFile; fileRef = F33F529A12C29F5200621B91 /* PyrFileUtils.cpp */; };
		F3514AB512C303080036CEB4 /* PyrInterpreter3.cpp in Sources */ = {isa = PBXBuildFile; fileRef = F33F529B12C29F5200621B91 /* PyrInterpreter3.cpp */; };
		F3514AB612C303080036CEB4 /* PyrLexer.cpp in Sources */ = {isa = PBXBuildFile; fileRef = F33F529C12C29F5200621B91 /* PyrLexer.cpp */; };
		F3514AB712C303080036CEB4 /* PyrListPrim.cpp in Sources */ = {isa = PBXBuildFile; fileRef = F33F527412C29F5200621B91 /* PyrListPrim.cpp */; };
		F3514AB812C303080036CEB4 /* PyrMathOps.cpp in Sources */ = {isa = PBXBuildFile; fileRef = F33F529D12C29F5200621B91 /* PyrMathOps.cpp */; };
		F3514AB912C303080036CEB4 /* PyrMathPrim.cpp in Sources */ = {isa = PBXBuildFile; fileRef = F33F527512C29F5200621B91 /* PyrMathPrim.cpp */; };
		F3514ABA12C303080036CEB4 /* PyrMathSupport.cpp in Sources */ = {isa = PBXBuildFile; fileRef = F33F529E12C29F5200621B91 /* PyrMathSupport.cpp */; };
		F3514ABB12C303080036CEB4 /* PyrMessage.cpp in Sources */ = {isa = PBXBuildFile; fileRef = F33F529F12C29F5200621B91 /* PyrMessage.cpp */; };
		F3514ABC12C303080036CEB4 /* PyrObject.cpp in Sources */ = {isa = PBXBuildFile; fileRef = F33F52A012C29F5200621B91 /* PyrObject.cpp */; };
		F3514ABD12C303080036CEB4 /* PyrParseNode.cpp in Sources */ = {isa = PBXBuildFile; fileRef = F33F52A112C29F5200621B91 /* PyrParseNode.cpp */; };
		F3514ABE12C303080036CEB4 /* PyrPlatformPrim.cpp in Sources */ = {isa = PBXBuildFile; fileRef = F33F527612C29F5200621B91 /* PyrPlatformPrim.cpp */; };
		F3514ABF12C303080036CEB4 /* PyrPrimitive.cpp in Sources */ = {isa = PBXBuildFile; fileRef = F33F527712C29F5200621B91 /* PyrPrimitive.cpp */; };
		F3514AC012C303080036CEB4 /* PyrSched.cpp in Sources */ = {isa = PBXBuildFile; fileRef = F33F527812C29F5200621B91 /* PyrSched.cpp */; };
		F3514AC112C303080036CEB4 /* PyrSerialPrim.cpp in Sources */ = {isa = PBXBuildFile; fileRef = F33F527912C29F5200621B91 /* PyrSerialPrim.cpp */; };
		F3514AC212C303080036CEB4 /* PyrSignal.cpp in Sources */ = {isa = PBXBuildFile; fileRef = F33F52A212C29F5200621B91 /* PyrSignal.cpp */; };
		F3514AC312C303080036CEB4 /* PyrSignalPrim.cpp in Sources */ = {isa = PBXBuildFile; fileRef = F33F527A12C29F5200621B91 /* PyrSignalPrim.cpp */; };
		F3514AC412C303080036CEB4 /* PyrStringPrim.cpp in Sources */ = {isa = PBXBuildFile; fileRef = F33F527B12C29F5200621B91 /* PyrStringPrim.cpp */; };
		F3514AC512C303080036CEB4 /* PyrSymbolPrim.cpp in Sources */ = {isa = PBXBuildFile; fileRef = F33F527C12C29F5200621B91 /* PyrSymbolPrim.cpp */; };
		F3514AC612C303080036CEB4 /* PyrSymbolTable.cpp in Sources */ = {isa = PBXBuildFile; fileRef = F33F52A312C29F5200621B91 /* PyrSymbolTable.cpp */; };
		F3514AC712C303080036CEB4 /* PyrUnixPrim.cpp in Sources */ = {isa = PBXBuildFile; fileRef = F33F527D12C29F5200621B91 /* PyrUnixPrim.cpp */; };
		F3514AC812C303080036CEB4 /* PyrUStringPrim.cpp in Sources */ = {isa = PBXBuildFile; fileRef = F33F527E12C29F5200621B91 /* PyrUStringPrim.cpp */; };
		F3514AC912C303080036CEB4 /* RendezvousClient.M in Sources */ = {isa = PBXBuildFile; fileRef = F33F6D4B12C29FBA00621B91 /* RendezvousClient.M */; };
		F3514ACA12C303080036CEB4 /* Samp.cpp in Sources */ = {isa = PBXBuildFile; fileRef = F33F52A412C29F5200621B91 /* Samp.cpp */; };
		F3514ACB12C303080036CEB4 /* SC_AllocPool.cpp in Sources */ = {isa = PBXBuildFile; fileRef = F33F60AA12C29F8100621B91 /* SC_AllocPool.cpp */; };
		F3514ACC12C303080036CEB4 /* SC_ComPort.cpp in Sources */ = {isa = PBXBuildFile; fileRef = F33F528012C29F5200621B91 /* SC_ComPort.cpp */; };
		F3514ACD12C303080036CEB4 /* SC_CoreAudioPrim.cpp in Sources */ = {isa = PBXBuildFile; fileRef = F33F528112C29F5200621B91 /* SC_CoreAudioPrim.cpp */; };
		F3514ACE12C303080036CEB4 /* SC_CoreMIDI.cpp in Sources */ = {isa = PBXBuildFile; fileRef = F33F528212C29F5200621B91 /* SC_CoreMIDI.cpp */; };
		F3514ACF12C303080036CEB4 /* SC_DirUtils.cpp in Sources */ = {isa = PBXBuildFile; fileRef = F33F60AB12C29F8100621B91 /* SC_DirUtils.cpp */; };
		F3514AD012C303080036CEB4 /* SC_HID.cpp in Sources */ = {isa = PBXBuildFile; fileRef = F33F528312C29F5200621B91 /* SC_HID.cpp */; };
		F3514AD112C303080036CEB4 /* SC_LibraryConfig.cpp in Sources */ = {isa = PBXBuildFile; fileRef = F33F52A612C29F5200621B91 /* SC_LibraryConfig.cpp */; };
		F3514AD212C303080036CEB4 /* sc_popen.cpp in Sources */ = {isa = PBXBuildFile; fileRef = F33F60AD12C29F8100621B91 /* sc_popen.cpp */; };
		F3514AD312C303080036CEB4 /* SC_Sem.cpp in Sources */ = {isa = PBXBuildFile; fileRef = F33F60AE12C29F8100621B91 /* SC_Sem.cpp */; };
		F3514AD412C303080036CEB4 /* SC_Speech.M in Sources */ = {isa = PBXBuildFile; fileRef = F33F528712C29F5200621B91 /* SC_Speech.M */; };
		F3514AD512C303080036CEB4 /* SC_StandAloneInfo_Darwin.cpp in Sources */ = {isa = PBXBuildFile; fileRef = F33F60AF12C29F8100621B91 /* SC_StandAloneInfo_Darwin.cpp */; };
		F3514AD612C303080036CEB4 /* SC_StringBuffer.cpp in Sources */ = {isa = PBXBuildFile; fileRef = F33F60B012C29F8100621B91 /* SC_StringBuffer.cpp */; };
		F3514AD712C303080036CEB4 /* SC_StringParser.cpp in Sources */ = {isa = PBXBuildFile; fileRef = F33F60B112C29F8100621B91 /* SC_StringParser.cpp */; };
		F3514AD812C303080036CEB4 /* SC_Wii.cpp in Sources */ = {isa = PBXBuildFile; fileRef = F33F528812C29F5200621B91 /* SC_Wii.cpp */; };
		F3514AD912C303080036CEB4 /* SC_Win32Utils.cpp in Sources */ = {isa = PBXBuildFile; fileRef = F33F60B212C29F8100621B91 /* SC_Win32Utils.cpp */; };
		F3514ADA12C303080036CEB4 /* SCCocoaView.M in Sources */ = {isa = PBXBuildFile; fileRef = F33F6D4C12C29FBA00621B91 /* SCCocoaView.M */; };
		F3514ADB12C3034C0036CEB4 /* SCDialog.mm in Sources */ = {isa = PBXBuildFile; fileRef = F33F6D4D12C29FBA00621B91 /* SCDialog.mm */; };
		F3514ADC12C3034C0036CEB4 /* SCGraphView.M in Sources */ = {isa = PBXBuildFile; fileRef = F33F6D4E12C29FBA00621B91 /* SCGraphView.M */; };
		F3514ADD12C3034C0036CEB4 /* SCImage.M in Sources */ = {isa = PBXBuildFile; fileRef = F33F6D4F12C29FBA00621B91 /* SCImage.M */; };
		F3514ADE12C3034C0036CEB4 /* SCNSWindow.m in Sources */ = {isa = PBXBuildFile; fileRef = F33F6D5112C29FBA00621B91 /* SCNSWindow.m */; };
		F3514ADF12C3034C0036CEB4 /* SCService.mm in Sources */ = {isa = PBXBuildFile; fileRef = F33F6D5212C29FBB00621B91 /* SCService.mm */; };
		F3514AE012C3034C0036CEB4 /* SCSoundFileView.M in Sources */ = {isa = PBXBuildFile; fileRef = F33F6D5312C29FBB00621B91 /* SCSoundFileView.M */; };
		F3514AE112C3034C0036CEB4 /* scsynthsend.cpp in Sources */ = {isa = PBXBuildFile; fileRef = F33F60B312C29F8100621B91 /* scsynthsend.cpp */; };
		F3514AE212C3034C0036CEB4 /* SCTextView.M in Sources */ = {isa = PBXBuildFile; fileRef = F33F6D5412C29FBB00621B91 /* SCTextView.M */; };
		F3514AE312C3034C0036CEB4 /* SCView.M in Sources */ = {isa = PBXBuildFile; fileRef = F33F6D5512C29FBB00621B91 /* SCView.M */; };
		F3514AE412C3034C0036CEB4 /* SCVirtualMachine.M in Sources */ = {isa = PBXBuildFile; fileRef = F33F6D5612C29FBB00621B91 /* SCVirtualMachine.M */; };
		F3514AE512C3034C0036CEB4 /* SimpleStack.cpp in Sources */ = {isa = PBXBuildFile; fileRef = F33F52A812C29F5200621B91 /* SimpleStack.cpp */; };
		F3514AE612C3034C0036CEB4 /* SMLAdvancedFindController.m in Sources */ = {isa = PBXBuildFile; fileRef = F33F6D5D12C29FBB00621B91 /* SMLAdvancedFindController.m */; };
		F3514AE712C3034C0036CEB4 /* SMLStatusBarTextFieldCell.m in Sources */ = {isa = PBXBuildFile; fileRef = F33F6D5E12C29FBB00621B91 /* SMLStatusBarTextFieldCell.m */; };
		F3514AE812C3034C0036CEB4 /* syntaxColorize.M in Sources */ = {isa = PBXBuildFile; fileRef = F33F6D5F12C29FBB00621B91 /* syntaxColorize.M */; };
		F3514AE912C3034C0036CEB4 /* TabletEvents.m in Sources */ = {isa = PBXBuildFile; fileRef = F33F6D6012C29FBB00621B91 /* TabletEvents.m */; };
		F3514AEA12C3034C0036CEB4 /* TextFinder.m in Sources */ = {isa = PBXBuildFile; fileRef = F33F6D6112C29FBB00621B91 /* TextFinder.m */; };
		F3514AEB12C3034C0036CEB4 /* UserPanel.M in Sources */ = {isa = PBXBuildFile; fileRef = F33F6D6212C29FBB00621B91 /* UserPanel.M */; };
		F3514AEC12C3034C0036CEB4 /* VMGlobals.cpp in Sources */ = {isa = PBXBuildFile; fileRef = F33F52A912C29F5200621B91 /* VMGlobals.cpp */; };
		F3514AED12C3034C0036CEB4 /* wiiremote.c in Sources */ = {isa = PBXBuildFile; fileRef = F33F528C12C29F5200621B91 /* wiiremote.c */; };
		F3B0038E1051D15C00929F44 /* scUBlibsndfile.a in Frameworks */ = {isa = PBXBuildFile; fileRef = F3B0038D1051D15C00929F44 /* scUBlibsndfile.a */; };
		F3B003911051D16E00929F44 /* scUBlibsndfile.a in Frameworks */ = {isa = PBXBuildFile; fileRef = F3B0038D1051D15C00929F44 /* scUBlibsndfile.a */; };
		F3B003921051D17A00929F44 /* scUBlibsndfile.a in Frameworks */ = {isa = PBXBuildFile; fileRef = F3B0038D1051D15C00929F44 /* scUBlibsndfile.a */; };
		FE0DB9890F8A0A5A005B2DE4 /* Localizable.strings in Resources */ = {isa = PBXBuildFile; fileRef = FE0DB9870F8A0A5A005B2DE4 /* Localizable.strings */; };
		FE0DB98A0F8A0A5A005B2DE4 /* Localizable.strings in Resources */ = {isa = PBXBuildFile; fileRef = FE0DB9870F8A0A5A005B2DE4 /* Localizable.strings */; };
/* End PBXBuildFile section */

/* Begin PBXContainerItemProxy section */
		8E706BB30F2BF1B100CB065A /* PBXContainerItemProxy */ = {
			isa = PBXContainerItemProxy;
			containerPortal = 9456F5BC0C19E25900634E4D /* Synth.xcodeproj */;
			proxyType = 2;
			remoteGlobalIDString = D55DEB5B0EF32A2E00968B95;
			remoteInfo = SuperColliderAU;
		};
		94442C520C2C8AE40050BF9F /* PBXContainerItemProxy */ = {
			isa = PBXContainerItemProxy;
			containerPortal = 9456F5BC0C19E25900634E4D /* Synth.xcodeproj */;
			proxyType = 1;
			remoteGlobalIDString = 94F5FAD00C1E6B95005CDF9F;
			remoteInfo = libscsynth;
		};
		9456F5C60C19E25900634E4D /* PBXContainerItemProxy */ = {
			isa = PBXContainerItemProxy;
			containerPortal = 9456F5BC0C19E25900634E4D /* Synth.xcodeproj */;
			proxyType = 2;
			remoteGlobalIDString = 942F96540B0337D600E00399;
			remoteInfo = scsynth;
		};
		949314E40C192A660018AB50 /* PBXContainerItemProxy */ = {
			isa = PBXContainerItemProxy;
			containerPortal = F50D04F702E68E8201CA2799 /* Project object */;
			proxyType = 1;
			remoteGlobalIDString = 949314DC0C192A550018AB50;
			remoteInfo = sclang;
		};
		94B6AFFC0AF534B400E478BB /* PBXContainerItemProxy */ = {
			isa = PBXContainerItemProxy;
			containerPortal = F50D04F702E68E8201CA2799 /* Project object */;
			proxyType = 1;
			remoteGlobalIDString = 94B6ABBF0AF45D2900E478BB;
			remoteInfo = SuperCollider;
		};
		94F5FC190C1E6D33005CDF9F /* PBXContainerItemProxy */ = {
			isa = PBXContainerItemProxy;
			containerPortal = 9456F5BC0C19E25900634E4D /* Synth.xcodeproj */;
			proxyType = 2;
			remoteGlobalIDString = 94F5FAD10C1E6B95005CDF9F;
			remoteInfo = libscsynth2;
		};
		94F5FC380C1E6E70005CDF9F /* PBXContainerItemProxy */ = {
			isa = PBXContainerItemProxy;
			containerPortal = 9456F5BC0C19E25900634E4D /* Synth.xcodeproj */;
			proxyType = 1;
			remoteGlobalIDString = 94F5FAD00C1E6B95005CDF9F;
			remoteInfo = libscsynth;
		};
		94F5FC3A0C1E6E7A005CDF9F /* PBXContainerItemProxy */ = {
			isa = PBXContainerItemProxy;
			containerPortal = 9456F5BC0C19E25900634E4D /* Synth.xcodeproj */;
			proxyType = 1;
			remoteGlobalIDString = 94F5FAD00C1E6B95005CDF9F;
			remoteInfo = libscsynth;
		};
/* End PBXContainerItemProxy section */

/* Begin PBXFileReference section */
		370283DB0FCABD0600A9BDC9 /* scd.icns */ = {isa = PBXFileReference; lastKnownFileType = image.icns; path = scd.icns; sourceTree = "<group>"; };
		370283DC0FCABD0600A9BDC9 /* rtfd.icns */ = {isa = PBXFileReference; lastKnownFileType = image.icns; path = rtfd.icns; sourceTree = "<group>"; };
		370283DD0FCABD0600A9BDC9 /* quark.icns */ = {isa = PBXFileReference; lastKnownFileType = image.icns; path = quark.icns; sourceTree = "<group>"; };
		6A0CC1990D3D425D0080C454 /* SCAdvancedFind.nib */ = {isa = PBXFileReference; lastKnownFileType = wrapper.nib; path = SCAdvancedFind.nib; sourceTree = "<group>"; };
		6A0CC2680D3D5F1D0080C454 /* English */ = {isa = PBXFileReference; lastKnownFileType = wrapper.nib; name = English; path = English.lproj/SMLRegularExpressionHelp.nib; sourceTree = "<group>"; };
		6A1C63690CFB6C50004ED3DA /* libicucore.dylib */ = {isa = PBXFileReference; lastKnownFileType = "compiled.mach-o.dylib"; name = libicucore.dylib; path = /usr/lib/libicucore.dylib; sourceTree = "<absolute>"; };
		6AB6FFA10538A90A0000009F /* IOKit.framework */ = {isa = PBXFileReference; lastKnownFileType = wrapper.framework; name = IOKit.framework; path = /System/Library/Frameworks/IOKit.framework; sourceTree = "<absolute>"; };
		77FA31B312ABB16A008A1880 /* vecLib.framework */ = {isa = PBXFileReference; lastKnownFileType = wrapper.framework; name = vecLib.framework; path = /System/Library/Frameworks/vecLib.framework; sourceTree = "<absolute>"; };
		94070C5B0C19DEF6002304F7 /* html.icns */ = {isa = PBXFileReference; lastKnownFileType = image.icns; path = html.icns; sourceTree = "<group>"; };
		94070C5C0C19DEF6002304F7 /* rtf.icns */ = {isa = PBXFileReference; lastKnownFileType = image.icns; path = rtf.icns; sourceTree = "<group>"; };
		94070C5D0C19DEF6002304F7 /* sc.icns */ = {isa = PBXFileReference; lastKnownFileType = image.icns; path = sc.icns; sourceTree = "<group>"; };
		9415B1730B2B5CD700C87737 /* Quartz.framework */ = {isa = PBXFileReference; lastKnownFileType = wrapper.framework; name = Quartz.framework; path = /System/Library/Frameworks/Quartz.framework; sourceTree = "<absolute>"; };
		94442CC80C2C8AE40050BF9F /* Standalone Template.app */ = {isa = PBXFileReference; explicitFileType = wrapper.application; includeInIndex = 0; path = "Standalone Template.app"; sourceTree = BUILT_PRODUCTS_DIR; };
		9456F5BC0C19E25900634E4D /* Synth.xcodeproj */ = {isa = PBXFileReference; lastKnownFileType = "wrapper.pb-project"; path = Synth.xcodeproj; sourceTree = "<group>"; };
		945D14AF0CD9A73A00464EBF /* ChangeLog */ = {isa = PBXFileReference; fileEncoding = 4; lastKnownFileType = text; name = ChangeLog; path = ../../ChangeLog; sourceTree = "<group>"; };
		949313CB0C19234D0018AB50 /* IOBluetooth.framework */ = {isa = PBXFileReference; lastKnownFileType = wrapper.framework; name = IOBluetooth.framework; path = /System/Library/Frameworks/IOBluetooth.framework; sourceTree = "<absolute>"; };
		949314DD0C192A550018AB50 /* sclang */ = {isa = PBXFileReference; explicitFileType = "compiled.mach-o.executable"; includeInIndex = 0; path = sclang; sourceTree = BUILT_PRODUCTS_DIR; };
		949318020C192C120018AB50 /* English */ = {isa = PBXFileReference; lastKnownFileType = text.rtf; name = English; path = English.lproj/Credits.rtf; sourceTree = "<group>"; };
		949318040C192C120018AB50 /* English */ = {isa = PBXFileReference; lastKnownFileType = wrapper.nib; name = English; path = English.lproj/FindPanel.nib; sourceTree = "<group>"; };
		949318060C192C120018AB50 /* English */ = {isa = PBXFileReference; fileEncoding = 30; lastKnownFileType = text.plist.strings; name = English; path = English.lproj/FindPanel.strings; sourceTree = "<group>"; };
		949318080C192C120018AB50 /* English */ = {isa = PBXFileReference; lastKnownFileType = wrapper.nib; name = English; path = English.lproj/GetStringDlg.nib; sourceTree = "<group>"; };
		9493180A0C192C120018AB50 /* English */ = {isa = PBXFileReference; lastKnownFileType = wrapper.nib; name = English; path = English.lproj/MainMenu.nib; sourceTree = "<group>"; };
		9493180C0C192C120018AB50 /* English */ = {isa = PBXFileReference; lastKnownFileType = wrapper.nib; name = English; path = English.lproj/MyDocument.nib; sourceTree = "<group>"; };
		9493180E0C192C120018AB50 /* English */ = {isa = PBXFileReference; lastKnownFileType = wrapper.nib; name = English; path = English.lproj/SCGraphView.nib; sourceTree = "<group>"; };
		9493180F0C192C120018AB50 /* GoToLinePanel.nib */ = {isa = PBXFileReference; lastKnownFileType = wrapper.nib; path = GoToLinePanel.nib; sourceTree = "<group>"; };
		949318100C192C120018AB50 /* Info.plist */ = {isa = PBXFileReference; fileEncoding = 30; lastKnownFileType = text.plist.xml; path = Info.plist; sourceTree = "<group>"; };
		949318110C192C120018AB50 /* Japanese */ = {isa = PBXFileReference; lastKnownFileType = wrapper.nib; name = Japanese; path = Japanese.lproj/FindPanel.nib; sourceTree = "<group>"; };
		949318120C192C120018AB50 /* Japanese */ = {isa = PBXFileReference; fileEncoding = 30; lastKnownFileType = text.plist.strings; name = Japanese; path = Japanese.lproj/FindPanel.strings; sourceTree = "<group>"; };
		949318130C192C120018AB50 /* Japanese */ = {isa = PBXFileReference; lastKnownFileType = wrapper.nib; name = Japanese; path = Japanese.lproj/GetStringDlg.nib; sourceTree = "<group>"; };
		949318140C192C120018AB50 /* Japanese */ = {isa = PBXFileReference; lastKnownFileType = wrapper.nib; name = Japanese; path = Japanese.lproj/MainMenu.nib; sourceTree = "<group>"; };
		949318150C192C120018AB50 /* Japanese */ = {isa = PBXFileReference; lastKnownFileType = wrapper.nib; name = Japanese; path = Japanese.lproj/MyDocument.nib; sourceTree = "<group>"; };
		949318160C192C120018AB50 /* Japanese */ = {isa = PBXFileReference; lastKnownFileType = wrapper.nib; name = Japanese; path = Japanese.lproj/SCGraphView.nib; sourceTree = "<group>"; };
		949318170C192C120018AB50 /* SCcube.icns */ = {isa = PBXFileReference; lastKnownFileType = image.icns; path = SCcube.icns; sourceTree = "<group>"; };
		94B6ABC00AF45D2900E478BB /* SuperCollider.app */ = {isa = PBXFileReference; explicitFileType = wrapper.application; includeInIndex = 0; path = SuperCollider.app; sourceTree = BUILT_PRODUCTS_DIR; };
		94B8F16C0B463EC000097F2D /* QTKit.framework */ = {isa = PBXFileReference; lastKnownFileType = wrapper.framework; name = QTKit.framework; path = /System/Library/Frameworks/QTKit.framework; sourceTree = "<absolute>"; };
		94D9ED1C0C2773CF00223DF8 /* WebKit.framework */ = {isa = PBXFileReference; lastKnownFileType = wrapper.framework; name = WebKit.framework; path = /System/Library/Frameworks/WebKit.framework; sourceTree = "<absolute>"; };
		94E114FE0B163B040033537C /* QuartzCore.framework */ = {isa = PBXFileReference; lastKnownFileType = wrapper.framework; name = QuartzCore.framework; path = /System/Library/Frameworks/QuartzCore.framework; sourceTree = "<absolute>"; };
		94F5FC7E0C1E6F7F005CDF9F /* libscsynth.a */ = {isa = PBXFileReference; lastKnownFileType = archive.ar; name = libscsynth.a; path = build/libscsynth.a; sourceTree = "<group>"; };
		F31B262E0DE604180003691B /* Info copy 12.plist */ = {isa = PBXFileReference; lastKnownFileType = text.plist; path = "Info copy 12.plist"; sourceTree = "<group>"; };
		F338A41A0D0F06C000ACFF58 /* Info copy 4.plist */ = {isa = PBXFileReference; lastKnownFileType = text.plist; path = "Info copy 4.plist"; sourceTree = "<group>"; };
		F338A4A30D0F10A100ACFF58 /* Info copy 5.plist */ = {isa = PBXFileReference; lastKnownFileType = text.plist; path = "Info copy 5.plist"; sourceTree = "<group>"; };
		F33F51D912C29F5200621B91 /* clz.h */ = {isa = PBXFileReference; fileEncoding = 4; lastKnownFileType = sourcecode.c.h; path = clz.h; sourceTree = "<group>"; };
		F33F51DA12C29F5200621B91 /* dfftlib.h */ = {isa = PBXFileReference; fileEncoding = 4; lastKnownFileType = sourcecode.c.h; path = dfftlib.h; sourceTree = "<group>"; };
		F33F51DB12C29F5200621B91 /* fftlib.h */ = {isa = PBXFileReference; fileEncoding = 4; lastKnownFileType = sourcecode.c.h; path = fftlib.h; sourceTree = "<group>"; };
		F33F51DC12C29F5200621B91 /* MsgFifo.h */ = {isa = PBXFileReference; fileEncoding = 4; lastKnownFileType = sourcecode.c.h; path = MsgFifo.h; sourceTree = "<group>"; };
		F33F51DD12C29F5200621B91 /* SC_AllocPool.h */ = {isa = PBXFileReference; fileEncoding = 4; lastKnownFileType = sourcecode.c.h; path = SC_AllocPool.h; sourceTree = "<group>"; };
		F33F51DE12C29F5200621B91 /* SC_Altivec.h */ = {isa = PBXFileReference; fileEncoding = 4; lastKnownFileType = sourcecode.c.h; path = SC_Altivec.h; sourceTree = "<group>"; };
		F33F51DF12C29F5200621B91 /* SC_BoundsMacros.h */ = {isa = PBXFileReference; fileEncoding = 4; lastKnownFileType = sourcecode.c.h; path = SC_BoundsMacros.h; sourceTree = "<group>"; };
		F33F51E012C29F5200621B91 /* SC_DirUtils.h */ = {isa = PBXFileReference; fileEncoding = 4; lastKnownFileType = sourcecode.c.h; path = SC_DirUtils.h; sourceTree = "<group>"; };
		F33F51E112C29F5200621B91 /* SC_Endian.h */ = {isa = PBXFileReference; fileEncoding = 4; lastKnownFileType = sourcecode.c.h; path = SC_Endian.h; sourceTree = "<group>"; };
		F33F51E212C29F5200621B91 /* SC_Export.h */ = {isa = PBXFileReference; fileEncoding = 4; lastKnownFileType = sourcecode.c.h; path = SC_Export.h; sourceTree = "<group>"; };
		F33F51E312C29F5200621B91 /* SC_fftlib.h */ = {isa = PBXFileReference; fileEncoding = 4; lastKnownFileType = sourcecode.c.h; path = SC_fftlib.h; sourceTree = "<group>"; };
		F33F51E412C29F5200621B91 /* SC_FIFO.h */ = {isa = PBXFileReference; fileEncoding = 4; lastKnownFileType = sourcecode.c.h; path = SC_FIFO.h; sourceTree = "<group>"; };
		F33F51E512C29F5200621B91 /* SC_List.h */ = {isa = PBXFileReference; fileEncoding = 4; lastKnownFileType = sourcecode.c.h; path = SC_List.h; sourceTree = "<group>"; };
		F33F51E612C29F5200621B91 /* SC_Lock.h */ = {isa = PBXFileReference; fileEncoding = 4; lastKnownFileType = sourcecode.c.h; path = SC_Lock.h; sourceTree = "<group>"; };
		F33F51E712C29F5200621B91 /* sc_popen.h */ = {isa = PBXFileReference; fileEncoding = 4; lastKnownFileType = sourcecode.c.h; path = sc_popen.h; sourceTree = "<group>"; };
		F33F51E812C29F5200621B91 /* SC_Reply.h */ = {isa = PBXFileReference; fileEncoding = 4; lastKnownFileType = sourcecode.c.h; path = SC_Reply.h; sourceTree = "<group>"; };
		F33F51E912C29F5200621B91 /* SC_Sem.h */ = {isa = PBXFileReference; fileEncoding = 4; lastKnownFileType = sourcecode.c.h; path = SC_Sem.h; sourceTree = "<group>"; };
		F33F51EA12C29F5200621B91 /* SC_StandAloneInfo_Darwin.h */ = {isa = PBXFileReference; fileEncoding = 4; lastKnownFileType = sourcecode.c.h; path = SC_StandAloneInfo_Darwin.h; sourceTree = "<group>"; };
		F33F51EB12C29F5200621B91 /* SC_StringBuffer.h */ = {isa = PBXFileReference; fileEncoding = 4; lastKnownFileType = sourcecode.c.h; path = SC_StringBuffer.h; sourceTree = "<group>"; };
		F33F51EC12C29F5200621B91 /* SC_StringParser.h */ = {isa = PBXFileReference; fileEncoding = 4; lastKnownFileType = sourcecode.c.h; path = SC_StringParser.h; sourceTree = "<group>"; };
		F33F51ED12C29F5200621B91 /* SC_SyncCondition.h */ = {isa = PBXFileReference; fileEncoding = 4; lastKnownFileType = sourcecode.c.h; path = SC_SyncCondition.h; sourceTree = "<group>"; };
		F33F51EE12C29F5200621B91 /* SC_Types.h */ = {isa = PBXFileReference; fileEncoding = 4; lastKnownFileType = sourcecode.c.h; path = SC_Types.h; sourceTree = "<group>"; };
		F33F51EF12C29F5200621B91 /* SC_VFP11.h */ = {isa = PBXFileReference; fileEncoding = 4; lastKnownFileType = sourcecode.c.h; path = SC_VFP11.h; sourceTree = "<group>"; };
		F33F51F012C29F5200621B91 /* SC_Win32Utils.h */ = {isa = PBXFileReference; fileEncoding = 4; lastKnownFileType = sourcecode.c.h; path = SC_Win32Utils.h; sourceTree = "<group>"; };
		F33F51F112C29F5200621B91 /* scsynthsend.h */ = {isa = PBXFileReference; fileEncoding = 4; lastKnownFileType = sourcecode.c.h; path = scsynthsend.h; sourceTree = "<group>"; };
		F33F51F312C29F5200621B91 /* AdvancingAllocPool.h */ = {isa = PBXFileReference; fileEncoding = 4; lastKnownFileType = sourcecode.c.h; path = AdvancingAllocPool.h; sourceTree = "<group>"; };
		F33F51F412C29F5200621B91 /* AllocPools.h */ = {isa = PBXFileReference; fileEncoding = 4; lastKnownFileType = sourcecode.c.h; path = AllocPools.h; sourceTree = "<group>"; };
		F33F51F512C29F5200621B91 /* bullet.h */ = {isa = PBXFileReference; fileEncoding = 4; lastKnownFileType = sourcecode.c.h; path = bullet.h; sourceTree = "<group>"; };
		F33F51F612C29F5200621B91 /* ByteCodeArray.h */ = {isa = PBXFileReference; fileEncoding = 4; lastKnownFileType = sourcecode.c.h; path = ByteCodeArray.h; sourceTree = "<group>"; };
		F33F51F712C29F5200621B91 /* FIFOT.h */ = {isa = PBXFileReference; fileEncoding = 4; lastKnownFileType = sourcecode.c.h; path = FIFOT.h; sourceTree = "<group>"; };
		F33F51F812C29F5200621B91 /* GC.h */ = {isa = PBXFileReference; fileEncoding = 4; lastKnownFileType = sourcecode.c.h; path = GC.h; sourceTree = "<group>"; };
		F33F51F912C29F5200621B91 /* HashTable.h */ = {isa = PBXFileReference; fileEncoding = 4; lastKnownFileType = sourcecode.c.h; path = HashTable.h; sourceTree = "<group>"; };
		F33F51FA12C29F5200621B91 /* InitAlloc.h */ = {isa = PBXFileReference; fileEncoding = 4; lastKnownFileType = sourcecode.c.h; path = InitAlloc.h; sourceTree = "<group>"; };
		F33F51FB12C29F5200621B91 /* MiscInlineMath.h */ = {isa = PBXFileReference; fileEncoding = 4; lastKnownFileType = sourcecode.c.h; path = MiscInlineMath.h; sourceTree = "<group>"; };
		F33F51FC12C29F5200621B91 /* Opcodes.h */ = {isa = PBXFileReference; fileEncoding = 4; lastKnownFileType = sourcecode.c.h; path = Opcodes.h; sourceTree = "<group>"; };
		F33F51FD12C29F5200621B91 /* OSCData.h */ = {isa = PBXFileReference; fileEncoding = 4; lastKnownFileType = sourcecode.c.h; path = OSCData.h; sourceTree = "<group>"; };
		F33F51FE12C29F5200621B91 /* PowerOfTwoAllocPool.h */ = {isa = PBXFileReference; fileEncoding = 4; lastKnownFileType = sourcecode.c.h; path = PowerOfTwoAllocPool.h; sourceTree = "<group>"; };
		F33F51FF12C29F5200621B91 /* PredefinedSymbols.h */ = {isa = PBXFileReference; fileEncoding = 4; lastKnownFileType = sourcecode.c.h; path = PredefinedSymbols.h; sourceTree = "<group>"; };
		F33F520012C29F5200621B91 /* PriorityQueue.h */ = {isa = PBXFileReference; fileEncoding = 4; lastKnownFileType = sourcecode.c.h; path = PriorityQueue.h; sourceTree = "<group>"; };
		F33F520112C29F5200621B91 /* PyrArchiverT.h */ = {isa = PBXFileReference; fileEncoding = 4; lastKnownFileType = sourcecode.c.h; path = PyrArchiverT.h; sourceTree = "<group>"; };
		F33F520212C29F5200621B91 /* PyrDeepCopier.h */ = {isa = PBXFileReference; fileEncoding = 4; lastKnownFileType = sourcecode.c.h; path = PyrDeepCopier.h; sourceTree = "<group>"; };
		F33F520312C29F5200621B91 /* PyrDeepFreezer.h */ = {isa = PBXFileReference; fileEncoding = 4; lastKnownFileType = sourcecode.c.h; path = PyrDeepFreezer.h; sourceTree = "<group>"; };
		F33F520412C29F5200621B91 /* PyrErrors.h */ = {isa = PBXFileReference; fileEncoding = 4; lastKnownFileType = sourcecode.c.h; path = PyrErrors.h; sourceTree = "<group>"; };
		F33F520512C29F5200621B91 /* PyrFilePrim.h */ = {isa = PBXFileReference; fileEncoding = 4; lastKnownFileType = sourcecode.c.h; path = PyrFilePrim.h; sourceTree = "<group>"; };
		F33F520612C29F5200621B91 /* PyrFileUtils.h */ = {isa = PBXFileReference; fileEncoding = 4; lastKnownFileType = sourcecode.c.h; path = PyrFileUtils.h; sourceTree = "<group>"; };
		F33F520712C29F5200621B91 /* PyrInterpreter.h */ = {isa = PBXFileReference; fileEncoding = 4; lastKnownFileType = sourcecode.c.h; path = PyrInterpreter.h; sourceTree = "<group>"; };
		F33F520812C29F5200621B91 /* PyrKernel.h */ = {isa = PBXFileReference; fileEncoding = 4; lastKnownFileType = sourcecode.c.h; path = PyrKernel.h; sourceTree = "<group>"; };
		F33F520912C29F5200621B91 /* PyrKernelProto.h */ = {isa = PBXFileReference; fileEncoding = 4; lastKnownFileType = sourcecode.c.h; path = PyrKernelProto.h; sourceTree = "<group>"; };
		F33F520A12C29F5200621B91 /* PyrLexer.h */ = {isa = PBXFileReference; fileEncoding = 4; lastKnownFileType = sourcecode.c.h; path = PyrLexer.h; sourceTree = "<group>"; };
		F33F520B12C29F5200621B91 /* PyrListPrim.h */ = {isa = PBXFileReference; fileEncoding = 4; lastKnownFileType = sourcecode.c.h; path = PyrListPrim.h; sourceTree = "<group>"; };
		F33F520C12C29F5200621B91 /* PyrMathPrim.h */ = {isa = PBXFileReference; fileEncoding = 4; lastKnownFileType = sourcecode.c.h; path = PyrMathPrim.h; sourceTree = "<group>"; };
		F33F520D12C29F5200621B91 /* PyrMessage.h */ = {isa = PBXFileReference; fileEncoding = 4; lastKnownFileType = sourcecode.c.h; path = PyrMessage.h; sourceTree = "<group>"; };
		F33F520E12C29F5200621B91 /* PyrObject.h */ = {isa = PBXFileReference; fileEncoding = 4; lastKnownFileType = sourcecode.c.h; path = PyrObject.h; sourceTree = "<group>"; };
		F33F520F12C29F5200621B91 /* PyrObjectProto.h */ = {isa = PBXFileReference; fileEncoding = 4; lastKnownFileType = sourcecode.c.h; path = PyrObjectProto.h; sourceTree = "<group>"; };
		F33F521012C29F5200621B91 /* PyrParseNode.h */ = {isa = PBXFileReference; fileEncoding = 4; lastKnownFileType = sourcecode.c.h; path = PyrParseNode.h; sourceTree = "<group>"; };
		F33F521112C29F5200621B91 /* PyrPrimitive.h */ = {isa = PBXFileReference; fileEncoding = 4; lastKnownFileType = sourcecode.c.h; path = PyrPrimitive.h; sourceTree = "<group>"; };
		F33F521212C29F5200621B91 /* PyrPrimitiveProto.h */ = {isa = PBXFileReference; fileEncoding = 4; lastKnownFileType = sourcecode.c.h; path = PyrPrimitiveProto.h; sourceTree = "<group>"; };
		F33F521312C29F5200621B91 /* PyrSched.h */ = {isa = PBXFileReference; fileEncoding = 4; lastKnownFileType = sourcecode.c.h; path = PyrSched.h; sourceTree = "<group>"; };
		F33F521412C29F5200621B91 /* PyrSignal.h */ = {isa = PBXFileReference; fileEncoding = 4; lastKnownFileType = sourcecode.c.h; path = PyrSignal.h; sourceTree = "<group>"; };
		F33F521512C29F5200621B91 /* PyrSignalPrim.h */ = {isa = PBXFileReference; fileEncoding = 4; lastKnownFileType = sourcecode.c.h; path = PyrSignalPrim.h; sourceTree = "<group>"; };
		F33F521612C29F5200621B91 /* PyrSlot.h */ = {isa = PBXFileReference; fileEncoding = 4; lastKnownFileType = sourcecode.c.h; path = PyrSlot.h; sourceTree = "<group>"; };
		F33F521712C29F5200621B91 /* PyrSlot32.h */ = {isa = PBXFileReference; fileEncoding = 4; lastKnownFileType = sourcecode.c.h; path = PyrSlot32.h; sourceTree = "<group>"; };
		F33F521812C29F5200621B91 /* PyrSlot64.h */ = {isa = PBXFileReference; fileEncoding = 4; lastKnownFileType = sourcecode.c.h; path = PyrSlot64.h; sourceTree = "<group>"; };
		F33F521912C29F5200621B91 /* PyrSymbol.h */ = {isa = PBXFileReference; fileEncoding = 4; lastKnownFileType = sourcecode.c.h; path = PyrSymbol.h; sourceTree = "<group>"; };
		F33F521A12C29F5200621B91 /* PyrSymbolTable.h */ = {isa = PBXFileReference; fileEncoding = 4; lastKnownFileType = sourcecode.c.h; path = PyrSymbolTable.h; sourceTree = "<group>"; };
		F33F521B12C29F5200621B91 /* readSamples.h */ = {isa = PBXFileReference; fileEncoding = 4; lastKnownFileType = sourcecode.c.h; path = readSamples.h; sourceTree = "<group>"; };
		F33F521C12C29F5200621B91 /* ReadWriteMacros.h */ = {isa = PBXFileReference; fileEncoding = 4; lastKnownFileType = sourcecode.c.h; path = ReadWriteMacros.h; sourceTree = "<group>"; };
		F33F521D12C29F5200621B91 /* Samp.h */ = {isa = PBXFileReference; fileEncoding = 4; lastKnownFileType = sourcecode.c.h; path = Samp.h; sourceTree = "<group>"; };
		F33F521E12C29F5200621B91 /* SC_ComPort.h */ = {isa = PBXFileReference; fileEncoding = 4; lastKnownFileType = sourcecode.c.h; path = SC_ComPort.h; sourceTree = "<group>"; };
		F33F521F12C29F5200621B91 /* SC_LanguageClient.h */ = {isa = PBXFileReference; fileEncoding = 4; lastKnownFileType = sourcecode.c.h; path = SC_LanguageClient.h; sourceTree = "<group>"; };
		F33F522012C29F5200621B91 /* SC_LibraryConfig.h */ = {isa = PBXFileReference; fileEncoding = 4; lastKnownFileType = sourcecode.c.h; path = SC_LibraryConfig.h; sourceTree = "<group>"; };
		F33F522112C29F5200621B91 /* SC_LogFile.h */ = {isa = PBXFileReference; fileEncoding = 4; lastKnownFileType = sourcecode.c.h; path = SC_LogFile.h; sourceTree = "<group>"; };
		F33F522212C29F5200621B91 /* SC_Msg.h */ = {isa = PBXFileReference; fileEncoding = 4; lastKnownFileType = sourcecode.c.h; path = SC_Msg.h; sourceTree = "<group>"; };
		F33F522312C29F5200621B91 /* SC_SynthImpl.h */ = {isa = PBXFileReference; fileEncoding = 4; lastKnownFileType = sourcecode.c.h; path = SC_SynthImpl.h; sourceTree = "<group>"; };
		F33F522412C29F5200621B91 /* SC_TerminalClient.h */ = {isa = PBXFileReference; fileEncoding = 4; lastKnownFileType = sourcecode.c.h; path = SC_TerminalClient.h; sourceTree = "<group>"; };
		F33F522512C29F5200621B91 /* SC_UnorderedList.h */ = {isa = PBXFileReference; fileEncoding = 4; lastKnownFileType = sourcecode.c.h; path = SC_UnorderedList.h; sourceTree = "<group>"; };
		F33F522612C29F5200621B91 /* SCBase.h */ = {isa = PBXFileReference; fileEncoding = 4; lastKnownFileType = sourcecode.c.h; path = SCBase.h; sourceTree = "<group>"; };
		F33F522712C29F5200621B91 /* SFHeaders.h */ = {isa = PBXFileReference; fileEncoding = 4; lastKnownFileType = sourcecode.c.h; path = SFHeaders.h; sourceTree = "<group>"; };
		F33F522812C29F5200621B91 /* SimpleStack.h */ = {isa = PBXFileReference; fileEncoding = 4; lastKnownFileType = sourcecode.c.h; path = SimpleStack.h; sourceTree = "<group>"; };
		F33F522912C29F5200621B91 /* VMGlobals.h */ = {isa = PBXFileReference; fileEncoding = 4; lastKnownFileType = sourcecode.c.h; path = VMGlobals.h; sourceTree = "<group>"; };
		F33F522B12C29F5200621B91 /* FFT_UGens.h */ = {isa = PBXFileReference; fileEncoding = 4; lastKnownFileType = sourcecode.c.h; path = FFT_UGens.h; sourceTree = "<group>"; };
		F33F522C12C29F5200621B91 /* Hash.h */ = {isa = PBXFileReference; fileEncoding = 4; lastKnownFileType = sourcecode.c.h; path = Hash.h; sourceTree = "<group>"; };
		F33F522D12C29F5200621B91 /* SC_BufGen.h */ = {isa = PBXFileReference; fileEncoding = 4; lastKnownFileType = sourcecode.c.h; path = SC_BufGen.h; sourceTree = "<group>"; };
		F33F522E12C29F5200621B91 /* SC_Complex.h */ = {isa = PBXFileReference; fileEncoding = 4; lastKnownFileType = sourcecode.c.h; path = SC_Complex.h; sourceTree = "<group>"; };
		F33F522F12C29F5200621B91 /* SC_Constants.h */ = {isa = PBXFileReference; fileEncoding = 4; lastKnownFileType = sourcecode.c.h; path = SC_Constants.h; sourceTree = "<group>"; };
		F33F523012C29F5200621B91 /* SC_DemandUnit.h */ = {isa = PBXFileReference; fileEncoding = 4; lastKnownFileType = sourcecode.c.h; path = SC_DemandUnit.h; sourceTree = "<group>"; };
		F33F523112C29F5200621B91 /* SC_FifoMsg.h */ = {isa = PBXFileReference; fileEncoding = 4; lastKnownFileType = sourcecode.c.h; path = SC_FifoMsg.h; sourceTree = "<group>"; };
		F33F523212C29F5200621B91 /* SC_Graph.h */ = {isa = PBXFileReference; fileEncoding = 4; lastKnownFileType = sourcecode.c.h; path = SC_Graph.h; sourceTree = "<group>"; };
		F33F523312C29F5200621B91 /* SC_InlineBinaryOp.h */ = {isa = PBXFileReference; fileEncoding = 4; lastKnownFileType = sourcecode.c.h; path = SC_InlineBinaryOp.h; sourceTree = "<group>"; };
		F33F523412C29F5200621B91 /* SC_InlineUnaryOp.h */ = {isa = PBXFileReference; fileEncoding = 4; lastKnownFileType = sourcecode.c.h; path = SC_InlineUnaryOp.h; sourceTree = "<group>"; };
		F33F523512C29F5200621B91 /* SC_InterfaceTable.h */ = {isa = PBXFileReference; fileEncoding = 4; lastKnownFileType = sourcecode.c.h; path = SC_InterfaceTable.h; sourceTree = "<group>"; };
		F33F523612C29F5200621B91 /* sc_msg_iter.h */ = {isa = PBXFileReference; fileEncoding = 4; lastKnownFileType = sourcecode.c.h; path = sc_msg_iter.h; sourceTree = "<group>"; };
		F33F523712C29F5200621B91 /* SC_Node.h */ = {isa = PBXFileReference; fileEncoding = 4; lastKnownFileType = sourcecode.c.h; path = SC_Node.h; sourceTree = "<group>"; };
		F33F523812C29F5200621B91 /* SC_PlugIn.h */ = {isa = PBXFileReference; fileEncoding = 4; lastKnownFileType = sourcecode.c.h; path = SC_PlugIn.h; sourceTree = "<group>"; };
		F33F523912C29F5200621B91 /* SC_Rate.h */ = {isa = PBXFileReference; fileEncoding = 4; lastKnownFileType = sourcecode.c.h; path = SC_Rate.h; sourceTree = "<group>"; };
		F33F523A12C29F5200621B91 /* SC_RGen.h */ = {isa = PBXFileReference; fileEncoding = 4; lastKnownFileType = sourcecode.c.h; path = SC_RGen.h; sourceTree = "<group>"; };
		F33F523B12C29F5200621B91 /* SC_SndBuf.h */ = {isa = PBXFileReference; fileEncoding = 4; lastKnownFileType = sourcecode.c.h; path = SC_SndBuf.h; sourceTree = "<group>"; };
		F33F523C12C29F5200621B91 /* SC_sndfile_stub.h */ = {isa = PBXFileReference; fileEncoding = 4; lastKnownFileType = sourcecode.c.h; path = SC_sndfile_stub.h; sourceTree = "<group>"; };
		F33F523D12C29F5200621B91 /* SC_Unit.h */ = {isa = PBXFileReference; fileEncoding = 4; lastKnownFileType = sourcecode.c.h; path = SC_Unit.h; sourceTree = "<group>"; };
		F33F523E12C29F5200621B91 /* SC_Wire.h */ = {isa = PBXFileReference; fileEncoding = 4; lastKnownFileType = sourcecode.c.h; path = SC_Wire.h; sourceTree = "<group>"; };
		F33F523F12C29F5200621B91 /* SC_World.h */ = {isa = PBXFileReference; fileEncoding = 4; lastKnownFileType = sourcecode.c.h; path = SC_World.h; sourceTree = "<group>"; };
		F33F524012C29F5200621B91 /* SC_WorldOptions.h */ = {isa = PBXFileReference; fileEncoding = 4; lastKnownFileType = sourcecode.c.h; path = SC_WorldOptions.h; sourceTree = "<group>"; };
		F33F524112C29F5200621B91 /* SCComplex.h */ = {isa = PBXFileReference; fileEncoding = 4; lastKnownFileType = sourcecode.c.h; path = SCComplex.h; sourceTree = "<group>"; };
		F33F524212C29F5200621B91 /* Unroll.h */ = {isa = PBXFileReference; fileEncoding = 4; lastKnownFileType = sourcecode.c.h; path = Unroll.h; sourceTree = "<group>"; };
		F33F524412C29F5200621B91 /* HashTable.h */ = {isa = PBXFileReference; fileEncoding = 4; lastKnownFileType = sourcecode.c.h; path = HashTable.h; sourceTree = "<group>"; };
		F33F524512C29F5200621B91 /* OSC_Packet.h */ = {isa = PBXFileReference; fileEncoding = 4; lastKnownFileType = sourcecode.c.h; path = OSC_Packet.h; sourceTree = "<group>"; };
		F33F524612C29F5200621B91 /* PriorityQueue.h */ = {isa = PBXFileReference; fileEncoding = 4; lastKnownFileType = sourcecode.c.h; path = PriorityQueue.h; sourceTree = "<group>"; };
		F33F524712C29F5200621B91 /* ReadWriteMacros.h */ = {isa = PBXFileReference; fileEncoding = 4; lastKnownFileType = sourcecode.c.h; path = ReadWriteMacros.h; sourceTree = "<group>"; };
		F33F524812C29F5200621B91 /* Rendezvous.h */ = {isa = PBXFileReference; fileEncoding = 4; lastKnownFileType = sourcecode.c.h; path = Rendezvous.h; sourceTree = "<group>"; };
		F33F524912C29F5200621B91 /* SC_AU.h */ = {isa = PBXFileReference; fileEncoding = 4; lastKnownFileType = sourcecode.c.h; path = SC_AU.h; sourceTree = "<group>"; };
		F33F524A12C29F5200621B91 /* SC_Complex.h */ = {isa = PBXFileReference; fileEncoding = 4; lastKnownFileType = sourcecode.c.h; path = SC_Complex.h; sourceTree = "<group>"; };
		F33F524B12C29F5200621B91 /* SC_ComPort.h */ = {isa = PBXFileReference; fileEncoding = 4; lastKnownFileType = sourcecode.c.h; path = SC_ComPort.h; sourceTree = "<group>"; };
		F33F524C12C29F5200621B91 /* SC_CoreAudio.h */ = {isa = PBXFileReference; fileEncoding = 4; lastKnownFileType = sourcecode.c.h; path = SC_CoreAudio.h; sourceTree = "<group>"; };
		F33F524D12C29F5200621B91 /* SC_Errors.h */ = {isa = PBXFileReference; fileEncoding = 4; lastKnownFileType = sourcecode.c.h; path = SC_Errors.h; sourceTree = "<group>"; };
		F33F524E12C29F5200621B91 /* SC_GraphDef.h */ = {isa = PBXFileReference; fileEncoding = 4; lastKnownFileType = sourcecode.c.h; path = SC_GraphDef.h; sourceTree = "<group>"; };
		F33F524F12C29F5200621B91 /* SC_Group.h */ = {isa = PBXFileReference; fileEncoding = 4; lastKnownFileType = sourcecode.c.h; path = SC_Group.h; sourceTree = "<group>"; };
		F33F525012C29F5200621B91 /* SC_HiddenWorld.h */ = {isa = PBXFileReference; fileEncoding = 4; lastKnownFileType = sourcecode.c.h; path = SC_HiddenWorld.h; sourceTree = "<group>"; };
		F33F525112C29F5200621B91 /* SC_Lib.h */ = {isa = PBXFileReference; fileEncoding = 4; lastKnownFileType = sourcecode.c.h; path = SC_Lib.h; sourceTree = "<group>"; };
		F33F525212C29F5200621B91 /* SC_Lib_Cintf.h */ = {isa = PBXFileReference; fileEncoding = 4; lastKnownFileType = sourcecode.c.h; path = SC_Lib_Cintf.h; sourceTree = "<group>"; };
		F33F525312C29F5200621B91 /* SC_Prototypes.h */ = {isa = PBXFileReference; fileEncoding = 4; lastKnownFileType = sourcecode.c.h; path = SC_Prototypes.h; sourceTree = "<group>"; };
		F33F525412C29F5200621B91 /* SC_Samp.h */ = {isa = PBXFileReference; fileEncoding = 4; lastKnownFileType = sourcecode.c.h; path = SC_Samp.h; sourceTree = "<group>"; };
		F33F525512C29F5200621B91 /* SC_SequencedCommand.h */ = {isa = PBXFileReference; fileEncoding = 4; lastKnownFileType = sourcecode.c.h; path = SC_SequencedCommand.h; sourceTree = "<group>"; };
		F33F525612C29F5200621B91 /* SC_Str4.h */ = {isa = PBXFileReference; fileEncoding = 4; lastKnownFileType = sourcecode.c.h; path = SC_Str4.h; sourceTree = "<group>"; };
		F33F525712C29F5200621B91 /* SC_SynthDef.h */ = {isa = PBXFileReference; fileEncoding = 4; lastKnownFileType = sourcecode.c.h; path = SC_SynthDef.h; sourceTree = "<group>"; };
		F33F525812C29F5200621B91 /* SC_UnitDef.h */ = {isa = PBXFileReference; fileEncoding = 4; lastKnownFileType = sourcecode.c.h; path = SC_UnitDef.h; sourceTree = "<group>"; };
		F33F525912C29F5200621B91 /* SC_UnitSpec.h */ = {isa = PBXFileReference; fileEncoding = 4; lastKnownFileType = sourcecode.c.h; path = SC_UnitSpec.h; sourceTree = "<group>"; };
		F33F525A12C29F5200621B91 /* SC_WireSpec.h */ = {isa = PBXFileReference; fileEncoding = 4; lastKnownFileType = sourcecode.c.h; path = SC_WireSpec.h; sourceTree = "<group>"; };
		F33F525C12C29F5200621B91 /* CMakeLists.txt */ = {isa = PBXFileReference; fileEncoding = 4; lastKnownFileType = text; path = CMakeLists.txt; sourceTree = "<group>"; };
		F33F525F12C29F5200621B91 /* HID_Error_Handler.c */ = {isa = PBXFileReference; fileEncoding = 4; lastKnownFileType = sourcecode.c.c; path = HID_Error_Handler.c; sourceTree = "<group>"; };
		F33F526012C29F5200621B91 /* HID_Error_Handler.h */ = {isa = PBXFileReference; fileEncoding = 4; lastKnownFileType = sourcecode.c.h; path = HID_Error_Handler.h; sourceTree = "<group>"; };
		F33F526112C29F5200621B91 /* HID_Name_Lookup.c */ = {isa = PBXFileReference; fileEncoding = 4; lastKnownFileType = sourcecode.c.c; path = HID_Name_Lookup.c; sourceTree = "<group>"; };
		F33F526212C29F5200621B91 /* HID_Name_Lookup.h */ = {isa = PBXFileReference; fileEncoding = 4; lastKnownFileType = sourcecode.c.h; path = HID_Name_Lookup.h; sourceTree = "<group>"; };
		F33F526312C29F5200621B91 /* HID_Queue_Utilities.c */ = {isa = PBXFileReference; fileEncoding = 4; lastKnownFileType = sourcecode.c.c; path = HID_Queue_Utilities.c; sourceTree = "<group>"; };
		F33F526412C29F5200621B91 /* HID_Queue_Utilities.h */ = {isa = PBXFileReference; fileEncoding = 4; lastKnownFileType = sourcecode.c.h; path = HID_Queue_Utilities.h; sourceTree = "<group>"; };
		F33F526512C29F5200621B91 /* HID_Utilities.c */ = {isa = PBXFileReference; fileEncoding = 4; lastKnownFileType = sourcecode.c.c; path = HID_Utilities.c; sourceTree = "<group>"; };
		F33F526612C29F5200621B91 /* HID_Utilities.h */ = {isa = PBXFileReference; fileEncoding = 4; lastKnownFileType = sourcecode.c.h; path = HID_Utilities.h; sourceTree = "<group>"; };
		F33F526712C29F5200621B91 /* HID_Utilities_External.h */ = {isa = PBXFileReference; fileEncoding = 4; lastKnownFileType = sourcecode.c.h; path = HID_Utilities_External.h; sourceTree = "<group>"; };
		F33F526812C29F5200621B91 /* HID_Utilities_Internal.h */ = {isa = PBXFileReference; fileEncoding = 4; lastKnownFileType = sourcecode.c.h; path = HID_Utilities_Internal.h; sourceTree = "<group>"; };
		F33F526912C29F5200621B91 /* IOHIDDevice_.c */ = {isa = PBXFileReference; fileEncoding = 4; lastKnownFileType = sourcecode.c.c; path = IOHIDDevice_.c; sourceTree = "<group>"; };
		F33F526A12C29F5200621B91 /* IOHIDDevice_.h */ = {isa = PBXFileReference; fileEncoding = 4; lastKnownFileType = sourcecode.c.h; path = IOHIDDevice_.h; sourceTree = "<group>"; };
		F33F526B12C29F5200621B91 /* IOHIDElement_.c */ = {isa = PBXFileReference; fileEncoding = 4; lastKnownFileType = sourcecode.c.c; path = IOHIDElement_.c; sourceTree = "<group>"; };
		F33F526C12C29F5200621B91 /* IOHIDElement_.h */ = {isa = PBXFileReference; fileEncoding = 4; lastKnownFileType = sourcecode.c.h; path = IOHIDElement_.h; sourceTree = "<group>"; };
		F33F526D12C29F5200621B91 /* IOHIDLib_.h */ = {isa = PBXFileReference; fileEncoding = 4; lastKnownFileType = sourcecode.c.h; path = IOHIDLib_.h; sourceTree = "<group>"; };
		F33F526E12C29F5200621B91 /* OSCData.cpp */ = {isa = PBXFileReference; fileEncoding = 4; lastKnownFileType = sourcecode.cpp.cpp; path = OSCData.cpp; sourceTree = "<group>"; };
		F33F526F12C29F5200621B91 /* PyrArchiver.cpp */ = {isa = PBXFileReference; fileEncoding = 4; lastKnownFileType = sourcecode.cpp.cpp; path = PyrArchiver.cpp; sourceTree = "<group>"; };
		F33F527012C29F5200621B91 /* PyrArrayPrimitives.cpp */ = {isa = PBXFileReference; fileEncoding = 4; lastKnownFileType = sourcecode.cpp.cpp; path = PyrArrayPrimitives.cpp; sourceTree = "<group>"; };
		F33F527112C29F5200621B91 /* PyrBitPrim.cpp */ = {isa = PBXFileReference; fileEncoding = 4; lastKnownFileType = sourcecode.cpp.cpp; path = PyrBitPrim.cpp; sourceTree = "<group>"; };
		F33F527212C29F5200621B91 /* PyrCharPrim.cpp */ = {isa = PBXFileReference; fileEncoding = 4; lastKnownFileType = sourcecode.cpp.cpp; path = PyrCharPrim.cpp; sourceTree = "<group>"; };
		F33F527312C29F5200621B91 /* PyrFilePrim.cpp */ = {isa = PBXFileReference; fileEncoding = 4; lastKnownFileType = sourcecode.cpp.cpp; path = PyrFilePrim.cpp; sourceTree = "<group>"; };
		F33F527412C29F5200621B91 /* PyrListPrim.cpp */ = {isa = PBXFileReference; fileEncoding = 4; lastKnownFileType = sourcecode.cpp.cpp; path = PyrListPrim.cpp; sourceTree = "<group>"; };
		F33F527512C29F5200621B91 /* PyrMathPrim.cpp */ = {isa = PBXFileReference; fileEncoding = 4; lastKnownFileType = sourcecode.cpp.cpp; path = PyrMathPrim.cpp; sourceTree = "<group>"; };
		F33F527612C29F5200621B91 /* PyrPlatformPrim.cpp */ = {isa = PBXFileReference; fileEncoding = 4; lastKnownFileType = sourcecode.cpp.cpp; path = PyrPlatformPrim.cpp; sourceTree = "<group>"; };
		F33F527712C29F5200621B91 /* PyrPrimitive.cpp */ = {isa = PBXFileReference; fileEncoding = 4; lastKnownFileType = sourcecode.cpp.cpp; path = PyrPrimitive.cpp; sourceTree = "<group>"; };
		F33F527812C29F5200621B91 /* PyrSched.cpp */ = {isa = PBXFileReference; fileEncoding = 4; lastKnownFileType = sourcecode.cpp.cpp; path = PyrSched.cpp; sourceTree = "<group>"; };
		F33F527912C29F5200621B91 /* PyrSerialPrim.cpp */ = {isa = PBXFileReference; fileEncoding = 4; lastKnownFileType = sourcecode.cpp.cpp; path = PyrSerialPrim.cpp; sourceTree = "<group>"; };
		F33F527A12C29F5200621B91 /* PyrSignalPrim.cpp */ = {isa = PBXFileReference; fileEncoding = 4; lastKnownFileType = sourcecode.cpp.cpp; path = PyrSignalPrim.cpp; sourceTree = "<group>"; };
		F33F527B12C29F5200621B91 /* PyrStringPrim.cpp */ = {isa = PBXFileReference; fileEncoding = 4; lastKnownFileType = sourcecode.cpp.cpp; path = PyrStringPrim.cpp; sourceTree = "<group>"; };
		F33F527C12C29F5200621B91 /* PyrSymbolPrim.cpp */ = {isa = PBXFileReference; fileEncoding = 4; lastKnownFileType = sourcecode.cpp.cpp; path = PyrSymbolPrim.cpp; sourceTree = "<group>"; };
		F33F527D12C29F5200621B91 /* PyrUnixPrim.cpp */ = {isa = PBXFileReference; fileEncoding = 4; lastKnownFileType = sourcecode.cpp.cpp; path = PyrUnixPrim.cpp; sourceTree = "<group>"; };
		F33F527E12C29F5200621B91 /* PyrUStringPrim.cpp */ = {isa = PBXFileReference; fileEncoding = 4; lastKnownFileType = sourcecode.cpp.cpp; path = PyrUStringPrim.cpp; sourceTree = "<group>"; };
		F33F527F12C29F5200621B91 /* SC_AlsaMIDI.cpp */ = {isa = PBXFileReference; fileEncoding = 4; lastKnownFileType = sourcecode.cpp.cpp; path = SC_AlsaMIDI.cpp; sourceTree = "<group>"; };
		F33F528012C29F5200621B91 /* SC_ComPort.cpp */ = {isa = PBXFileReference; fileEncoding = 4; lastKnownFileType = sourcecode.cpp.cpp; path = SC_ComPort.cpp; sourceTree = "<group>"; };
		F33F528112C29F5200621B91 /* SC_CoreAudioPrim.cpp */ = {isa = PBXFileReference; fileEncoding = 4; lastKnownFileType = sourcecode.cpp.cpp; path = SC_CoreAudioPrim.cpp; sourceTree = "<group>"; };
		F33F528212C29F5200621B91 /* SC_CoreMIDI.cpp */ = {isa = PBXFileReference; fileEncoding = 4; lastKnownFileType = sourcecode.cpp.cpp; path = SC_CoreMIDI.cpp; sourceTree = "<group>"; };
		F33F528312C29F5200621B91 /* SC_HID.cpp */ = {isa = PBXFileReference; fileEncoding = 4; lastKnownFileType = sourcecode.cpp.cpp; path = SC_HID.cpp; sourceTree = "<group>"; };
		F33F528412C29F5200621B91 /* SC_LID.cpp */ = {isa = PBXFileReference; fileEncoding = 4; lastKnownFileType = sourcecode.cpp.cpp; path = SC_LID.cpp; sourceTree = "<group>"; };
		F33F528512C29F5200621B91 /* SC_PortMIDI.cpp */ = {isa = PBXFileReference; fileEncoding = 4; lastKnownFileType = sourcecode.cpp.cpp; path = SC_PortMIDI.cpp; sourceTree = "<group>"; };
		F33F528612C29F5200621B91 /* SC_Speech.cpp */ = {isa = PBXFileReference; fileEncoding = 4; lastKnownFileType = sourcecode.cpp.cpp; path = SC_Speech.cpp; sourceTree = "<group>"; };
		F33F528712C29F5200621B91 /* SC_Speech.M */ = {isa = PBXFileReference; fileEncoding = 4; lastKnownFileType = sourcecode.cpp.objcpp; path = SC_Speech.M; sourceTree = "<group>"; };
		F33F528812C29F5200621B91 /* SC_Wii.cpp */ = {isa = PBXFileReference; fileEncoding = 4; lastKnownFileType = sourcecode.cpp.cpp; path = SC_Wii.cpp; sourceTree = "<group>"; };
		F33F528A12C29F5200621B91 /* COPYRIGHT.txt */ = {isa = PBXFileReference; fileEncoding = 4; lastKnownFileType = text; path = COPYRIGHT.txt; sourceTree = "<group>"; };
		F33F528B12C29F5200621B91 /* HISTORY.txt */ = {isa = PBXFileReference; fileEncoding = 4; lastKnownFileType = text; path = HISTORY.txt; sourceTree = "<group>"; };
		F33F528C12C29F5200621B91 /* wiiremote.c */ = {isa = PBXFileReference; fileEncoding = 4; lastKnownFileType = sourcecode.c.c; path = wiiremote.c; sourceTree = "<group>"; };
		F33F528D12C29F5200621B91 /* wiiremote.h */ = {isa = PBXFileReference; fileEncoding = 4; lastKnownFileType = sourcecode.c.h; path = wiiremote.h; sourceTree = "<group>"; };
		F33F528F12C29F5200621B91 /* AdvancingAllocPool.cpp */ = {isa = PBXFileReference; fileEncoding = 4; lastKnownFileType = sourcecode.cpp.cpp; path = AdvancingAllocPool.cpp; sourceTree = "<group>"; };
		F33F529112C29F5200621B91 /* lang11d */ = {isa = PBXFileReference; fileEncoding = 4; lastKnownFileType = text; path = lang11d; sourceTree = "<group>"; };
		F33F529212C29F5200621B91 /* lang11d_tab.cpp */ = {isa = PBXFileReference; fileEncoding = 4; lastKnownFileType = sourcecode.cpp.cpp; path = lang11d_tab.cpp; sourceTree = "<group>"; };
		F33F529312C29F5200621B91 /* lang11d_tab.h */ = {isa = PBXFileReference; fileEncoding = 4; lastKnownFileType = sourcecode.c.h; path = lang11d_tab.h; sourceTree = "<group>"; };
		F33F529412C29F5200621B91 /* ByteCodeArray.cpp */ = {isa = PBXFileReference; fileEncoding = 4; lastKnownFileType = sourcecode.cpp.cpp; path = ByteCodeArray.cpp; sourceTree = "<group>"; };
		F33F529512C29F5200621B91 /* cmdLineFuncs.cpp */ = {isa = PBXFileReference; fileEncoding = 4; lastKnownFileType = sourcecode.cpp.cpp; path = cmdLineFuncs.cpp; sourceTree = "<group>"; };
		F33F529612C29F5200621B91 /* dumpByteCodes.cpp */ = {isa = PBXFileReference; fileEncoding = 4; lastKnownFileType = sourcecode.cpp.cpp; path = dumpByteCodes.cpp; sourceTree = "<group>"; };
		F33F529712C29F5200621B91 /* DumpParseNode.cpp */ = {isa = PBXFileReference; fileEncoding = 4; lastKnownFileType = sourcecode.cpp.cpp; path = DumpParseNode.cpp; sourceTree = "<group>"; };
		F33F529812C29F5200621B91 /* GC.cpp */ = {isa = PBXFileReference; fileEncoding = 4; lastKnownFileType = sourcecode.cpp.cpp; path = GC.cpp; sourceTree = "<group>"; };
		F33F529912C29F5200621B91 /* InitAlloc.cpp */ = {isa = PBXFileReference; fileEncoding = 4; lastKnownFileType = sourcecode.cpp.cpp; path = InitAlloc.cpp; sourceTree = "<group>"; };
		F33F529A12C29F5200621B91 /* PyrFileUtils.cpp */ = {isa = PBXFileReference; fileEncoding = 4; lastKnownFileType = sourcecode.cpp.cpp; path = PyrFileUtils.cpp; sourceTree = "<group>"; };
		F33F529B12C29F5200621B91 /* PyrInterpreter3.cpp */ = {isa = PBXFileReference; fileEncoding = 4; lastKnownFileType = sourcecode.cpp.cpp; path = PyrInterpreter3.cpp; sourceTree = "<group>"; };
		F33F529C12C29F5200621B91 /* PyrLexer.cpp */ = {isa = PBXFileReference; fileEncoding = 4; lastKnownFileType = sourcecode.cpp.cpp; path = PyrLexer.cpp; sourceTree = "<group>"; };
		F33F529D12C29F5200621B91 /* PyrMathOps.cpp */ = {isa = PBXFileReference; fileEncoding = 4; lastKnownFileType = sourcecode.cpp.cpp; path = PyrMathOps.cpp; sourceTree = "<group>"; };
		F33F529E12C29F5200621B91 /* PyrMathSupport.cpp */ = {isa = PBXFileReference; fileEncoding = 4; lastKnownFileType = sourcecode.cpp.cpp; path = PyrMathSupport.cpp; sourceTree = "<group>"; };
		F33F529F12C29F5200621B91 /* PyrMessage.cpp */ = {isa = PBXFileReference; fileEncoding = 4; lastKnownFileType = sourcecode.cpp.cpp; path = PyrMessage.cpp; sourceTree = "<group>"; };
		F33F52A012C29F5200621B91 /* PyrObject.cpp */ = {isa = PBXFileReference; fileEncoding = 4; lastKnownFileType = sourcecode.cpp.cpp; path = PyrObject.cpp; sourceTree = "<group>"; };
		F33F52A112C29F5200621B91 /* PyrParseNode.cpp */ = {isa = PBXFileReference; fileEncoding = 4; lastKnownFileType = sourcecode.cpp.cpp; path = PyrParseNode.cpp; sourceTree = "<group>"; };
		F33F52A212C29F5200621B91 /* PyrSignal.cpp */ = {isa = PBXFileReference; fileEncoding = 4; lastKnownFileType = sourcecode.cpp.cpp; path = PyrSignal.cpp; sourceTree = "<group>"; };
		F33F52A312C29F5200621B91 /* PyrSymbolTable.cpp */ = {isa = PBXFileReference; fileEncoding = 4; lastKnownFileType = sourcecode.cpp.cpp; path = PyrSymbolTable.cpp; sourceTree = "<group>"; };
		F33F52A412C29F5200621B91 /* Samp.cpp */ = {isa = PBXFileReference; fileEncoding = 4; lastKnownFileType = sourcecode.cpp.cpp; path = Samp.cpp; sourceTree = "<group>"; };
		F33F52A512C29F5200621B91 /* SC_LanguageClient.cpp */ = {isa = PBXFileReference; fileEncoding = 4; lastKnownFileType = sourcecode.cpp.cpp; path = SC_LanguageClient.cpp; sourceTree = "<group>"; };
		F33F52A612C29F5200621B91 /* SC_LibraryConfig.cpp */ = {isa = PBXFileReference; fileEncoding = 4; lastKnownFileType = sourcecode.cpp.cpp; path = SC_LibraryConfig.cpp; sourceTree = "<group>"; };
		F33F52A712C29F5200621B91 /* SC_TerminalClient.cpp */ = {isa = PBXFileReference; fileEncoding = 4; lastKnownFileType = sourcecode.cpp.cpp; path = SC_TerminalClient.cpp; sourceTree = "<group>"; };
		F33F52A812C29F5200621B91 /* SimpleStack.cpp */ = {isa = PBXFileReference; fileEncoding = 4; lastKnownFileType = sourcecode.cpp.cpp; path = SimpleStack.cpp; sourceTree = "<group>"; };
		F33F52A912C29F5200621B91 /* VMGlobals.cpp */ = {isa = PBXFileReference; fileEncoding = 4; lastKnownFileType = sourcecode.cpp.cpp; path = VMGlobals.cpp; sourceTree = "<group>"; };
		F33F52F212C29F6E00621B91 /* fftlib.c */ = {isa = PBXFileReference; fileEncoding = 4; lastKnownFileType = sourcecode.c.c; path = fftlib.c; sourceTree = "<group>"; };
		F33F60AA12C29F8100621B91 /* SC_AllocPool.cpp */ = {isa = PBXFileReference; fileEncoding = 4; lastKnownFileType = sourcecode.cpp.cpp; path = SC_AllocPool.cpp; sourceTree = "<group>"; };
		F33F60AB12C29F8100621B91 /* SC_DirUtils.cpp */ = {isa = PBXFileReference; fileEncoding = 4; lastKnownFileType = sourcecode.cpp.cpp; path = SC_DirUtils.cpp; sourceTree = "<group>"; };
		F33F60AC12C29F8100621B91 /* SC_fftlib.cpp */ = {isa = PBXFileReference; fileEncoding = 4; lastKnownFileType = sourcecode.cpp.cpp; path = SC_fftlib.cpp; sourceTree = "<group>"; };
		F33F60AD12C29F8100621B91 /* sc_popen.cpp */ = {isa = PBXFileReference; fileEncoding = 4; lastKnownFileType = sourcecode.cpp.cpp; path = sc_popen.cpp; sourceTree = "<group>"; };
		F33F60AE12C29F8100621B91 /* SC_Sem.cpp */ = {isa = PBXFileReference; fileEncoding = 4; lastKnownFileType = sourcecode.cpp.cpp; path = SC_Sem.cpp; sourceTree = "<group>"; };
		F33F60AF12C29F8100621B91 /* SC_StandAloneInfo_Darwin.cpp */ = {isa = PBXFileReference; fileEncoding = 4; lastKnownFileType = sourcecode.cpp.cpp; path = SC_StandAloneInfo_Darwin.cpp; sourceTree = "<group>"; };
		F33F60B012C29F8100621B91 /* SC_StringBuffer.cpp */ = {isa = PBXFileReference; fileEncoding = 4; lastKnownFileType = sourcecode.cpp.cpp; path = SC_StringBuffer.cpp; sourceTree = "<group>"; };
		F33F60B112C29F8100621B91 /* SC_StringParser.cpp */ = {isa = PBXFileReference; fileEncoding = 4; lastKnownFileType = sourcecode.cpp.cpp; path = SC_StringParser.cpp; sourceTree = "<group>"; };
		F33F60B212C29F8100621B91 /* SC_Win32Utils.cpp */ = {isa = PBXFileReference; fileEncoding = 4; lastKnownFileType = sourcecode.cpp.cpp; path = SC_Win32Utils.cpp; sourceTree = "<group>"; };
		F33F60B312C29F8100621B91 /* scsynthsend.cpp */ = {isa = PBXFileReference; fileEncoding = 4; lastKnownFileType = sourcecode.cpp.cpp; path = scsynthsend.cpp; sourceTree = "<group>"; };
		F33F6C0012C29FA000621B91 /* LICENSE.html */ = {isa = PBXFileReference; fileEncoding = 4; lastKnownFileType = text.html; path = LICENSE.html; sourceTree = "<group>"; };
		F33F6C0212C29FA000621B91 /* parseerr.h */ = {isa = PBXFileReference; fileEncoding = 4; lastKnownFileType = sourcecode.c.h; path = parseerr.h; sourceTree = "<group>"; };
		F33F6C0312C29FA000621B91 /* platform.h */ = {isa = PBXFileReference; fileEncoding = 4; lastKnownFileType = sourcecode.c.h; path = platform.h; sourceTree = "<group>"; };
		F33F6C0412C29FA000621B91 /* putil.h */ = {isa = PBXFileReference; fileEncoding = 4; lastKnownFileType = sourcecode.c.h; path = putil.h; sourceTree = "<group>"; };
		F33F6C0512C29FA000621B91 /* uconfig.h */ = {isa = PBXFileReference; fileEncoding = 4; lastKnownFileType = sourcecode.c.h; path = uconfig.h; sourceTree = "<group>"; };
		F33F6C0612C29FA000621B91 /* udraft.h */ = {isa = PBXFileReference; fileEncoding = 4; lastKnownFileType = sourcecode.c.h; path = udraft.h; sourceTree = "<group>"; };
		F33F6C0712C29FA000621B91 /* uiter.h */ = {isa = PBXFileReference; fileEncoding = 4; lastKnownFileType = sourcecode.c.h; path = uiter.h; sourceTree = "<group>"; };
		F33F6C0812C29FA000621B91 /* umachine.h */ = {isa = PBXFileReference; fileEncoding = 4; lastKnownFileType = sourcecode.c.h; path = umachine.h; sourceTree = "<group>"; };
		F33F6C0912C29FA000621B91 /* uregex.h */ = {isa = PBXFileReference; fileEncoding = 4; lastKnownFileType = sourcecode.c.h; path = uregex.h; sourceTree = "<group>"; };
		F33F6C0A12C29FA000621B91 /* urename.h */ = {isa = PBXFileReference; fileEncoding = 4; lastKnownFileType = sourcecode.c.h; path = urename.h; sourceTree = "<group>"; };
		F33F6C0B12C29FA000621B91 /* ustring.h */ = {isa = PBXFileReference; fileEncoding = 4; lastKnownFileType = sourcecode.c.h; path = ustring.h; sourceTree = "<group>"; };
		F33F6C0C12C29FA000621B91 /* utf.h */ = {isa = PBXFileReference; fileEncoding = 4; lastKnownFileType = sourcecode.c.h; path = utf.h; sourceTree = "<group>"; };
		F33F6C0D12C29FA000621B91 /* utf16.h */ = {isa = PBXFileReference; fileEncoding = 4; lastKnownFileType = sourcecode.c.h; path = utf16.h; sourceTree = "<group>"; };
		F33F6C0E12C29FA000621B91 /* utf8.h */ = {isa = PBXFileReference; fileEncoding = 4; lastKnownFileType = sourcecode.c.h; path = utf8.h; sourceTree = "<group>"; };
		F33F6C0F12C29FA000621B91 /* utf_old.h */ = {isa = PBXFileReference; fileEncoding = 4; lastKnownFileType = sourcecode.c.h; path = utf_old.h; sourceTree = "<group>"; };
		F33F6C1012C29FA000621B91 /* utypes.h */ = {isa = PBXFileReference; fileEncoding = 4; lastKnownFileType = sourcecode.c.h; path = utypes.h; sourceTree = "<group>"; };
		F33F6C1112C29FA000621B91 /* uversion.h */ = {isa = PBXFileReference; fileEncoding = 4; lastKnownFileType = sourcecode.c.h; path = uversion.h; sourceTree = "<group>"; };
		F33F6C1312C29FA000621B91 /* COPYING */ = {isa = PBXFileReference; fileEncoding = 4; lastKnownFileType = text; path = COPYING; sourceTree = "<group>"; };
		F33F6C1412C29FA000621B91 /* sndfile-win.h */ = {isa = PBXFileReference; fileEncoding = 4; lastKnownFileType = sourcecode.c.h; path = "sndfile-win.h"; sourceTree = "<group>"; };
		F33F6C1512C29FA000621B91 /* sndfile.h */ = {isa = PBXFileReference; fileEncoding = 4; lastKnownFileType = sourcecode.c.h; path = sndfile.h; sourceTree = "<group>"; };
		F33F6C1612C29FA000621B91 /* VERSION */ = {isa = PBXFileReference; fileEncoding = 4; lastKnownFileType = text; path = VERSION; sourceTree = "<group>"; };
		F33F6D0E12C29FBA00621B91 /* CocoaBridgePrimitives.M */ = {isa = PBXFileReference; fileEncoding = 4; lastKnownFileType = sourcecode.cpp.objcpp; path = CocoaBridgePrimitives.M; sourceTree = "<group>"; };
		F33F6D0F12C29FBA00621B91 /* CocoaFilePrimitives.M */ = {isa = PBXFileReference; fileEncoding = 4; lastKnownFileType = sourcecode.cpp.objcpp; path = CocoaFilePrimitives.M; sourceTree = "<group>"; };
		F33F6D1012C29FBA00621B91 /* DrawBackground.M */ = {isa = PBXFileReference; fileEncoding = 4; lastKnownFileType = sourcecode.cpp.objcpp; path = DrawBackground.M; sourceTree = "<group>"; };
		F33F6D1112C29FBA00621B91 /* GetStringFromUser.m */ = {isa = PBXFileReference; fileEncoding = 4; lastKnownFileType = sourcecode.c.objc; path = GetStringFromUser.m; sourceTree = "<group>"; };
		F33F6D1212C29FBA00621B91 /* GoToPanel.M */ = {isa = PBXFileReference; fileEncoding = 4; lastKnownFileType = sourcecode.cpp.objcpp; path = GoToPanel.M; sourceTree = "<group>"; };
		F33F6D1312C29FBA00621B91 /* GUIPrimitives.M */ = {isa = PBXFileReference; fileEncoding = 4; lastKnownFileType = sourcecode.cpp.objcpp; path = GUIPrimitives.M; sourceTree = "<group>"; };
		F33F6D1412C29FBA00621B91 /* HTMLRenderer.m */ = {isa = PBXFileReference; fileEncoding = 4; lastKnownFileType = sourcecode.c.objc; path = HTMLRenderer.m; sourceTree = "<group>"; };
		F33F6D1612C29FBA00621B91 /* ChangeCounter.h */ = {isa = PBXFileReference; fileEncoding = 4; lastKnownFileType = sourcecode.c.h; path = ChangeCounter.h; sourceTree = "<group>"; };
		F33F6D1712C29FBA00621B91 /* ControlSpec.h */ = {isa = PBXFileReference; fileEncoding = 4; lastKnownFileType = sourcecode.c.h; path = ControlSpec.h; sourceTree = "<group>"; };
		F33F6D1812C29FBA00621B91 /* DrawBackground.h */ = {isa = PBXFileReference; fileEncoding = 4; lastKnownFileType = sourcecode.c.h; path = DrawBackground.h; sourceTree = "<group>"; };
		F33F6D1912C29FBA00621B91 /* GetStringFromUser.h */ = {isa = PBXFileReference; fileEncoding = 4; lastKnownFileType = sourcecode.c.h; path = GetStringFromUser.h; sourceTree = "<group>"; };
		F33F6D1A12C29FBA00621B91 /* GoToPanel.h */ = {isa = PBXFileReference; fileEncoding = 4; lastKnownFileType = sourcecode.c.h; path = GoToPanel.h; sourceTree = "<group>"; };
		F33F6D1B12C29FBA00621B91 /* HTMLRenderer.h */ = {isa = PBXFileReference; fileEncoding = 4; lastKnownFileType = sourcecode.c.h; path = HTMLRenderer.h; sourceTree = "<group>"; };
		F33F6D1D12C29FBA00621B91 /* iPhoneSCGraphView.h */ = {isa = PBXFileReference; fileEncoding = 4; lastKnownFileType = sourcecode.c.h; path = iPhoneSCGraphView.h; sourceTree = "<group>"; };
		F33F6D1E12C29FBA00621B91 /* iPhoneSCView.h */ = {isa = PBXFileReference; fileEncoding = 4; lastKnownFileType = sourcecode.c.h; path = iPhoneSCView.h; sourceTree = "<group>"; };
		F33F6D1F12C29FBA00621B91 /* MyDocument.h */ = {isa = PBXFileReference; fileEncoding = 4; lastKnownFileType = sourcecode.c.h; path = MyDocument.h; sourceTree = "<group>"; };
		F33F6D2012C29FBA00621B91 /* RendezvousClient.h */ = {isa = PBXFileReference; fileEncoding = 4; lastKnownFileType = sourcecode.c.h; path = RendezvousClient.h; sourceTree = "<group>"; };
		F33F6D2112C29FBA00621B91 /* SCCocoaView.h */ = {isa = PBXFileReference; fileEncoding = 4; lastKnownFileType = sourcecode.c.h; path = SCCocoaView.h; sourceTree = "<group>"; };
		F33F6D2212C29FBA00621B91 /* SCDialog.h */ = {isa = PBXFileReference; fileEncoding = 4; lastKnownFileType = sourcecode.c.h; path = SCDialog.h; sourceTree = "<group>"; };
		F33F6D2312C29FBA00621B91 /* SCGeom.h */ = {isa = PBXFileReference; fileEncoding = 4; lastKnownFileType = sourcecode.c.h; path = SCGeom.h; sourceTree = "<group>"; };
		F33F6D2412C29FBA00621B91 /* SCGraphView.h */ = {isa = PBXFileReference; fileEncoding = 4; lastKnownFileType = sourcecode.c.h; path = SCGraphView.h; sourceTree = "<group>"; };
		F33F6D2512C29FBA00621B91 /* SCImage.h */ = {isa = PBXFileReference; fileEncoding = 4; lastKnownFileType = sourcecode.c.h; path = SCImage.h; sourceTree = "<group>"; };
		F33F6D2612C29FBA00621B91 /* SCNSWindow.h */ = {isa = PBXFileReference; fileEncoding = 4; lastKnownFileType = sourcecode.c.h; path = SCNSWindow.h; sourceTree = "<group>"; };
		F33F6D2712C29FBA00621B91 /* SCService.h */ = {isa = PBXFileReference; fileEncoding = 4; lastKnownFileType = sourcecode.c.h; path = SCService.h; sourceTree = "<group>"; };
		F33F6D2812C29FBA00621B91 /* SCSoundFileView.h */ = {isa = PBXFileReference; fileEncoding = 4; lastKnownFileType = sourcecode.c.h; path = SCSoundFileView.h; sourceTree = "<group>"; };
		F33F6D2912C29FBA00621B91 /* SCTextView.h */ = {isa = PBXFileReference; fileEncoding = 4; lastKnownFileType = sourcecode.c.h; path = SCTextView.h; sourceTree = "<group>"; };
		F33F6D2A12C29FBA00621B91 /* SCView.h */ = {isa = PBXFileReference; fileEncoding = 4; lastKnownFileType = sourcecode.c.h; path = SCView.h; sourceTree = "<group>"; };
		F33F6D2B12C29FBA00621B91 /* SCVirtualMachine.h */ = {isa = PBXFileReference; fileEncoding = 4; lastKnownFileType = sourcecode.c.h; path = SCVirtualMachine.h; sourceTree = "<group>"; };
		F33F6D2E12C29FBA00621B91 /* ICUMatcher.h */ = {isa = PBXFileReference; fileEncoding = 4; lastKnownFileType = sourcecode.c.h; path = ICUMatcher.h; sourceTree = "<group>"; };
		F33F6D2F12C29FBA00621B91 /* ICUPattern.h */ = {isa = PBXFileReference; fileEncoding = 4; lastKnownFileType = sourcecode.c.h; path = ICUPattern.h; sourceTree = "<group>"; };
		F33F6D3012C29FBA00621B91 /* LICENSE.txt */ = {isa = PBXFileReference; fileEncoding = 4; lastKnownFileType = text; path = LICENSE.txt; sourceTree = "<group>"; };
		F33F6D3112C29FBA00621B91 /* NSStringICUAdditions.h */ = {isa = PBXFileReference; fileEncoding = 4; lastKnownFileType = sourcecode.c.h; path = NSStringICUAdditions.h; sourceTree = "<group>"; };
		F33F6D3212C29FBA00621B91 /* SMLAdvancedFindController.h */ = {isa = PBXFileReference; fileEncoding = 4; lastKnownFileType = sourcecode.c.h; path = SMLAdvancedFindController.h; sourceTree = "<group>"; };
		F33F6D3312C29FBA00621B91 /* SMLStatusBarTextFieldCell.h */ = {isa = PBXFileReference; fileEncoding = 4; lastKnownFileType = sourcecode.c.h; path = SMLStatusBarTextFieldCell.h; sourceTree = "<group>"; };
		F33F6D3412C29FBA00621B91 /* TabletEvents.h */ = {isa = PBXFileReference; fileEncoding = 4; lastKnownFileType = sourcecode.c.h; path = TabletEvents.h; sourceTree = "<group>"; };
		F33F6D3512C29FBA00621B91 /* TextFinder.h */ = {isa = PBXFileReference; fileEncoding = 4; lastKnownFileType = sourcecode.c.h; path = TextFinder.h; sourceTree = "<group>"; };
		F33F6D3612C29FBA00621B91 /* UserPanel.h */ = {isa = PBXFileReference; fileEncoding = 4; lastKnownFileType = sourcecode.c.h; path = UserPanel.h; sourceTree = "<group>"; };
		F33F6D3812C29FBA00621B91 /* FileBrowserViewController.h */ = {isa = PBXFileReference; fileEncoding = 4; lastKnownFileType = sourcecode.c.h; path = FileBrowserViewController.h; sourceTree = "<group>"; };
		F33F6D3912C29FBA00621B91 /* FileBrowserViewController.mm */ = {isa = PBXFileReference; fileEncoding = 4; lastKnownFileType = sourcecode.cpp.objcpp; path = FileBrowserViewController.mm; sourceTree = "<group>"; };
		F33F6D3A12C29FBA00621B91 /* iPhoneGUIPrimitives.mm */ = {isa = PBXFileReference; fileEncoding = 4; lastKnownFileType = sourcecode.cpp.objcpp; path = iPhoneGUIPrimitives.mm; sourceTree = "<group>"; };
		F33F6D3B12C29FBA00621B91 /* iPhoneSCGraphView.mm */ = {isa = PBXFileReference; fileEncoding = 4; lastKnownFileType = sourcecode.cpp.objcpp; path = iPhoneSCGraphView.mm; sourceTree = "<group>"; };
		F33F6D3C12C29FBA00621B91 /* iPhoneSCNSWindow.h */ = {isa = PBXFileReference; fileEncoding = 4; lastKnownFileType = sourcecode.c.h; path = iPhoneSCNSWindow.h; sourceTree = "<group>"; };
		F33F6D3D12C29FBA00621B91 /* iPhoneSCNSWindow.mm */ = {isa = PBXFileReference; fileEncoding = 4; lastKnownFileType = sourcecode.cpp.objcpp; path = iPhoneSCNSWindow.mm; sourceTree = "<group>"; };
		F33F6D3E12C29FBA00621B91 /* iPhoneSCView.mm */ = {isa = PBXFileReference; fileEncoding = 4; lastKnownFileType = sourcecode.cpp.objcpp; path = iPhoneSCView.mm; sourceTree = "<group>"; };
		F33F6D3F12C29FBA00621B91 /* isclang_main.m */ = {isa = PBXFileReference; fileEncoding = 4; lastKnownFileType = sourcecode.c.objc; path = isclang_main.m; sourceTree = "<group>"; };
		F33F6D4012C29FBA00621B91 /* isclangAppDelegate.h */ = {isa = PBXFileReference; fileEncoding = 4; lastKnownFileType = sourcecode.c.h; path = isclangAppDelegate.h; sourceTree = "<group>"; };
		F33F6D4112C29FBA00621B91 /* isclangAppDelegate.m */ = {isa = PBXFileReference; fileEncoding = 4; lastKnownFileType = sourcecode.c.objc; path = isclangAppDelegate.m; sourceTree = "<group>"; };
		F33F6D4212C29FBA00621B91 /* iSCLangController.h */ = {isa = PBXFileReference; fileEncoding = 4; lastKnownFileType = sourcecode.c.h; path = iSCLangController.h; sourceTree = "<group>"; };
		F33F6D4312C29FBA00621B91 /* iSCLangController.mm */ = {isa = PBXFileReference; fileEncoding = 4; lastKnownFileType = sourcecode.cpp.objcpp; path = iSCLangController.mm; sourceTree = "<group>"; };
		F33F6D4412C29FBA00621B91 /* LiveCodingViewController.h */ = {isa = PBXFileReference; fileEncoding = 4; lastKnownFileType = sourcecode.c.h; path = LiveCodingViewController.h; sourceTree = "<group>"; };
		F33F6D4512C29FBA00621B91 /* LiveCodingViewController.mm */ = {isa = PBXFileReference; fileEncoding = 4; lastKnownFileType = sourcecode.cpp.objcpp; path = LiveCodingViewController.mm; sourceTree = "<group>"; };
		F33F6D4612C29FBA00621B91 /* PostViewController.h */ = {isa = PBXFileReference; fileEncoding = 4; lastKnownFileType = sourcecode.c.h; path = PostViewController.h; sourceTree = "<group>"; };
		F33F6D4712C29FBA00621B91 /* PostViewController.mm */ = {isa = PBXFileReference; fileEncoding = 4; lastKnownFileType = sourcecode.cpp.objcpp; path = PostViewController.mm; sourceTree = "<group>"; };
		F33F6D4812C29FBA00621B91 /* main.m */ = {isa = PBXFileReference; fileEncoding = 4; lastKnownFileType = sourcecode.c.objc; path = main.m; sourceTree = "<group>"; };
		F33F6D4912C29FBA00621B91 /* MyDocument.M */ = {isa = PBXFileReference; fileEncoding = 4; lastKnownFileType = sourcecode.cpp.objcpp; path = MyDocument.M; sourceTree = "<group>"; };
		F33F6D4A12C29FBA00621B91 /* post_queue.M */ = {isa = PBXFileReference; fileEncoding = 4; lastKnownFileType = sourcecode.cpp.objcpp; path = post_queue.M; sourceTree = "<group>"; };
		F33F6D4B12C29FBA00621B91 /* RendezvousClient.M */ = {isa = PBXFileReference; fileEncoding = 4; lastKnownFileType = sourcecode.cpp.objcpp; path = RendezvousClient.M; sourceTree = "<group>"; };
		F33F6D4C12C29FBA00621B91 /* SCCocoaView.M */ = {isa = PBXFileReference; fileEncoding = 4; lastKnownFileType = sourcecode.cpp.objcpp; path = SCCocoaView.M; sourceTree = "<group>"; };
		F33F6D4D12C29FBA00621B91 /* SCDialog.mm */ = {isa = PBXFileReference; fileEncoding = 4; lastKnownFileType = sourcecode.cpp.objcpp; path = SCDialog.mm; sourceTree = "<group>"; };
		F33F6D4E12C29FBA00621B91 /* SCGraphView.M */ = {isa = PBXFileReference; fileEncoding = 4; lastKnownFileType = sourcecode.cpp.objcpp; path = SCGraphView.M; sourceTree = "<group>"; };
		F33F6D4F12C29FBA00621B91 /* SCImage.M */ = {isa = PBXFileReference; fileEncoding = 4; lastKnownFileType = sourcecode.cpp.objcpp; path = SCImage.M; sourceTree = "<group>"; };
		F33F6D5012C29FBA00621B91 /* SCNSWindow.h */ = {isa = PBXFileReference; fileEncoding = 4; lastKnownFileType = sourcecode.c.h; path = SCNSWindow.h; sourceTree = "<group>"; };
		F33F6D5112C29FBA00621B91 /* SCNSWindow.m */ = {isa = PBXFileReference; fileEncoding = 4; lastKnownFileType = sourcecode.c.objc; path = SCNSWindow.m; sourceTree = "<group>"; };
		F33F6D5212C29FBB00621B91 /* SCService.mm */ = {isa = PBXFileReference; fileEncoding = 4; lastKnownFileType = sourcecode.cpp.objcpp; path = SCService.mm; sourceTree = "<group>"; };
		F33F6D5312C29FBB00621B91 /* SCSoundFileView.M */ = {isa = PBXFileReference; fileEncoding = 4; lastKnownFileType = sourcecode.cpp.objcpp; path = SCSoundFileView.M; sourceTree = "<group>"; };
		F33F6D5412C29FBB00621B91 /* SCTextView.M */ = {isa = PBXFileReference; fileEncoding = 4; lastKnownFileType = sourcecode.cpp.objcpp; path = SCTextView.M; sourceTree = "<group>"; };
		F33F6D5512C29FBB00621B91 /* SCView.M */ = {isa = PBXFileReference; fileEncoding = 4; lastKnownFileType = sourcecode.cpp.objcpp; path = SCView.M; sourceTree = "<group>"; };
		F33F6D5612C29FBB00621B91 /* SCVirtualMachine.M */ = {isa = PBXFileReference; fileEncoding = 4; lastKnownFileType = sourcecode.cpp.objcpp; path = SCVirtualMachine.M; sourceTree = "<group>"; };
		F33F6D5912C29FBB00621B91 /* ICUMatcher.m */ = {isa = PBXFileReference; fileEncoding = 4; lastKnownFileType = sourcecode.c.objc; path = ICUMatcher.m; sourceTree = "<group>"; };
		F33F6D5A12C29FBB00621B91 /* ICUPattern.m */ = {isa = PBXFileReference; fileEncoding = 4; lastKnownFileType = sourcecode.c.objc; path = ICUPattern.m; sourceTree = "<group>"; };
		F33F6D5B12C29FBB00621B91 /* LICENSE.txt */ = {isa = PBXFileReference; fileEncoding = 4; lastKnownFileType = text; path = LICENSE.txt; sourceTree = "<group>"; };
		F33F6D5C12C29FBB00621B91 /* NSStringICUAdditions.m */ = {isa = PBXFileReference; fileEncoding = 4; lastKnownFileType = sourcecode.c.objc; path = NSStringICUAdditions.m; sourceTree = "<group>"; };
		F33F6D5D12C29FBB00621B91 /* SMLAdvancedFindController.m */ = {isa = PBXFileReference; fileEncoding = 4; lastKnownFileType = sourcecode.c.objc; path = SMLAdvancedFindController.m; sourceTree = "<group>"; };
		F33F6D5E12C29FBB00621B91 /* SMLStatusBarTextFieldCell.m */ = {isa = PBXFileReference; fileEncoding = 4; lastKnownFileType = sourcecode.c.objc; path = SMLStatusBarTextFieldCell.m; sourceTree = "<group>"; };
		F33F6D5F12C29FBB00621B91 /* syntaxColorize.M */ = {isa = PBXFileReference; fileEncoding = 4; lastKnownFileType = sourcecode.cpp.objcpp; path = syntaxColorize.M; sourceTree = "<group>"; };
		F33F6D6012C29FBB00621B91 /* TabletEvents.m */ = {isa = PBXFileReference; fileEncoding = 4; lastKnownFileType = sourcecode.c.objc; path = TabletEvents.m; sourceTree = "<group>"; };
		F33F6D6112C29FBB00621B91 /* TextFinder.m */ = {isa = PBXFileReference; fileEncoding = 4; lastKnownFileType = sourcecode.c.objc; path = TextFinder.m; sourceTree = "<group>"; };
		F33F6D6212C29FBB00621B91 /* UserPanel.M */ = {isa = PBXFileReference; fileEncoding = 4; lastKnownFileType = sourcecode.cpp.objcpp; path = UserPanel.M; sourceTree = "<group>"; };
		F345DCE30E7ED5C500CFAB80 /* Info copy 13.plist */ = {isa = PBXFileReference; lastKnownFileType = text.plist; path = "Info copy 13.plist"; sourceTree = "<group>"; };
		F3A435FA0E89AD2900551B22 /* Info copy 14.plist */ = {isa = PBXFileReference; lastKnownFileType = text.plist; path = "Info copy 14.plist"; sourceTree = "<group>"; };
		F3B0038D1051D15C00929F44 /* scUBlibsndfile.a */ = {isa = PBXFileReference; lastKnownFileType = archive.ar; name = scUBlibsndfile.a; path = lib/scUBlibsndfile.a; sourceTree = "<group>"; };
		F3C4BD1A0E93CD5000AC6675 /* Info copy 15.plist */ = {isa = PBXFileReference; lastKnownFileType = text.plist; path = "Info copy 15.plist"; sourceTree = "<group>"; };
		F50D069502E6A1C601CA2799 /* AppKit.framework */ = {isa = PBXFileReference; lastKnownFileType = wrapper.framework; name = AppKit.framework; path = /System/Library/Frameworks/AppKit.framework; sourceTree = "<absolute>"; };
		F50D069602E6A1C601CA2799 /* ApplicationServices.framework */ = {isa = PBXFileReference; lastKnownFileType = wrapper.framework; name = ApplicationServices.framework; path = /System/Library/Frameworks/ApplicationServices.framework; sourceTree = "<absolute>"; };
		F50D069702E6A1C601CA2799 /* Carbon.framework */ = {isa = PBXFileReference; lastKnownFileType = wrapper.framework; name = Carbon.framework; path = /System/Library/Frameworks/Carbon.framework; sourceTree = "<absolute>"; };
		F50D069802E6A1C601CA2799 /* Cocoa.framework */ = {isa = PBXFileReference; lastKnownFileType = wrapper.framework; name = Cocoa.framework; path = /System/Library/Frameworks/Cocoa.framework; sourceTree = "<absolute>"; };
		F50D069902E6A1C601CA2799 /* CoreAudio.framework */ = {isa = PBXFileReference; lastKnownFileType = wrapper.framework; name = CoreAudio.framework; path = /System/Library/Frameworks/CoreAudio.framework; sourceTree = "<absolute>"; };
		F50D069A02E6A1C601CA2799 /* CoreMIDI.framework */ = {isa = PBXFileReference; lastKnownFileType = wrapper.framework; name = CoreMIDI.framework; path = /System/Library/Frameworks/CoreMIDI.framework; sourceTree = "<absolute>"; };
		F50D069B02E6A1C601CA2799 /* CoreServices.framework */ = {isa = PBXFileReference; lastKnownFileType = wrapper.framework; name = CoreServices.framework; path = /System/Library/Frameworks/CoreServices.framework; sourceTree = "<absolute>"; };
		F50D069C02E6A1C601CA2799 /* Foundation.framework */ = {isa = PBXFileReference; lastKnownFileType = wrapper.framework; name = Foundation.framework; path = /System/Library/Frameworks/Foundation.framework; sourceTree = "<absolute>"; };
		FE0DB9880F8A0A5A005B2DE4 /* English */ = {isa = PBXFileReference; fileEncoding = 10; lastKnownFileType = text.plist.strings; name = English; path = Resources/English.lproj/Localizable.strings; sourceTree = "<group>"; };
		FE0DB98B0F8A0A77005B2DE4 /* Japanese */ = {isa = PBXFileReference; fileEncoding = 10; lastKnownFileType = text.plist.strings; name = Japanese; path = Resources/Japanese.lproj/Localizable.strings; sourceTree = "<group>"; };
/* End PBXFileReference section */

/* Begin PBXFrameworksBuildPhase section */
		94442CB50C2C8AE40050BF9F /* Frameworks */ = {
			isa = PBXFrameworksBuildPhase;
			buildActionMask = 2147483647;
			files = (
				94442CB60C2C8AE40050BF9F /* libscsynth.a in Frameworks */,
				94442CB80C2C8AE40050BF9F /* Carbon.framework in Frameworks */,
				94442CB90C2C8AE40050BF9F /* CoreServices.framework in Frameworks */,
				94442CBA0C2C8AE40050BF9F /* Cocoa.framework in Frameworks */,
				94442CBB0C2C8AE40050BF9F /* ApplicationServices.framework in Frameworks */,
				94442CBC0C2C8AE40050BF9F /* CoreAudio.framework in Frameworks */,
				94442CBD0C2C8AE40050BF9F /* CoreMIDI.framework in Frameworks */,
				94442CBE0C2C8AE40050BF9F /* IOKit.framework in Frameworks */,
				94442CC00C2C8AE40050BF9F /* Quartz.framework in Frameworks */,
				94442CC10C2C8AE40050BF9F /* QTKit.framework in Frameworks */,
				94442CC20C2C8AE40050BF9F /* QuartzCore.framework in Frameworks */,
				94442CC30C2C8AE40050BF9F /* IOBluetooth.framework in Frameworks */,
				94442CC40C2C8AE40050BF9F /* WebKit.framework in Frameworks */,
				6A1C636C0CFB6C50004ED3DA /* libicucore.dylib in Frameworks */,
				F3B003921051D17A00929F44 /* scUBlibsndfile.a in Frameworks */,
				77FA31C912ABB19D008A1880 /* vecLib.framework in Frameworks */,
			);
			runOnlyForDeploymentPostprocessing = 0;
		};
		949314DB0C192A550018AB50 /* Frameworks */ = {
			isa = PBXFrameworksBuildPhase;
			buildActionMask = 2147483647;
			files = (
				94F5FC810C1E6F92005CDF9F /* libscsynth.a in Frameworks */,
				949317AF0C192A7A0018AB50 /* Carbon.framework in Frameworks */,
				949317B00C192A7A0018AB50 /* CoreServices.framework in Frameworks */,
				949317B10C192A7A0018AB50 /* Cocoa.framework in Frameworks */,
				949317B20C192A7A0018AB50 /* ApplicationServices.framework in Frameworks */,
				949317B30C192A7A0018AB50 /* CoreAudio.framework in Frameworks */,
				949317B40C192A7A0018AB50 /* CoreMIDI.framework in Frameworks */,
				949317B50C192A7A0018AB50 /* IOKit.framework in Frameworks */,
				949317B70C192A7A0018AB50 /* Quartz.framework in Frameworks */,
				949317B80C192A7A0018AB50 /* QTKit.framework in Frameworks */,
				949317B90C192A7A0018AB50 /* QuartzCore.framework in Frameworks */,
				949317BA0C192A7A0018AB50 /* IOBluetooth.framework in Frameworks */,
				6A1C636B0CFB6C50004ED3DA /* libicucore.dylib in Frameworks */,
				F3B003911051D16E00929F44 /* scUBlibsndfile.a in Frameworks */,
				77FA31C812ABB19A008A1880 /* vecLib.framework in Frameworks */,
			);
			runOnlyForDeploymentPostprocessing = 0;
		};
		94B6ABBE0AF45D2900E478BB /* Frameworks */ = {
			isa = PBXFrameworksBuildPhase;
			buildActionMask = 2147483647;
			files = (
				94F5FC7F0C1E6F7F005CDF9F /* libscsynth.a in Frameworks */,
				94B6AEF90AF45DA800E478BB /* Carbon.framework in Frameworks */,
				94B6AEFD0AF45DA800E478BB /* CoreServices.framework in Frameworks */,
				94B6AEFA0AF45DA800E478BB /* Cocoa.framework in Frameworks */,
				94B6AEF80AF45DA800E478BB /* ApplicationServices.framework in Frameworks */,
				94B6AEFB0AF45DA800E478BB /* CoreAudio.framework in Frameworks */,
				94B6AEFC0AF45DA800E478BB /* CoreMIDI.framework in Frameworks */,
				94B6AEFE0AF45DA800E478BB /* IOKit.framework in Frameworks */,
				9415B1780B2B5D1F00C87737 /* Quartz.framework in Frameworks */,
				94B8F16D0B463EC000097F2D /* QTKit.framework in Frameworks */,
				94E114FF0B163B040033537C /* QuartzCore.framework in Frameworks */,
				949313CC0C19234D0018AB50 /* IOBluetooth.framework in Frameworks */,
				94D9ED1D0C2773CF00223DF8 /* WebKit.framework in Frameworks */,
				6A1C636A0CFB6C50004ED3DA /* libicucore.dylib in Frameworks */,
				F3B0038E1051D15C00929F44 /* scUBlibsndfile.a in Frameworks */,
				77FA31B412ABB16A008A1880 /* vecLib.framework in Frameworks */,
			);
			runOnlyForDeploymentPostprocessing = 0;
		};
/* End PBXFrameworksBuildPhase section */

/* Begin PBXGroup section */
		9456F5BD0C19E25900634E4D /* Products */ = {
			isa = PBXGroup;
			children = (
				9456F5C70C19E25900634E4D /* scsynth */,
				94F5FC1A0C1E6D33005CDF9F /* libscsynth.a */,
				8E706BB40F2BF1B100CB065A /* SuperColliderAU.component */,
			);
			name = Products;
			sourceTree = "<group>";
		};
		949318000C192C120018AB50 /* Resources */ = {
			isa = PBXGroup;
			children = (
				370283DB0FCABD0600A9BDC9 /* scd.icns */,
				370283DC0FCABD0600A9BDC9 /* rtfd.icns */,
				370283DD0FCABD0600A9BDC9 /* quark.icns */,
				94070C5B0C19DEF6002304F7 /* html.icns */,
				94070C5C0C19DEF6002304F7 /* rtf.icns */,
				94070C5D0C19DEF6002304F7 /* sc.icns */,
				949318010C192C120018AB50 /* Credits.rtf */,
				949318030C192C120018AB50 /* FindPanel.nib */,
				949318050C192C120018AB50 /* FindPanel.strings */,
				949318070C192C120018AB50 /* GetStringDlg.nib */,
				949318090C192C120018AB50 /* MainMenu.nib */,
				9493180B0C192C120018AB50 /* MyDocument.nib */,
				6A0CC1990D3D425D0080C454 /* SCAdvancedFind.nib */,
				6A0CC2670D3D5F1D0080C454 /* SMLRegularExpressionHelp.nib */,
				9493180D0C192C120018AB50 /* SCGraphView.nib */,
				9493180F0C192C120018AB50 /* GoToLinePanel.nib */,
				949318100C192C120018AB50 /* Info.plist */,
				949318170C192C120018AB50 /* SCcube.icns */,
				F338A41A0D0F06C000ACFF58 /* Info copy 4.plist */,
				F338A4A30D0F10A100ACFF58 /* Info copy 5.plist */,
				F31B262E0DE604180003691B /* Info copy 12.plist */,
				F345DCE30E7ED5C500CFAB80 /* Info copy 13.plist */,
				F3A435FA0E89AD2900551B22 /* Info copy 14.plist */,
				F3C4BD1A0E93CD5000AC6675 /* Info copy 15.plist */,
			);
			path = Resources;
			sourceTree = "<group>";
		};
		F33F51D712C29F5200621B91 /* include */ = {
			isa = PBXGroup;
			children = (
				F33F51D812C29F5200621B91 /* common */,
				F33F51F212C29F5200621B91 /* lang */,
				F33F522A12C29F5200621B91 /* plugin_interface */,
				F33F524312C29F5200621B91 /* server */,
			);
			name = include;
			path = ../../include;
			sourceTree = SOURCE_ROOT;
		};
		F33F51D812C29F5200621B91 /* common */ = {
			isa = PBXGroup;
			children = (
				F33F51D912C29F5200621B91 /* clz.h */,
				F33F51DA12C29F5200621B91 /* dfftlib.h */,
				F33F51DB12C29F5200621B91 /* fftlib.h */,
				F33F51DC12C29F5200621B91 /* MsgFifo.h */,
				F33F51DD12C29F5200621B91 /* SC_AllocPool.h */,
				F33F51DE12C29F5200621B91 /* SC_Altivec.h */,
				F33F51DF12C29F5200621B91 /* SC_BoundsMacros.h */,
				F33F51E012C29F5200621B91 /* SC_DirUtils.h */,
				F33F51E112C29F5200621B91 /* SC_Endian.h */,
				F33F51E212C29F5200621B91 /* SC_Export.h */,
				F33F51E312C29F5200621B91 /* SC_fftlib.h */,
				F33F51E412C29F5200621B91 /* SC_FIFO.h */,
				F33F51E512C29F5200621B91 /* SC_List.h */,
				F33F51E612C29F5200621B91 /* SC_Lock.h */,
				F33F51E712C29F5200621B91 /* sc_popen.h */,
				F33F51E812C29F5200621B91 /* SC_Reply.h */,
				F33F51E912C29F5200621B91 /* SC_Sem.h */,
				F33F51EA12C29F5200621B91 /* SC_StandAloneInfo_Darwin.h */,
				F33F51EB12C29F5200621B91 /* SC_StringBuffer.h */,
				F33F51EC12C29F5200621B91 /* SC_StringParser.h */,
				F33F51ED12C29F5200621B91 /* SC_SyncCondition.h */,
				F33F51EE12C29F5200621B91 /* SC_Types.h */,
				F33F51EF12C29F5200621B91 /* SC_VFP11.h */,
				F33F51F012C29F5200621B91 /* SC_Win32Utils.h */,
				F33F51F112C29F5200621B91 /* scsynthsend.h */,
			);
			path = common;
			sourceTree = "<group>";
		};
		F33F51F212C29F5200621B91 /* lang */ = {
			isa = PBXGroup;
			children = (
				F33F51F312C29F5200621B91 /* AdvancingAllocPool.h */,
				F33F51F412C29F5200621B91 /* AllocPools.h */,
				F33F51F512C29F5200621B91 /* bullet.h */,
				F33F51F612C29F5200621B91 /* ByteCodeArray.h */,
				F33F51F712C29F5200621B91 /* FIFOT.h */,
				F33F51F812C29F5200621B91 /* GC.h */,
				F33F51F912C29F5200621B91 /* HashTable.h */,
				F33F51FA12C29F5200621B91 /* InitAlloc.h */,
				F33F51FB12C29F5200621B91 /* MiscInlineMath.h */,
				F33F51FC12C29F5200621B91 /* Opcodes.h */,
				F33F51FD12C29F5200621B91 /* OSCData.h */,
				F33F51FE12C29F5200621B91 /* PowerOfTwoAllocPool.h */,
				F33F51FF12C29F5200621B91 /* PredefinedSymbols.h */,
				F33F520012C29F5200621B91 /* PriorityQueue.h */,
				F33F520112C29F5200621B91 /* PyrArchiverT.h */,
				F33F520212C29F5200621B91 /* PyrDeepCopier.h */,
				F33F520312C29F5200621B91 /* PyrDeepFreezer.h */,
				F33F520412C29F5200621B91 /* PyrErrors.h */,
				F33F520512C29F5200621B91 /* PyrFilePrim.h */,
				F33F520612C29F5200621B91 /* PyrFileUtils.h */,
				F33F520712C29F5200621B91 /* PyrInterpreter.h */,
				F33F520812C29F5200621B91 /* PyrKernel.h */,
				F33F520912C29F5200621B91 /* PyrKernelProto.h */,
				F33F520A12C29F5200621B91 /* PyrLexer.h */,
				F33F520B12C29F5200621B91 /* PyrListPrim.h */,
				F33F520C12C29F5200621B91 /* PyrMathPrim.h */,
				F33F520D12C29F5200621B91 /* PyrMessage.h */,
				F33F520E12C29F5200621B91 /* PyrObject.h */,
				F33F520F12C29F5200621B91 /* PyrObjectProto.h */,
				F33F521012C29F5200621B91 /* PyrParseNode.h */,
				F33F521112C29F5200621B91 /* PyrPrimitive.h */,
				F33F521212C29F5200621B91 /* PyrPrimitiveProto.h */,
				F33F521312C29F5200621B91 /* PyrSched.h */,
				F33F521412C29F5200621B91 /* PyrSignal.h */,
				F33F521512C29F5200621B91 /* PyrSignalPrim.h */,
				F33F521612C29F5200621B91 /* PyrSlot.h */,
				F33F521712C29F5200621B91 /* PyrSlot32.h */,
				F33F521812C29F5200621B91 /* PyrSlot64.h */,
				F33F521912C29F5200621B91 /* PyrSymbol.h */,
				F33F521A12C29F5200621B91 /* PyrSymbolTable.h */,
				F33F521B12C29F5200621B91 /* readSamples.h */,
				F33F521C12C29F5200621B91 /* ReadWriteMacros.h */,
				F33F521D12C29F5200621B91 /* Samp.h */,
				F33F521E12C29F5200621B91 /* SC_ComPort.h */,
				F33F521F12C29F5200621B91 /* SC_LanguageClient.h */,
				F33F522012C29F5200621B91 /* SC_LibraryConfig.h */,
				F33F522112C29F5200621B91 /* SC_LogFile.h */,
				F33F522212C29F5200621B91 /* SC_Msg.h */,
				F33F522312C29F5200621B91 /* SC_SynthImpl.h */,
				F33F522412C29F5200621B91 /* SC_TerminalClient.h */,
				F33F522512C29F5200621B91 /* SC_UnorderedList.h */,
				F33F522612C29F5200621B91 /* SCBase.h */,
				F33F522712C29F5200621B91 /* SFHeaders.h */,
				F33F522812C29F5200621B91 /* SimpleStack.h */,
				F33F522912C29F5200621B91 /* VMGlobals.h */,
			);
			path = lang;
			sourceTree = "<group>";
		};
		F33F522A12C29F5200621B91 /* plugin_interface */ = {
			isa = PBXGroup;
			children = (
				F33F522B12C29F5200621B91 /* FFT_UGens.h */,
				F33F522C12C29F5200621B91 /* Hash.h */,
				F33F522D12C29F5200621B91 /* SC_BufGen.h */,
				F33F522E12C29F5200621B91 /* SC_Complex.h */,
				F33F522F12C29F5200621B91 /* SC_Constants.h */,
				F33F523012C29F5200621B91 /* SC_DemandUnit.h */,
				F33F523112C29F5200621B91 /* SC_FifoMsg.h */,
				F33F523212C29F5200621B91 /* SC_Graph.h */,
				F33F523312C29F5200621B91 /* SC_InlineBinaryOp.h */,
				F33F523412C29F5200621B91 /* SC_InlineUnaryOp.h */,
				F33F523512C29F5200621B91 /* SC_InterfaceTable.h */,
				F33F523612C29F5200621B91 /* sc_msg_iter.h */,
				F33F523712C29F5200621B91 /* SC_Node.h */,
				F33F523812C29F5200621B91 /* SC_PlugIn.h */,
				F33F523912C29F5200621B91 /* SC_Rate.h */,
				F33F523A12C29F5200621B91 /* SC_RGen.h */,
				F33F523B12C29F5200621B91 /* SC_SndBuf.h */,
				F33F523C12C29F5200621B91 /* SC_sndfile_stub.h */,
				F33F523D12C29F5200621B91 /* SC_Unit.h */,
				F33F523E12C29F5200621B91 /* SC_Wire.h */,
				F33F523F12C29F5200621B91 /* SC_World.h */,
				F33F524012C29F5200621B91 /* SC_WorldOptions.h */,
				F33F524112C29F5200621B91 /* SCComplex.h */,
				F33F524212C29F5200621B91 /* Unroll.h */,
			);
			path = plugin_interface;
			sourceTree = "<group>";
		};
		F33F524312C29F5200621B91 /* server */ = {
			isa = PBXGroup;
			children = (
				F33F524412C29F5200621B91 /* HashTable.h */,
				F33F524512C29F5200621B91 /* OSC_Packet.h */,
				F33F524612C29F5200621B91 /* PriorityQueue.h */,
				F33F524712C29F5200621B91 /* ReadWriteMacros.h */,
				F33F524812C29F5200621B91 /* Rendezvous.h */,
				F33F524912C29F5200621B91 /* SC_AU.h */,
				F33F524A12C29F5200621B91 /* SC_Complex.h */,
				F33F524B12C29F5200621B91 /* SC_ComPort.h */,
				F33F524C12C29F5200621B91 /* SC_CoreAudio.h */,
				F33F524D12C29F5200621B91 /* SC_Errors.h */,
				F33F524E12C29F5200621B91 /* SC_GraphDef.h */,
				F33F524F12C29F5200621B91 /* SC_Group.h */,
				F33F525012C29F5200621B91 /* SC_HiddenWorld.h */,
				F33F525112C29F5200621B91 /* SC_Lib.h */,
				F33F525212C29F5200621B91 /* SC_Lib_Cintf.h */,
				F33F525312C29F5200621B91 /* SC_Prototypes.h */,
				F33F525412C29F5200621B91 /* SC_Samp.h */,
				F33F525512C29F5200621B91 /* SC_SequencedCommand.h */,
				F33F525612C29F5200621B91 /* SC_Str4.h */,
				F33F525712C29F5200621B91 /* SC_SynthDef.h */,
				F33F525812C29F5200621B91 /* SC_UnitDef.h */,
				F33F525912C29F5200621B91 /* SC_UnitSpec.h */,
				F33F525A12C29F5200621B91 /* SC_WireSpec.h */,
			);
			path = server;
			sourceTree = "<group>";
		};
		F33F525B12C29F5200621B91 /* lang */ = {
			isa = PBXGroup;
			children = (
				F33F525C12C29F5200621B91 /* CMakeLists.txt */,
				F33F525D12C29F5200621B91 /* LangPrimSource */,
				F33F528E12C29F5200621B91 /* LangSource */,
			);
			name = lang;
			path = ../../lang;
			sourceTree = SOURCE_ROOT;
		};
		F33F525D12C29F5200621B91 /* LangPrimSource */ = {
			isa = PBXGroup;
			children = (
				F33F525E12C29F5200621B91 /* HID_Utilities */,
				F33F526E12C29F5200621B91 /* OSCData.cpp */,
				F33F526F12C29F5200621B91 /* PyrArchiver.cpp */,
				F33F527012C29F5200621B91 /* PyrArrayPrimitives.cpp */,
				F33F527112C29F5200621B91 /* PyrBitPrim.cpp */,
				F33F527212C29F5200621B91 /* PyrCharPrim.cpp */,
				F33F527312C29F5200621B91 /* PyrFilePrim.cpp */,
				F33F527412C29F5200621B91 /* PyrListPrim.cpp */,
				F33F527512C29F5200621B91 /* PyrMathPrim.cpp */,
				F33F527612C29F5200621B91 /* PyrPlatformPrim.cpp */,
				F33F527712C29F5200621B91 /* PyrPrimitive.cpp */,
				F33F527812C29F5200621B91 /* PyrSched.cpp */,
				F33F527912C29F5200621B91 /* PyrSerialPrim.cpp */,
				F33F527A12C29F5200621B91 /* PyrSignalPrim.cpp */,
				F33F527B12C29F5200621B91 /* PyrStringPrim.cpp */,
				F33F527C12C29F5200621B91 /* PyrSymbolPrim.cpp */,
				F33F527D12C29F5200621B91 /* PyrUnixPrim.cpp */,
				F33F527E12C29F5200621B91 /* PyrUStringPrim.cpp */,
				F33F527F12C29F5200621B91 /* SC_AlsaMIDI.cpp */,
				F33F528012C29F5200621B91 /* SC_ComPort.cpp */,
				F33F528112C29F5200621B91 /* SC_CoreAudioPrim.cpp */,
				F33F528212C29F5200621B91 /* SC_CoreMIDI.cpp */,
				F33F528312C29F5200621B91 /* SC_HID.cpp */,
				F33F528412C29F5200621B91 /* SC_LID.cpp */,
				F33F528512C29F5200621B91 /* SC_PortMIDI.cpp */,
				F33F528612C29F5200621B91 /* SC_Speech.cpp */,
				F33F528712C29F5200621B91 /* SC_Speech.M */,
				F33F528812C29F5200621B91 /* SC_Wii.cpp */,
				F33F528912C29F5200621B91 /* WiiMote_OSX */,
			);
			path = LangPrimSource;
			sourceTree = "<group>";
		};
		F33F525E12C29F5200621B91 /* HID_Utilities */ = {
			isa = PBXGroup;
			children = (
				F33F525F12C29F5200621B91 /* HID_Error_Handler.c */,
				F33F526012C29F5200621B91 /* HID_Error_Handler.h */,
				F33F526112C29F5200621B91 /* HID_Name_Lookup.c */,
				F33F526212C29F5200621B91 /* HID_Name_Lookup.h */,
				F33F526312C29F5200621B91 /* HID_Queue_Utilities.c */,
				F33F526412C29F5200621B91 /* HID_Queue_Utilities.h */,
				F33F526512C29F5200621B91 /* HID_Utilities.c */,
				F33F526612C29F5200621B91 /* HID_Utilities.h */,
				F33F526712C29F5200621B91 /* HID_Utilities_External.h */,
				F33F526812C29F5200621B91 /* HID_Utilities_Internal.h */,
				F33F526912C29F5200621B91 /* IOHIDDevice_.c */,
				F33F526A12C29F5200621B91 /* IOHIDDevice_.h */,
				F33F526B12C29F5200621B91 /* IOHIDElement_.c */,
				F33F526C12C29F5200621B91 /* IOHIDElement_.h */,
				F33F526D12C29F5200621B91 /* IOHIDLib_.h */,
			);
			path = HID_Utilities;
			sourceTree = "<group>";
		};
		F33F528912C29F5200621B91 /* WiiMote_OSX */ = {
			isa = PBXGroup;
			children = (
				F33F528A12C29F5200621B91 /* COPYRIGHT.txt */,
				F33F528B12C29F5200621B91 /* HISTORY.txt */,
				F33F528C12C29F5200621B91 /* wiiremote.c */,
				F33F528D12C29F5200621B91 /* wiiremote.h */,
			);
			path = WiiMote_OSX;
			sourceTree = "<group>";
		};
		F33F528E12C29F5200621B91 /* LangSource */ = {
			isa = PBXGroup;
			children = (
				F33F528F12C29F5200621B91 /* AdvancingAllocPool.cpp */,
				F33F529012C29F5200621B91 /* Bison */,
				F33F529412C29F5200621B91 /* ByteCodeArray.cpp */,
				F33F529512C29F5200621B91 /* cmdLineFuncs.cpp */,
				F33F529612C29F5200621B91 /* dumpByteCodes.cpp */,
				F33F529712C29F5200621B91 /* DumpParseNode.cpp */,
				F33F529812C29F5200621B91 /* GC.cpp */,
				F33F529912C29F5200621B91 /* InitAlloc.cpp */,
				F33F529A12C29F5200621B91 /* PyrFileUtils.cpp */,
				F33F529B12C29F5200621B91 /* PyrInterpreter3.cpp */,
				F33F529C12C29F5200621B91 /* PyrLexer.cpp */,
				F33F529D12C29F5200621B91 /* PyrMathOps.cpp */,
				F33F529E12C29F5200621B91 /* PyrMathSupport.cpp */,
				F33F529F12C29F5200621B91 /* PyrMessage.cpp */,
				F33F52A012C29F5200621B91 /* PyrObject.cpp */,
				F33F52A112C29F5200621B91 /* PyrParseNode.cpp */,
				F33F52A212C29F5200621B91 /* PyrSignal.cpp */,
				F33F52A312C29F5200621B91 /* PyrSymbolTable.cpp */,
				F33F52A412C29F5200621B91 /* Samp.cpp */,
				F33F52A512C29F5200621B91 /* SC_LanguageClient.cpp */,
				F33F52A612C29F5200621B91 /* SC_LibraryConfig.cpp */,
				F33F52A712C29F5200621B91 /* SC_TerminalClient.cpp */,
				F33F52A812C29F5200621B91 /* SimpleStack.cpp */,
				F33F52A912C29F5200621B91 /* VMGlobals.cpp */,
			);
			path = LangSource;
			sourceTree = "<group>";
		};
		F33F529012C29F5200621B91 /* Bison */ = {
			isa = PBXGroup;
			children = (
				F33F529112C29F5200621B91 /* lang11d */,
				F33F529212C29F5200621B91 /* lang11d_tab.cpp */,
				F33F529312C29F5200621B91 /* lang11d_tab.h */,
			);
			path = Bison;
			sourceTree = "<group>";
		};
		F33F52AA12C29F6D00621B91 /* common */ = {
			isa = PBXGroup;
			children = (
				F33F52F212C29F6E00621B91 /* fftlib.c */,
				F33F60AA12C29F8100621B91 /* SC_AllocPool.cpp */,
				F33F60AB12C29F8100621B91 /* SC_DirUtils.cpp */,
				F33F60AC12C29F8100621B91 /* SC_fftlib.cpp */,
				F33F60AD12C29F8100621B91 /* sc_popen.cpp */,
				F33F60AE12C29F8100621B91 /* SC_Sem.cpp */,
				F33F60AF12C29F8100621B91 /* SC_StandAloneInfo_Darwin.cpp */,
				F33F60B012C29F8100621B91 /* SC_StringBuffer.cpp */,
				F33F60B112C29F8100621B91 /* SC_StringParser.cpp */,
				F33F60B212C29F8100621B91 /* SC_Win32Utils.cpp */,
				F33F60B312C29F8100621B91 /* scsynthsend.cpp */,
			);
			name = common;
			path = ../../common;
			sourceTree = SOURCE_ROOT;
		};
		F33F60B912C29F8E00621B91 /* external_libraries */ = {
			isa = PBXGroup;
			children = (
				F33F6BFF12C29FA000621B91 /* icu */,
				F33F6C1212C29FA000621B91 /* libsndfile */,
			);
			name = external_libraries;
			path = ../../external_libraries;
			sourceTree = SOURCE_ROOT;
		};
		F33F6BFF12C29FA000621B91 /* icu */ = {
			isa = PBXGroup;
			children = (
				F33F6C0012C29FA000621B91 /* LICENSE.html */,
				F33F6C0112C29FA000621B91 /* unicode */,
			);
			path = icu;
			sourceTree = "<group>";
		};
		F33F6C0112C29FA000621B91 /* unicode */ = {
			isa = PBXGroup;
			children = (
				F33F6C0212C29FA000621B91 /* parseerr.h */,
				F33F6C0312C29FA000621B91 /* platform.h */,
				F33F6C0412C29FA000621B91 /* putil.h */,
				F33F6C0512C29FA000621B91 /* uconfig.h */,
				F33F6C0612C29FA000621B91 /* udraft.h */,
				F33F6C0712C29FA000621B91 /* uiter.h */,
				F33F6C0812C29FA000621B91 /* umachine.h */,
				F33F6C0912C29FA000621B91 /* uregex.h */,
				F33F6C0A12C29FA000621B91 /* urename.h */,
				F33F6C0B12C29FA000621B91 /* ustring.h */,
				F33F6C0C12C29FA000621B91 /* utf.h */,
				F33F6C0D12C29FA000621B91 /* utf16.h */,
				F33F6C0E12C29FA000621B91 /* utf8.h */,
				F33F6C0F12C29FA000621B91 /* utf_old.h */,
				F33F6C1012C29FA000621B91 /* utypes.h */,
				F33F6C1112C29FA000621B91 /* uversion.h */,
			);
			path = unicode;
			sourceTree = "<group>";
		};
		F33F6C1212C29FA000621B91 /* libsndfile */ = {
			isa = PBXGroup;
			children = (
				F33F6C1312C29FA000621B91 /* COPYING */,
				F33F6C1412C29FA000621B91 /* sndfile-win.h */,
				F33F6C1512C29FA000621B91 /* sndfile.h */,
				F33F6C1612C29FA000621B91 /* VERSION */,
			);
			path = libsndfile;
			sourceTree = "<group>";
		};
		F33F6D0D12C29FBA00621B91 /* scapp */ = {
			isa = PBXGroup;
			children = (
				F33F6D0E12C29FBA00621B91 /* CocoaBridgePrimitives.M */,
				F33F6D0F12C29FBA00621B91 /* CocoaFilePrimitives.M */,
				F33F6D1012C29FBA00621B91 /* DrawBackground.M */,
				F33F6D1112C29FBA00621B91 /* GetStringFromUser.m */,
				F33F6D1212C29FBA00621B91 /* GoToPanel.M */,
				F33F6D1312C29FBA00621B91 /* GUIPrimitives.M */,
				F33F6D1412C29FBA00621B91 /* HTMLRenderer.m */,
				F33F6D1512C29FBA00621B91 /* include */,
				F33F6D3712C29FBA00621B91 /* iPhone */,
				F33F6D4812C29FBA00621B91 /* main.m */,
				F33F6D4912C29FBA00621B91 /* MyDocument.M */,
				F33F6D4A12C29FBA00621B91 /* post_queue.M */,
				F33F6D4B12C29FBA00621B91 /* RendezvousClient.M */,
				F33F6D4C12C29FBA00621B91 /* SCCocoaView.M */,
				F33F6D4D12C29FBA00621B91 /* SCDialog.mm */,
				F33F6D4E12C29FBA00621B91 /* SCGraphView.M */,
				F33F6D4F12C29FBA00621B91 /* SCImage.M */,
				F33F6D5012C29FBA00621B91 /* SCNSWindow.h */,
				F33F6D5112C29FBA00621B91 /* SCNSWindow.m */,
				F33F6D5212C29FBB00621B91 /* SCService.mm */,
				F33F6D5312C29FBB00621B91 /* SCSoundFileView.M */,
				F33F6D5412C29FBB00621B91 /* SCTextView.M */,
				F33F6D5512C29FBB00621B91 /* SCView.M */,
				F33F6D5612C29FBB00621B91 /* SCVirtualMachine.M */,
				F33F6D5712C29FBB00621B91 /* SMLAdvancedFind */,
				F33F6D5F12C29FBB00621B91 /* syntaxColorize.M */,
				F33F6D6012C29FBB00621B91 /* TabletEvents.m */,
				F33F6D6112C29FBB00621B91 /* TextFinder.m */,
				F33F6D6212C29FBB00621B91 /* UserPanel.M */,
			);
			name = scapp;
			path = ../../editors/scapp;
			sourceTree = SOURCE_ROOT;
		};
		F33F6D1512C29FBA00621B91 /* include */ = {
			isa = PBXGroup;
			children = (
				F33F6D1612C29FBA00621B91 /* ChangeCounter.h */,
				F33F6D1712C29FBA00621B91 /* ControlSpec.h */,
				F33F6D1812C29FBA00621B91 /* DrawBackground.h */,
				F33F6D1912C29FBA00621B91 /* GetStringFromUser.h */,
				F33F6D1A12C29FBA00621B91 /* GoToPanel.h */,
				F33F6D1B12C29FBA00621B91 /* HTMLRenderer.h */,
				F33F6D1C12C29FBA00621B91 /* iPhone */,
				F33F6D1F12C29FBA00621B91 /* MyDocument.h */,
				F33F6D2012C29FBA00621B91 /* RendezvousClient.h */,
				F33F6D2112C29FBA00621B91 /* SCCocoaView.h */,
				F33F6D2212C29FBA00621B91 /* SCDialog.h */,
				F33F6D2312C29FBA00621B91 /* SCGeom.h */,
				F33F6D2412C29FBA00621B91 /* SCGraphView.h */,
				F33F6D2512C29FBA00621B91 /* SCImage.h */,
				F33F6D2612C29FBA00621B91 /* SCNSWindow.h */,
				F33F6D2712C29FBA00621B91 /* SCService.h */,
				F33F6D2812C29FBA00621B91 /* SCSoundFileView.h */,
				F33F6D2912C29FBA00621B91 /* SCTextView.h */,
				F33F6D2A12C29FBA00621B91 /* SCView.h */,
				F33F6D2B12C29FBA00621B91 /* SCVirtualMachine.h */,
				F33F6D2C12C29FBA00621B91 /* SMLAdvancedFind */,
				F33F6D3412C29FBA00621B91 /* TabletEvents.h */,
				F33F6D3512C29FBA00621B91 /* TextFinder.h */,
				F33F6D3612C29FBA00621B91 /* UserPanel.h */,
			);
			path = include;
			sourceTree = "<group>";
		};
		F33F6D1C12C29FBA00621B91 /* iPhone */ = {
			isa = PBXGroup;
			children = (
				F33F6D1D12C29FBA00621B91 /* iPhoneSCGraphView.h */,
				F33F6D1E12C29FBA00621B91 /* iPhoneSCView.h */,
			);
			path = iPhone;
			sourceTree = "<group>";
		};
		F33F6D2C12C29FBA00621B91 /* SMLAdvancedFind */ = {
			isa = PBXGroup;
			children = (
				F33F6D2D12C29FBA00621B91 /* ICU */,
				F33F6D3212C29FBA00621B91 /* SMLAdvancedFindController.h */,
				F33F6D3312C29FBA00621B91 /* SMLStatusBarTextFieldCell.h */,
			);
			path = SMLAdvancedFind;
			sourceTree = "<group>";
		};
		F33F6D2D12C29FBA00621B91 /* ICU */ = {
			isa = PBXGroup;
			children = (
				F33F6D2E12C29FBA00621B91 /* ICUMatcher.h */,
				F33F6D2F12C29FBA00621B91 /* ICUPattern.h */,
				F33F6D3012C29FBA00621B91 /* LICENSE.txt */,
				F33F6D3112C29FBA00621B91 /* NSStringICUAdditions.h */,
			);
			path = ICU;
			sourceTree = "<group>";
		};
		F33F6D3712C29FBA00621B91 /* iPhone */ = {
			isa = PBXGroup;
			children = (
				F33F6D3812C29FBA00621B91 /* FileBrowserViewController.h */,
				F33F6D3912C29FBA00621B91 /* FileBrowserViewController.mm */,
				F33F6D3A12C29FBA00621B91 /* iPhoneGUIPrimitives.mm */,
				F33F6D3B12C29FBA00621B91 /* iPhoneSCGraphView.mm */,
				F33F6D3C12C29FBA00621B91 /* iPhoneSCNSWindow.h */,
				F33F6D3D12C29FBA00621B91 /* iPhoneSCNSWindow.mm */,
				F33F6D3E12C29FBA00621B91 /* iPhoneSCView.mm */,
				F33F6D3F12C29FBA00621B91 /* isclang_main.m */,
				F33F6D4012C29FBA00621B91 /* isclangAppDelegate.h */,
				F33F6D4112C29FBA00621B91 /* isclangAppDelegate.m */,
				F33F6D4212C29FBA00621B91 /* iSCLangController.h */,
				F33F6D4312C29FBA00621B91 /* iSCLangController.mm */,
				F33F6D4412C29FBA00621B91 /* LiveCodingViewController.h */,
				F33F6D4512C29FBA00621B91 /* LiveCodingViewController.mm */,
				F33F6D4612C29FBA00621B91 /* PostViewController.h */,
				F33F6D4712C29FBA00621B91 /* PostViewController.mm */,
			);
			path = iPhone;
			sourceTree = "<group>";
		};
		F33F6D5712C29FBB00621B91 /* SMLAdvancedFind */ = {
			isa = PBXGroup;
			children = (
				F33F6D5812C29FBB00621B91 /* ICU */,
				F33F6D5D12C29FBB00621B91 /* SMLAdvancedFindController.m */,
				F33F6D5E12C29FBB00621B91 /* SMLStatusBarTextFieldCell.m */,
			);
			path = SMLAdvancedFind;
			sourceTree = "<group>";
		};
		F33F6D5812C29FBB00621B91 /* ICU */ = {
			isa = PBXGroup;
			children = (
				F33F6D5912C29FBB00621B91 /* ICUMatcher.m */,
				F33F6D5A12C29FBB00621B91 /* ICUPattern.m */,
				F33F6D5B12C29FBB00621B91 /* LICENSE.txt */,
				F33F6D5C12C29FBB00621B91 /* NSStringICUAdditions.m */,
			);
			path = ICU;
			sourceTree = "<group>";
		};
		F50D04F802E68E8201CA2799 = {
			isa = PBXGroup;
			children = (
				FE0DB9870F8A0A5A005B2DE4 /* Localizable.strings */,
				945D14AF0CD9A73A00464EBF /* ChangeLog */,
				F33F6D0D12C29FBA00621B91 /* scapp */,
				F33F60B912C29F8E00621B91 /* external_libraries */,
				F33F52AA12C29F6D00621B91 /* common */,
				F33F51D712C29F5200621B91 /* include */,
				F33F525B12C29F5200621B91 /* lang */,
				9456F5BC0C19E25900634E4D /* Synth.xcodeproj */,
				949318000C192C120018AB50 /* Resources */,
				F50D060302E69C2101CA2799 /* Products */,
				F50D069402E6A1C601CA2799 /* Frameworks */,
			);
			sourceTree = "<group>";
		};
		F50D060302E69C2101CA2799 /* Products */ = {
			isa = PBXGroup;
			children = (
				94B6ABC00AF45D2900E478BB /* SuperCollider.app */,
				949314DD0C192A550018AB50 /* sclang */,
				94442CC80C2C8AE40050BF9F /* Standalone Template.app */,
			);
			name = Products;
			sourceTree = "<group>";
		};
		F50D069402E6A1C601CA2799 /* Frameworks */ = {
			isa = PBXGroup;
			children = (
				77FA31B312ABB16A008A1880 /* vecLib.framework */,
				F3B0038D1051D15C00929F44 /* scUBlibsndfile.a */,
				6A1C63690CFB6C50004ED3DA /* libicucore.dylib */,
				94D9ED1C0C2773CF00223DF8 /* WebKit.framework */,
				94F5FC7E0C1E6F7F005CDF9F /* libscsynth.a */,
				949313CB0C19234D0018AB50 /* IOBluetooth.framework */,
				9415B1730B2B5CD700C87737 /* Quartz.framework */,
				94B8F16C0B463EC000097F2D /* QTKit.framework */,
				F50D069502E6A1C601CA2799 /* AppKit.framework */,
				F50D069602E6A1C601CA2799 /* ApplicationServices.framework */,
				F50D069702E6A1C601CA2799 /* Carbon.framework */,
				94E114FE0B163B040033537C /* QuartzCore.framework */,
				F50D069802E6A1C601CA2799 /* Cocoa.framework */,
				F50D069902E6A1C601CA2799 /* CoreAudio.framework */,
				F50D069A02E6A1C601CA2799 /* CoreMIDI.framework */,
				F50D069B02E6A1C601CA2799 /* CoreServices.framework */,
				F50D069C02E6A1C601CA2799 /* Foundation.framework */,
				6AB6FFA10538A90A0000009F /* IOKit.framework */,
			);
			name = Frameworks;
			sourceTree = "<group>";
		};
/* End PBXGroup section */

/* Begin PBXNativeTarget section */
		94442C500C2C8AE40050BF9F /* Standalone Template */ = {
			isa = PBXNativeTarget;
			buildConfigurationList = 94442CC50C2C8AE40050BF9F /* Build configuration list for PBXNativeTarget "Standalone Template" */;
			buildPhases = (
				94442C530C2C8AE40050BF9F /* Resources */,
				94442C610C2C8AE40050BF9F /* Sources */,
				94442CB50C2C8AE40050BF9F /* Frameworks */,
				944449E80C2C99E90050BF9F /* ShellScript */,
			);
			buildRules = (
			);
			dependencies = (
				94442C510C2C8AE40050BF9F /* PBXTargetDependency */,
			);
			name = "Standalone Template";
			productName = test2;
			productReference = 94442CC80C2C8AE40050BF9F /* Standalone Template.app */;
			productType = "com.apple.product-type.application";
		};
		949314DC0C192A550018AB50 /* sclang */ = {
			isa = PBXNativeTarget;
			buildConfigurationList = 949317CE0C192ACC0018AB50 /* Build configuration list for PBXNativeTarget "sclang" */;
			buildPhases = (
				949314DA0C192A550018AB50 /* Sources */,
				949314DB0C192A550018AB50 /* Frameworks */,
			);
			buildRules = (
			);
			dependencies = (
				94F5FC3B0C1E6E7A005CDF9F /* PBXTargetDependency */,
			);
			name = sclang;
			productName = sclang;
			productReference = 949314DD0C192A550018AB50 /* sclang */;
			productType = "com.apple.product-type.tool";
		};
		94B6ABBF0AF45D2900E478BB /* SuperCollider */ = {
			isa = PBXNativeTarget;
			buildConfigurationList = 94B6ABC70AF45D2900E478BB /* Build configuration list for PBXNativeTarget "SuperCollider" */;
			buildPhases = (
				94B6ABBC0AF45D2900E478BB /* Resources */,
				94B6ABBD0AF45D2900E478BB /* Sources */,
				94B6ABBE0AF45D2900E478BB /* Frameworks */,
			);
			buildRules = (
			);
			dependencies = (
				94F5FC390C1E6E70005CDF9F /* PBXTargetDependency */,
			);
			name = SuperCollider;
			productName = test2;
			productReference = 94B6ABC00AF45D2900E478BB /* SuperCollider.app */;
			productType = "com.apple.product-type.application";
		};
/* End PBXNativeTarget section */

/* Begin PBXProject section */
		F50D04F702E68E8201CA2799 /* Project object */ = {
			isa = PBXProject;
			buildConfigurationList = 88332483090AC12E00A4A7E4 /* Build configuration list for PBXProject "Language" */;
			compatibilityVersion = "Xcode 2.4";
			developmentRegion = English;
			hasScannedForEncodings = 1;
			knownRegions = (
				English,
				Japanese,
				French,
				German,
			);
			mainGroup = F50D04F802E68E8201CA2799;
			productRefGroup = F50D060302E69C2101CA2799 /* Products */;
			projectDirPath = "";
			projectReferences = (
				{
					ProductGroup = 9456F5BD0C19E25900634E4D /* Products */;
					ProjectRef = 9456F5BC0C19E25900634E4D /* Synth.xcodeproj */;
				},
			);
			projectRoot = "";
			targets = (
				F5B7410802E9534D01CA2799 /* All */,
				94B6ABBF0AF45D2900E478BB /* SuperCollider */,
				949314DC0C192A550018AB50 /* sclang */,
				94442C500C2C8AE40050BF9F /* Standalone Template */,
			);
		};
/* End PBXProject section */

/* Begin PBXReferenceProxy section */
		8E706BB40F2BF1B100CB065A /* SuperColliderAU.component */ = {
			isa = PBXReferenceProxy;
			fileType = wrapper.cfbundle;
			path = SuperColliderAU.component;
			remoteRef = 8E706BB30F2BF1B100CB065A /* PBXContainerItemProxy */;
			sourceTree = BUILT_PRODUCTS_DIR;
		};
		9456F5C70C19E25900634E4D /* scsynth */ = {
			isa = PBXReferenceProxy;
			fileType = "compiled.mach-o.executable";
			path = scsynth;
			remoteRef = 9456F5C60C19E25900634E4D /* PBXContainerItemProxy */;
			sourceTree = BUILT_PRODUCTS_DIR;
		};
		94F5FC1A0C1E6D33005CDF9F /* libscsynth.a */ = {
			isa = PBXReferenceProxy;
			fileType = archive.ar;
			path = libscsynth.a;
			remoteRef = 94F5FC190C1E6D33005CDF9F /* PBXContainerItemProxy */;
			sourceTree = BUILT_PRODUCTS_DIR;
		};
/* End PBXReferenceProxy section */

/* Begin PBXResourcesBuildPhase section */
		94442C530C2C8AE40050BF9F /* Resources */ = {
			isa = PBXResourcesBuildPhase;
			buildActionMask = 2147483647;
			files = (
				370283E50FCABD2300A9BDC9 /* scd.icns in Resources */,
				370283E60FCABD2300A9BDC9 /* rtfd.icns in Resources */,
				370283E70FCABD2300A9BDC9 /* quark.icns in Resources */,
				94442C540C2C8AE40050BF9F /* Credits.rtf in Resources */,
				94442C550C2C8AE40050BF9F /* FindPanel.nib in Resources */,
				94442C560C2C8AE40050BF9F /* FindPanel.strings in Resources */,
				94442C570C2C8AE40050BF9F /* GetStringDlg.nib in Resources */,
				94442C580C2C8AE40050BF9F /* MainMenu.nib in Resources */,
				94442C590C2C8AE40050BF9F /* MyDocument.nib in Resources */,
				94442C5A0C2C8AE40050BF9F /* SCGraphView.nib in Resources */,
				94442C5B0C2C8AE40050BF9F /* GoToLinePanel.nib in Resources */,
				94442C5C0C2C8AE40050BF9F /* Info.plist in Resources */,
				94442C5D0C2C8AE40050BF9F /* SCcube.icns in Resources */,
				94442C5E0C2C8AE40050BF9F /* html.icns in Resources */,
				94442C5F0C2C8AE40050BF9F /* rtf.icns in Resources */,
				94442C600C2C8AE40050BF9F /* sc.icns in Resources */,
				6A0CC19B0D3D425D0080C454 /* SCAdvancedFind.nib in Resources */,
				6A0CC26A0D3D5F1D0080C454 /* SMLRegularExpressionHelp.nib in Resources */,
				FE0DB9890F8A0A5A005B2DE4 /* Localizable.strings in Resources */,
			);
			runOnlyForDeploymentPostprocessing = 0;
		};
		94B6ABBC0AF45D2900E478BB /* Resources */ = {
			isa = PBXResourcesBuildPhase;
			buildActionMask = 2147483647;
			files = (
				949318180C192C120018AB50 /* Credits.rtf in Resources */,
				949318190C192C120018AB50 /* FindPanel.nib in Resources */,
				9493181A0C192C120018AB50 /* FindPanel.strings in Resources */,
				9493181B0C192C120018AB50 /* GetStringDlg.nib in Resources */,
				9493181C0C192C120018AB50 /* MainMenu.nib in Resources */,
				9493181D0C192C120018AB50 /* MyDocument.nib in Resources */,
				9493181E0C192C120018AB50 /* SCGraphView.nib in Resources */,
				9493181F0C192C120018AB50 /* GoToLinePanel.nib in Resources */,
				949318210C192C120018AB50 /* SCcube.icns in Resources */,
				94070C5E0C19DEF6002304F7 /* html.icns in Resources */,
				94070C5F0C19DEF6002304F7 /* rtf.icns in Resources */,
				94070C600C19DEF6002304F7 /* sc.icns in Resources */,
				6A0CC19A0D3D425D0080C454 /* SCAdvancedFind.nib in Resources */,
				6A0CC2690D3D5F1D0080C454 /* SMLRegularExpressionHelp.nib in Resources */,
				FE0DB98A0F8A0A5A005B2DE4 /* Localizable.strings in Resources */,
				370283DE0FCABD0600A9BDC9 /* scd.icns in Resources */,
				370283DF0FCABD0600A9BDC9 /* rtfd.icns in Resources */,
				370283E00FCABD0600A9BDC9 /* quark.icns in Resources */,
			);
			runOnlyForDeploymentPostprocessing = 0;
		};
/* End PBXResourcesBuildPhase section */

/* Begin PBXShellScriptBuildPhase section */
		944449E80C2C99E90050BF9F /* ShellScript */ = {
			isa = PBXShellScriptBuildPhase;
			buildActionMask = 2147483647;
			files = (
			);
			inputPaths = (
			);
			outputPaths = (
			);
			runOnlyForDeploymentPostprocessing = 0;
			shellPath = /bin/sh;
			shellScript = "\n# We use rsync instead of cp becuase Xcode doesn't do recursive dependency tracking \n# and rsync (which does quick modification date comparisons) will be faster.\n# It also excludes .svn dirs during the copy and deletes files not found in the\n# origin.\n\nCOPY=\"rsync -r --exclude='.svn'\"\nFILES=\" \"$BUILT_PRODUCTS_DIR/SCClassLibrary\" \"$BUILT_PRODUCTS_DIR/plugins\" \"\n\nif [ -d \"$TARGET_NAME Resources\" ]; then\n\t$COPY $FILES \"$TARGET_NAME Resources\"/ \"$BUILT_PRODUCTS_DIR/$UNLOCALIZED_RESOURCES_FOLDER_PATH\"\n\t$COPY \"$TARGET_NAME Resources\"/SCClassLibrary \"$BUILT_PRODUCTS_DIR/$UNLOCALIZED_RESOURCES_FOLDER_PATH\"\nelse\n\t$COPY $FILES \"Standalone Resources\"/ \"$BUILT_PRODUCTS_DIR/$UNLOCALIZED_RESOURCES_FOLDER_PATH\"\n\t$COPY \"Standalone Resources\"/SCClassLibrary \"$BUILT_PRODUCTS_DIR/$UNLOCALIZED_RESOURCES_FOLDER_PATH\"\n\nfi";
		};
/* End PBXShellScriptBuildPhase section */

/* Begin PBXSourcesBuildPhase section */
		94442C610C2C8AE40050BF9F /* Sources */ = {
			isa = PBXSourcesBuildPhase;
			buildActionMask = 2147483647;
			files = (
				F3514ADB12C3034C0036CEB4 /* SCDialog.mm in Sources */,
				F3514ADC12C3034C0036CEB4 /* SCGraphView.M in Sources */,
				F3514ADD12C3034C0036CEB4 /* SCImage.M in Sources */,
				F3514ADE12C3034C0036CEB4 /* SCNSWindow.m in Sources */,
				F3514ADF12C3034C0036CEB4 /* SCService.mm in Sources */,
				F3514AE012C3034C0036CEB4 /* SCSoundFileView.M in Sources */,
				F3514AE112C3034C0036CEB4 /* scsynthsend.cpp in Sources */,
				F3514AE212C3034C0036CEB4 /* SCTextView.M in Sources */,
				F3514AE312C3034C0036CEB4 /* SCView.M in Sources */,
				F3514AE412C3034C0036CEB4 /* SCVirtualMachine.M in Sources */,
				F3514AE512C3034C0036CEB4 /* SimpleStack.cpp in Sources */,
				F3514AE612C3034C0036CEB4 /* SMLAdvancedFindController.m in Sources */,
				F3514AE712C3034C0036CEB4 /* SMLStatusBarTextFieldCell.m in Sources */,
				F3514AE812C3034C0036CEB4 /* syntaxColorize.M in Sources */,
				F3514AE912C3034C0036CEB4 /* TabletEvents.m in Sources */,
				F3514AEA12C3034C0036CEB4 /* TextFinder.m in Sources */,
				F3514AEB12C3034C0036CEB4 /* UserPanel.M in Sources */,
				F3514AEC12C3034C0036CEB4 /* VMGlobals.cpp in Sources */,
				F3514AED12C3034C0036CEB4 /* wiiremote.c in Sources */,
				F3514A9512C303080036CEB4 /* AdvancingAllocPool.cpp in Sources */,
				F3514A9612C303080036CEB4 /* ByteCodeArray.cpp in Sources */,
				F3514A9712C303080036CEB4 /* CocoaBridgePrimitives.M in Sources */,
				F3514A9812C303080036CEB4 /* CocoaFilePrimitives.M in Sources */,
				F3514A9912C303080036CEB4 /* DrawBackground.M in Sources */,
				F3514A9A12C303080036CEB4 /* dumpByteCodes.cpp in Sources */,
				F3514A9B12C303080036CEB4 /* DumpParseNode.cpp in Sources */,
				F3514A9C12C303080036CEB4 /* fftlib.c in Sources */,
				F3514A9D12C303080036CEB4 /* GC.cpp in Sources */,
				F3514A9E12C303080036CEB4 /* GetStringFromUser.m in Sources */,
				F3514A9F12C303080036CEB4 /* GoToPanel.M in Sources */,
				F3514AA012C303080036CEB4 /* GUIPrimitives.M in Sources */,
				F3514AA112C303080036CEB4 /* HID_Error_Handler.c in Sources */,
				F3514AA212C303080036CEB4 /* HID_Name_Lookup.c in Sources */,
				F3514AA312C303080036CEB4 /* HID_Queue_Utilities.c in Sources */,
				F3514AA412C303080036CEB4 /* HID_Utilities.c in Sources */,
				F3514AA512C303080036CEB4 /* HTMLRenderer.m in Sources */,
				F3514AA612C303080036CEB4 /* ICUMatcher.m in Sources */,
				F3514AA712C303080036CEB4 /* ICUPattern.m in Sources */,
				F3514AA812C303080036CEB4 /* InitAlloc.cpp in Sources */,
				F3514AA912C303080036CEB4 /* lang11d_tab.cpp in Sources */,
				F3514AAA12C303080036CEB4 /* main.m in Sources */,
				F3514AAB12C303080036CEB4 /* MyDocument.M in Sources */,
				F3514AAC12C303080036CEB4 /* NSStringICUAdditions.m in Sources */,
				F3514AAD12C303080036CEB4 /* OSCData.cpp in Sources */,
				F3514AAE12C303080036CEB4 /* post_queue.M in Sources */,
				F3514AAF12C303080036CEB4 /* PyrArchiver.cpp in Sources */,
				F3514AB012C303080036CEB4 /* PyrArrayPrimitives.cpp in Sources */,
				F3514AB112C303080036CEB4 /* PyrBitPrim.cpp in Sources */,
				F3514AB212C303080036CEB4 /* PyrCharPrim.cpp in Sources */,
				F3514AB312C303080036CEB4 /* PyrFilePrim.cpp in Sources */,
				F3514AB412C303080036CEB4 /* PyrFileUtils.cpp in Sources */,
				F3514AB512C303080036CEB4 /* PyrInterpreter3.cpp in Sources */,
				F3514AB612C303080036CEB4 /* PyrLexer.cpp in Sources */,
				F3514AB712C303080036CEB4 /* PyrListPrim.cpp in Sources */,
				F3514AB812C303080036CEB4 /* PyrMathOps.cpp in Sources */,
				F3514AB912C303080036CEB4 /* PyrMathPrim.cpp in Sources */,
				F3514ABA12C303080036CEB4 /* PyrMathSupport.cpp in Sources */,
				F3514ABB12C303080036CEB4 /* PyrMessage.cpp in Sources */,
				F3514ABC12C303080036CEB4 /* PyrObject.cpp in Sources */,
				F3514ABD12C303080036CEB4 /* PyrParseNode.cpp in Sources */,
				F3514ABE12C303080036CEB4 /* PyrPlatformPrim.cpp in Sources */,
				F3514ABF12C303080036CEB4 /* PyrPrimitive.cpp in Sources */,
				F3514AC012C303080036CEB4 /* PyrSched.cpp in Sources */,
				F3514AC112C303080036CEB4 /* PyrSerialPrim.cpp in Sources */,
				F3514AC212C303080036CEB4 /* PyrSignal.cpp in Sources */,
				F3514AC312C303080036CEB4 /* PyrSignalPrim.cpp in Sources */,
				F3514AC412C303080036CEB4 /* PyrStringPrim.cpp in Sources */,
				F3514AC512C303080036CEB4 /* PyrSymbolPrim.cpp in Sources */,
				F3514AC612C303080036CEB4 /* PyrSymbolTable.cpp in Sources */,
				F3514AC712C303080036CEB4 /* PyrUnixPrim.cpp in Sources */,
				F3514AC812C303080036CEB4 /* PyrUStringPrim.cpp in Sources */,
				F3514AC912C303080036CEB4 /* RendezvousClient.M in Sources */,
				F3514ACA12C303080036CEB4 /* Samp.cpp in Sources */,
				F3514ACB12C303080036CEB4 /* SC_AllocPool.cpp in Sources */,
				F3514ACC12C303080036CEB4 /* SC_ComPort.cpp in Sources */,
				F3514ACD12C303080036CEB4 /* SC_CoreAudioPrim.cpp in Sources */,
				F3514ACE12C303080036CEB4 /* SC_CoreMIDI.cpp in Sources */,
				F3514ACF12C303080036CEB4 /* SC_DirUtils.cpp in Sources */,
				F3514AD012C303080036CEB4 /* SC_HID.cpp in Sources */,
				F3514AD112C303080036CEB4 /* SC_LibraryConfig.cpp in Sources */,
				F3514AD212C303080036CEB4 /* sc_popen.cpp in Sources */,
				F3514AD312C303080036CEB4 /* SC_Sem.cpp in Sources */,
				F3514AD412C303080036CEB4 /* SC_Speech.M in Sources */,
				F3514AD512C303080036CEB4 /* SC_StandAloneInfo_Darwin.cpp in Sources */,
				F3514AD612C303080036CEB4 /* SC_StringBuffer.cpp in Sources */,
				F3514AD712C303080036CEB4 /* SC_StringParser.cpp in Sources */,
				F3514AD812C303080036CEB4 /* SC_Wii.cpp in Sources */,
				F3514AD912C303080036CEB4 /* SC_Win32Utils.cpp in Sources */,
				F3514ADA12C303080036CEB4 /* SCCocoaView.M in Sources */,
			);
			runOnlyForDeploymentPostprocessing = 0;
		};
		949314DA0C192A550018AB50 /* Sources */ = {
			isa = PBXSourcesBuildPhase;
			buildActionMask = 2147483647;
			files = (
				F33F722212C2A37B00621B91 /* SC_AllocPool.cpp in Sources */,
				F33F722312C2A37B00621B91 /* SC_CoreAudioPrim.cpp in Sources */,
				F33F722512C2A3B800621B91 /* SC_DirUtils.cpp in Sources */,
				F33F722612C2A3B800621B91 /* SC_Sem.cpp in Sources */,
				F33F722712C2A3B800621B91 /* SC_StandAloneInfo_Darwin.cpp in Sources */,
				F33F722812C2A3B800621B91 /* SC_StringBuffer.cpp in Sources */,
				F33F722912C2A3B800621B91 /* SC_StringParser.cpp in Sources */,
				F33F722A12C2A3B800621B91 /* SC_Win32Utils.cpp in Sources */,
				F33F723B12C2A42B00621B91 /* scsynthsend.cpp in Sources */,
				F33F722B12C2A41A00621B91 /* OSCData.cpp in Sources */,
				F33F722C12C2A41A00621B91 /* PyrArchiver.cpp in Sources */,
				F33F722D12C2A41A00621B91 /* PyrArrayPrimitives.cpp in Sources */,
				F33F722E12C2A41A00621B91 /* PyrBitPrim.cpp in Sources */,
				F33F722F12C2A41A00621B91 /* PyrCharPrim.cpp in Sources */,
				F33F723012C2A41A00621B91 /* PyrFilePrim.cpp in Sources */,
				F33F723112C2A41A00621B91 /* PyrListPrim.cpp in Sources */,
				F33F723212C2A41A00621B91 /* PyrMathPrim.cpp in Sources */,
				F33F723312C2A41A00621B91 /* PyrPlatformPrim.cpp in Sources */,
				F33F723412C2A41A00621B91 /* PyrPrimitive.cpp in Sources */,
				F33F723512C2A41A00621B91 /* PyrSched.cpp in Sources */,
				F33F723612C2A41A00621B91 /* PyrSerialPrim.cpp in Sources */,
				F33F723712C2A41A00621B91 /* PyrSignalPrim.cpp in Sources */,
				F33F723812C2A41A00621B91 /* PyrStringPrim.cpp in Sources */,
				F33F723912C2A41A00621B91 /* PyrSymbolPrim.cpp in Sources */,
				F33F723A12C2A41A00621B91 /* PyrUnixPrim.cpp in Sources */,
				F33F723C12C2A45500621B91 /* SC_CoreMIDI.cpp in Sources */,
				F33F723D12C2A45500621B91 /* SC_HID.cpp in Sources */,
				F33F723E12C2A45500621B91 /* SC_Speech.M in Sources */,
				F33F723F12C2A45500621B91 /* SC_Wii.cpp in Sources */,
				F33F724012C2A45500621B91 /* wiiremote.c in Sources */,
				F33F724112C2A49E00621B91 /* AdvancingAllocPool.cpp in Sources */,
				F33F724212C2A49E00621B91 /* ByteCodeArray.cpp in Sources */,
				F33F724312C2A49E00621B91 /* dumpByteCodes.cpp in Sources */,
				F33F724412C2A49E00621B91 /* DumpParseNode.cpp in Sources */,
				F33F724512C2A49E00621B91 /* GC.cpp in Sources */,
				F33F724612C2A49E00621B91 /* InitAlloc.cpp in Sources */,
				F33F724712C2A49E00621B91 /* lang11d_tab.cpp in Sources */,
				F33F724812C2A49E00621B91 /* PyrFileUtils.cpp in Sources */,
				F33F724912C2A49E00621B91 /* PyrInterpreter3.cpp in Sources */,
				F33F724A12C2A49E00621B91 /* PyrLexer.cpp in Sources */,
				F33F724B12C2A49E00621B91 /* PyrMathOps.cpp in Sources */,
				F33F724C12C2A49E00621B91 /* PyrMathSupport.cpp in Sources */,
				F33F724D12C2A49E00621B91 /* PyrMessage.cpp in Sources */,
				F33F724E12C2A49E00621B91 /* PyrObject.cpp in Sources */,
				F33F724F12C2A49E00621B91 /* PyrParseNode.cpp in Sources */,
				F33F725012C2A49E00621B91 /* PyrSignal.cpp in Sources */,
				F33F725112C2A49E00621B91 /* PyrSymbolTable.cpp in Sources */,
				F33F725212C2A49E00621B91 /* Samp.cpp in Sources */,
				F33F725312C2A49E00621B91 /* SC_LibraryConfig.cpp in Sources */,
				F33F725412C2A49E00621B91 /* SimpleStack.cpp in Sources */,
				F33F725512C2A49E00621B91 /* VMGlobals.cpp in Sources */,
				F33F725612C2A4D900621B91 /* cmdLineFuncs.cpp in Sources */,
				F33F725712C2A4D900621B91 /* fftlib.c in Sources */,
				F33F725812C2A4D900621B91 /* HID_Error_Handler.c in Sources */,
				F33F725912C2A4D900621B91 /* HID_Name_Lookup.c in Sources */,
				F33F725A12C2A4D900621B91 /* HID_Queue_Utilities.c in Sources */,
				F33F725B12C2A4D900621B91 /* HID_Utilities.c in Sources */,
				F33F725C12C2A4D900621B91 /* PyrUStringPrim.cpp in Sources */,
				F33F725D12C2A4D900621B91 /* SC_ComPort.cpp in Sources */,
				F33F725E12C2A4D900621B91 /* SC_LanguageClient.cpp in Sources */,
				F33F725F12C2A4D900621B91 /* SC_TerminalClient.cpp in Sources */,
				F33F726012C2A4E800621B91 /* sc_popen.cpp in Sources */,
				F33F726112C2A4FA00621B91 /* IOHIDDevice_.c in Sources */,
				F33F726212C2A4FA00621B91 /* IOHIDElement_.c in Sources */,
			);
			runOnlyForDeploymentPostprocessing = 0;
		};
		94B6ABBD0AF45D2900E478BB /* Sources */ = {
			isa = PBXSourcesBuildPhase;
			buildActionMask = 2147483647;
			files = (
				F33F6D6312C2A1D900621B91 /* AdvancingAllocPool.cpp in Sources */,
				F33F6D6412C2A1D900621B91 /* ByteCodeArray.cpp in Sources */,
				F33F6D6512C2A1D900621B91 /* CocoaBridgePrimitives.M in Sources */,
				F33F6D6612C2A1D900621B91 /* CocoaFilePrimitives.M in Sources */,
				F33F6D6712C2A1D900621B91 /* DrawBackground.M in Sources */,
				F33F6D6812C2A1D900621B91 /* dumpByteCodes.cpp in Sources */,
				F33F6D6912C2A1D900621B91 /* DumpParseNode.cpp in Sources */,
				F33F6D6A12C2A1D900621B91 /* fftlib.c in Sources */,
				F33F6D6B12C2A1D900621B91 /* GC.cpp in Sources */,
				F33F6D6C12C2A1D900621B91 /* GetStringFromUser.m in Sources */,
				F33F6D6D12C2A1D900621B91 /* GoToPanel.M in Sources */,
				F33F6D6E12C2A1D900621B91 /* GUIPrimitives.M in Sources */,
				F33F6D6F12C2A1D900621B91 /* HID_Error_Handler.c in Sources */,
				F33F6D7012C2A1D900621B91 /* HID_Name_Lookup.c in Sources */,
				F33F6D7112C2A1D900621B91 /* HID_Queue_Utilities.c in Sources */,
				F33F6D7212C2A1D900621B91 /* HID_Utilities.c in Sources */,
				F33F728012C2A65500621B91 /* HTMLRenderer.m in Sources */,
				F33F6D7412C2A1D900621B91 /* ICUMatcher.m in Sources */,
				F33F6D7512C2A1D900621B91 /* ICUPattern.m in Sources */,
				F33F6D7612C2A1D900621B91 /* InitAlloc.cpp in Sources */,
				F33F6D7712C2A1D900621B91 /* IOHIDDevice_.c in Sources */,
				F33F6D7812C2A1D900621B91 /* IOHIDElement_.c in Sources */,
				F33F6D7912C2A1D900621B91 /* lang11d_tab.cpp in Sources */,
				F33F6D7A12C2A1D900621B91 /* main.m in Sources */,
				F33F6D7B12C2A1D900621B91 /* MyDocument.M in Sources */,
				F33F6D7C12C2A1D900621B91 /* NSStringICUAdditions.m in Sources */,
				F33F6D7D12C2A1D900621B91 /* OSCData.cpp in Sources */,
				F33F6D7E12C2A1D900621B91 /* post_queue.M in Sources */,
				F33F6D7F12C2A1D900621B91 /* PyrArchiver.cpp in Sources */,
				F33F6D8012C2A1D900621B91 /* PyrArrayPrimitives.cpp in Sources */,
				F33F6D8112C2A1D900621B91 /* PyrBitPrim.cpp in Sources */,
				F33F6D8212C2A1D900621B91 /* PyrCharPrim.cpp in Sources */,
				F33F6D8312C2A1D900621B91 /* PyrFilePrim.cpp in Sources */,
				F33F6D8412C2A1D900621B91 /* PyrFileUtils.cpp in Sources */,
				F33F6D8512C2A1D900621B91 /* PyrInterpreter3.cpp in Sources */,
				F33F6D8612C2A1D900621B91 /* PyrLexer.cpp in Sources */,
				F33F6D8712C2A1D900621B91 /* PyrListPrim.cpp in Sources */,
				F33F6D8812C2A1D900621B91 /* PyrMathOps.cpp in Sources */,
				F33F6D8912C2A1D900621B91 /* PyrMathPrim.cpp in Sources */,
				F33F6D8A12C2A1D900621B91 /* PyrMathSupport.cpp in Sources */,
				F33F6D8B12C2A1D900621B91 /* PyrMessage.cpp in Sources */,
				F33F6D8C12C2A1D900621B91 /* PyrObject.cpp in Sources */,
				F33F6D8D12C2A1D900621B91 /* PyrParseNode.cpp in Sources */,
				F33F6D8E12C2A1D900621B91 /* PyrPlatformPrim.cpp in Sources */,
				F33F6D8F12C2A1D900621B91 /* PyrPrimitive.cpp in Sources */,
				F33F6D9012C2A1D900621B91 /* PyrSched.cpp in Sources */,
				F33F6D9112C2A1D900621B91 /* PyrSerialPrim.cpp in Sources */,
				F33F6D9212C2A1D900621B91 /* PyrSignal.cpp in Sources */,
				F33F6D9312C2A1D900621B91 /* PyrSignalPrim.cpp in Sources */,
				F33F6D9412C2A1D900621B91 /* PyrStringPrim.cpp in Sources */,
				F33F6D9512C2A1D900621B91 /* PyrSymbolPrim.cpp in Sources */,
				F33F6D9612C2A1D900621B91 /* PyrSymbolTable.cpp in Sources */,
				F33F6D9712C2A1D900621B91 /* PyrUnixPrim.cpp in Sources */,
				F33F6D9812C2A1D900621B91 /* PyrUStringPrim.cpp in Sources */,
				F33F6D9912C2A1D900621B91 /* RendezvousClient.M in Sources */,
				F33F6D9A12C2A1D900621B91 /* Samp.cpp in Sources */,
				F33F6D9B12C2A1D900621B91 /* SC_AllocPool.cpp in Sources */,
				F33F6D9C12C2A1D900621B91 /* SC_ComPort.cpp in Sources */,
				F33F6D9D12C2A1D900621B91 /* SC_CoreAudioPrim.cpp in Sources */,
				F33F6D9E12C2A1D900621B91 /* SC_CoreMIDI.cpp in Sources */,
				F33F6D9F12C2A1D900621B91 /* SC_DirUtils.cpp in Sources */,
				F33F6DA012C2A1D900621B91 /* SC_fftlib.cpp in Sources */,
				F33F6DA112C2A1D900621B91 /* SC_HID.cpp in Sources */,
				F33F6DA212C2A1D900621B91 /* SC_LibraryConfig.cpp in Sources */,
				F33F6DA312C2A1D900621B91 /* sc_popen.cpp in Sources */,
				F33F6DA412C2A1D900621B91 /* SC_Sem.cpp in Sources */,
				F33F6DA512C2A1D900621B91 /* SC_Speech.M in Sources */,
				F33F6DA612C2A1D900621B91 /* SC_StandAloneInfo_Darwin.cpp in Sources */,
				F33F6DA712C2A1D900621B91 /* SC_StringBuffer.cpp in Sources */,
				F33F6DA812C2A1D900621B91 /* SC_StringParser.cpp in Sources */,
				F33F6DA912C2A1D900621B91 /* SC_Wii.cpp in Sources */,
				F33F6DAA12C2A1D900621B91 /* SC_Win32Utils.cpp in Sources */,
				F33F6DAB12C2A1D900621B91 /* SCCocoaView.M in Sources */,
				F33F6DAC12C2A1D900621B91 /* SCDialog.mm in Sources */,
				F33F6DAD12C2A1D900621B91 /* SCGraphView.M in Sources */,
				F33F6DAE12C2A1D900621B91 /* SCImage.M in Sources */,
				F33F6DAF12C2A1D900621B91 /* SCNSWindow.m in Sources */,
				F33F6DB012C2A1D900621B91 /* SCService.mm in Sources */,
				F33F6DB112C2A1D900621B91 /* SCSoundFileView.M in Sources */,
				F33F6DB212C2A1D900621B91 /* scsynthsend.cpp in Sources */,
				F33F6DB312C2A1D900621B91 /* SCTextView.M in Sources */,
				F33F6DB412C2A1D900621B91 /* SCView.M in Sources */,
				F33F6DB512C2A1D900621B91 /* SCVirtualMachine.M in Sources */,
				F33F6DB612C2A1D900621B91 /* SimpleStack.cpp in Sources */,
				F33F6DB712C2A1D900621B91 /* SMLAdvancedFindController.m in Sources */,
				F33F6DB812C2A1D900621B91 /* SMLStatusBarTextFieldCell.m in Sources */,
				F33F6DB912C2A1D900621B91 /* syntaxColorize.M in Sources */,
				F33F6DBA12C2A1D900621B91 /* TabletEvents.m in Sources */,
				F33F6DBB12C2A1D900621B91 /* TextFinder.m in Sources */,
				F33F6DBC12C2A1D900621B91 /* UserPanel.M in Sources */,
				F33F6DBD12C2A1D900621B91 /* VMGlobals.cpp in Sources */,
				F33F6DBE12C2A1D900621B91 /* wiiremote.c in Sources */,
			);
			runOnlyForDeploymentPostprocessing = 0;
		};
/* End PBXSourcesBuildPhase section */

/* Begin PBXTargetDependency section */
		94442C510C2C8AE40050BF9F /* PBXTargetDependency */ = {
			isa = PBXTargetDependency;
			name = libscsynth;
			targetProxy = 94442C520C2C8AE40050BF9F /* PBXContainerItemProxy */;
		};
		949314E50C192A660018AB50 /* PBXTargetDependency */ = {
			isa = PBXTargetDependency;
			target = 949314DC0C192A550018AB50 /* sclang */;
			targetProxy = 949314E40C192A660018AB50 /* PBXContainerItemProxy */;
		};
		94B6AFFD0AF534B400E478BB /* PBXTargetDependency */ = {
			isa = PBXTargetDependency;
			target = 94B6ABBF0AF45D2900E478BB /* SuperCollider */;
			targetProxy = 94B6AFFC0AF534B400E478BB /* PBXContainerItemProxy */;
		};
		94F5FC390C1E6E70005CDF9F /* PBXTargetDependency */ = {
			isa = PBXTargetDependency;
			name = libscsynth;
			targetProxy = 94F5FC380C1E6E70005CDF9F /* PBXContainerItemProxy */;
		};
		94F5FC3B0C1E6E7A005CDF9F /* PBXTargetDependency */ = {
			isa = PBXTargetDependency;
			name = libscsynth;
			targetProxy = 94F5FC3A0C1E6E7A005CDF9F /* PBXContainerItemProxy */;
		};
/* End PBXTargetDependency section */

/* Begin PBXVariantGroup section */
		6A0CC2670D3D5F1D0080C454 /* SMLRegularExpressionHelp.nib */ = {
			isa = PBXVariantGroup;
			children = (
				6A0CC2680D3D5F1D0080C454 /* English */,
			);
			name = SMLRegularExpressionHelp.nib;
			sourceTree = "<group>";
		};
		949318010C192C120018AB50 /* Credits.rtf */ = {
			isa = PBXVariantGroup;
			children = (
				949318020C192C120018AB50 /* English */,
			);
			name = Credits.rtf;
			sourceTree = "<group>";
		};
		949318030C192C120018AB50 /* FindPanel.nib */ = {
			isa = PBXVariantGroup;
			children = (
				949318040C192C120018AB50 /* English */,
				949318110C192C120018AB50 /* Japanese */,
			);
			name = FindPanel.nib;
			sourceTree = "<group>";
		};
		949318050C192C120018AB50 /* FindPanel.strings */ = {
			isa = PBXVariantGroup;
			children = (
				949318060C192C120018AB50 /* English */,
				949318120C192C120018AB50 /* Japanese */,
			);
			name = FindPanel.strings;
			sourceTree = "<group>";
		};
		949318070C192C120018AB50 /* GetStringDlg.nib */ = {
			isa = PBXVariantGroup;
			children = (
				949318080C192C120018AB50 /* English */,
				949318130C192C120018AB50 /* Japanese */,
			);
			name = GetStringDlg.nib;
			sourceTree = "<group>";
		};
		949318090C192C120018AB50 /* MainMenu.nib */ = {
			isa = PBXVariantGroup;
			children = (
				9493180A0C192C120018AB50 /* English */,
				949318140C192C120018AB50 /* Japanese */,
			);
			name = MainMenu.nib;
			sourceTree = "<group>";
		};
		9493180B0C192C120018AB50 /* MyDocument.nib */ = {
			isa = PBXVariantGroup;
			children = (
				9493180C0C192C120018AB50 /* English */,
				949318150C192C120018AB50 /* Japanese */,
			);
			name = MyDocument.nib;
			sourceTree = "<group>";
		};
		9493180D0C192C120018AB50 /* SCGraphView.nib */ = {
			isa = PBXVariantGroup;
			children = (
				9493180E0C192C120018AB50 /* English */,
				949318160C192C120018AB50 /* Japanese */,
			);
			name = SCGraphView.nib;
			sourceTree = "<group>";
		};
		FE0DB9870F8A0A5A005B2DE4 /* Localizable.strings */ = {
			isa = PBXVariantGroup;
			children = (
				FE0DB9880F8A0A5A005B2DE4 /* English */,
				FE0DB98B0F8A0A77005B2DE4 /* Japanese */,
			);
			name = Localizable.strings;
			sourceTree = "<group>";
		};
/* End PBXVariantGroup section */

/* Begin XCBuildConfiguration section */
		77785342128EBB0100A32135 /* Development 64 */ = {
			isa = XCBuildConfiguration;
			buildSettings = {
				ARCHS = "$(ARCHS_STANDARD_64_BIT_PRE_XCODE_3_1)";
				ARCHS_STANDARD_64_BIT_PRE_XCODE_3_1 = x86_64;
				CONFIGURATION_BUILD_DIR = "$(BUILD_DIR)";
				CONFIGURATION_TEMP_DIR = "$(PROJECT_DIR)/Intermediate Build Files";
				GCC_OPTIMIZATION_LEVEL = 0;
				GCC_VERSION = "";
				HEADER_SEARCH_PATHS = (
					../common/include/icu,
					../common/Headers/common,
				);
				INFOPLIST_FILE = Info.plist;
				MACOSX_DEPLOYMENT_TARGET = 10.5;
				OBJROOT = "$(PROJECT_DIR)/Intermediate Build Files";
				OTHER_CFLAGS = "-DSC_DARWIN";
				PREBINDING = NO;
				SDKROOT = "";
				ZERO_LINK = YES;
			};
			name = "Development 64";
		};
		77785343128EBB0100A32135 /* Development 64 */ = {
			isa = XCBuildConfiguration;
			buildSettings = {
				COPY_PHASE_STRIP = NO;
				GCC_DYNAMIC_NO_PIC = NO;
				GCC_ENABLE_FIX_AND_CONTINUE = YES;
				GCC_GENERATE_DEBUGGING_SYMBOLS = YES;
				GCC_OPTIMIZATION_LEVEL = 0;
				OTHER_CFLAGS = "";
				OTHER_LDFLAGS = "";
				OTHER_REZFLAGS = "";
				PRODUCT_NAME = All;
				SECTORDER_FLAGS = "";
				WARNING_CFLAGS = (
					"-Wmost",
					"-Wno-four-char-constants",
					"-Wno-unknown-pragmas",
				);
				ZERO_LINK = YES;
			};
			name = "Development 64";
		};
		77785344128EBB0100A32135 /* Development 64 */ = {
			isa = XCBuildConfiguration;
			buildSettings = {
				FRAMEWORK_SEARCH_PATHS = (
					"$(inherited)",
					"$(FRAMEWORK_SEARCH_PATHS_QUOTED_1)",
					"$(FRAMEWORK_SEARCH_PATHS_QUOTED_2)",
				);
				FRAMEWORK_SEARCH_PATHS_QUOTED_1 = "\"$(SYSTEM_LIBRARY_DIR)/Frameworks/CoreServices.framework/Versions/A/Frameworks\"";
				FRAMEWORK_SEARCH_PATHS_QUOTED_2 = "\"$(SRCROOT)/build\"";
				GCC_ENABLE_OBJC_EXCEPTIONS = YES;
				INFOPLIST_FILE = Resources/Info.plist;
				INSTALL_PATH = "$(HOME)/Applications";
				LIBRARY_SEARCH_PATHS_QUOTED_1 = "\"$(SRCROOT)/build\"";
				LIBRARY_SEARCH_PATHS_QUOTED_2 = "\"$(SRCROOT)/mac/lib\"";
				LIBRARY_SEARCH_PATHS_QUOTED_3 = "\"$(SRCROOT)/build\"";
				LIBRARY_SEARCH_PATHS_QUOTED_4 = "\"$(SRCROOT)/mac/lib\"";
				LIBRARY_SEARCH_PATHS_QUOTED_FOR_TARGET_1 = "\"$(SRCROOT)/mac/lib\"";
				OTHER_CFLAGS = (
					"$(inherited)",
					"-Wstrict-aliasing",
				);
				OTHER_LDFLAGS = (
					"-framework",
					Foundation,
					"-framework",
					AppKit,
				);
				PRODUCT_NAME = SuperCollider;
				WRAPPER_EXTENSION = app;
			};
			name = "Development 64";
		};
		77785345128EBB0100A32135 /* Development 64 */ = {
			isa = XCBuildConfiguration;
			buildSettings = {
				FRAMEWORK_SEARCH_PATHS_QUOTED_1 = "\"$(SRCROOT)/build\"";
				GCC_PREPROCESSOR_DEFINITIONS = (
					"USE_SC_TERMINAL_CLIENT=1",
					HAVE_SPEECH,
					"$(inherited)",
				);
				INSTALL_PATH = "$(HOME)/bin";
				LIBRARY_SEARCH_PATHS_QUOTED_1 = "\"$(SRCROOT)/mac/lib\"";
				LIBRARY_SEARCH_PATHS_QUOTED_2 = "\"$(SRCROOT)/build\"";
				LIBRARY_SEARCH_PATHS_QUOTED_3 = "\"$(SRCROOT)/mac/lib\"";
				LIBRARY_SEARCH_PATHS_QUOTED_FOR_TARGET_1 = "\"$(SRCROOT)/mac/lib\"";
				OTHER_CFLAGS = "$(inherited)";
				PRODUCT_NAME = sclang;
			};
			name = "Development 64";
		};
		77785346128EBB0100A32135 /* Development 64 */ = {
			isa = XCBuildConfiguration;
			buildSettings = {
				FRAMEWORK_SEARCH_PATHS = (
					"$(inherited)",
					"$(FRAMEWORK_SEARCH_PATHS_QUOTED_1)",
					"$(FRAMEWORK_SEARCH_PATHS_QUOTED_2)",
				);
				FRAMEWORK_SEARCH_PATHS_QUOTED_1 = "\"$(SYSTEM_LIBRARY_DIR)/Frameworks/CoreServices.framework/Versions/A/Frameworks\"";
				FRAMEWORK_SEARCH_PATHS_QUOTED_2 = "\"$(SRCROOT)/build\"";
				GCC_ENABLE_OBJC_EXCEPTIONS = YES;
				INFOPLIST_FILE = Resources/Info.plist;
				INSTALL_PATH = "$(HOME)/Applications";
				LIBRARY_SEARCH_PATHS_QUOTED_1 = "\"$(SRCROOT)/build\"";
				LIBRARY_SEARCH_PATHS_QUOTED_2 = "\"$(SRCROOT)/mac/lib\"";
				LIBRARY_SEARCH_PATHS_QUOTED_3 = "\"$(SRCROOT)/build\"";
				LIBRARY_SEARCH_PATHS_QUOTED_4 = "\"$(SRCROOT)/mac/lib\"";
				LIBRARY_SEARCH_PATHS_QUOTED_FOR_TARGET_1 = "\"$(SRCROOT)/mac/lib\"";
				OTHER_CFLAGS = (
					"$(inherited)",
					"-Wstrict-aliasing",
				);
				OTHER_LDFLAGS = (
					"-framework",
					Foundation,
					"-framework",
					AppKit,
				);
				PRODUCT_NAME = "$(TARGET_NAME)";
				WRAPPER_EXTENSION = app;
			};
			name = "Development 64";
		};
		88332478090AC12E00A4A7E4 /* Development */ = {
			isa = XCBuildConfiguration;
			buildSettings = {
				COPY_PHASE_STRIP = NO;
				GCC_DYNAMIC_NO_PIC = NO;
				GCC_ENABLE_FIX_AND_CONTINUE = YES;
				GCC_GENERATE_DEBUGGING_SYMBOLS = YES;
				GCC_OPTIMIZATION_LEVEL = 0;
				OTHER_CFLAGS = "";
				OTHER_LDFLAGS = "";
				OTHER_REZFLAGS = "";
				PRODUCT_NAME = All;
				SECTORDER_FLAGS = "";
				WARNING_CFLAGS = (
					"-Wmost",
					"-Wno-four-char-constants",
					"-Wno-unknown-pragmas",
				);
				ZERO_LINK = YES;
			};
			name = Development;
		};
		88332479090AC12E00A4A7E4 /* Deployment */ = {
			isa = XCBuildConfiguration;
			buildSettings = {
				COPY_PHASE_STRIP = YES;
				GCC_ENABLE_FIX_AND_CONTINUE = NO;
				GCC_OPTIMIZATION_LEVEL = 3;
				OTHER_CFLAGS = "";
				OTHER_LDFLAGS = "";
				OTHER_REZFLAGS = "";
				PRODUCT_NAME = All;
				SECTORDER_FLAGS = "";
				WARNING_CFLAGS = (
					"-Wmost",
					"-Wno-four-char-constants",
					"-Wno-unknown-pragmas",
				);
				ZERO_LINK = NO;
			};
			name = Deployment;
		};
		88332484090AC12E00A4A7E4 /* Development */ = {
			isa = XCBuildConfiguration;
			buildSettings = {
				CONFIGURATION_BUILD_DIR = "$(BUILD_DIR)";
				CONFIGURATION_TEMP_DIR = "$(PROJECT_DIR)/Intermediate Build Files";
				GCC_OPTIMIZATION_LEVEL = 0;
				GCC_VERSION = "";
				HEADER_SEARCH_PATHS = (
					../common/include/icu,
					../common/Headers/common,
				);
				INFOPLIST_FILE = Info.plist;
				MACOSX_DEPLOYMENT_TARGET = 10.4;
				OBJROOT = "$(PROJECT_DIR)/Intermediate Build Files";
				OTHER_CFLAGS = "-DSC_DARWIN";
				PREBINDING = NO;
				SDKROOT = "";
				ZERO_LINK = YES;
			};
			name = Development;
		};
		88332485090AC12E00A4A7E4 /* Deployment */ = {
			isa = XCBuildConfiguration;
			buildSettings = {
				ARCHS = "$(ARCHS_STANDARD_32_BIT_PRE_XCODE_3_1)";
				ARCHS_STANDARD_32_BIT_PRE_XCODE_3_1 = "ppc i386";
				CONFIGURATION_BUILD_DIR = "$(BUILD_DIR)";
				CONFIGURATION_TEMP_DIR = "$(PROJECT_DIR)/Intermediate Build Files";
				GCC_AUTO_VECTORIZATION = YES;
				GCC_ENABLE_SSE3_EXTENSIONS = YES;
				GCC_GENERATE_DEBUGGING_SYMBOLS = NO;
				GCC_MODEL_TUNING = G4;
				GCC_OPTIMIZATION_LEVEL = s;
				GCC_UNROLL_LOOPS = YES;
				GCC_VERSION = "";
				HEADER_SEARCH_PATHS = (
					../common/include/icu,
					../common/Headers/common,
				);
				INFOPLIST_FILE = Info.plist;
				MACOSX_DEPLOYMENT_TARGET = 10.4;
				OBJROOT = "$(PROJECT_DIR)/Intermediate Build Files";
				OTHER_CFLAGS = (
					"-DSC_DARWIN",
					"-DNDEBUG",
				);
				PREBINDING = NO;
				SDKROOT = "";
			};
			name = Deployment;
		};
		94442CC60C2C8AE40050BF9F /* Development */ = {
			isa = XCBuildConfiguration;
			buildSettings = {
				FRAMEWORK_SEARCH_PATHS = (
					"$(inherited)",
					"$(FRAMEWORK_SEARCH_PATHS_QUOTED_1)",
					"$(FRAMEWORK_SEARCH_PATHS_QUOTED_2)",
				);
				FRAMEWORK_SEARCH_PATHS_QUOTED_1 = "\"$(SYSTEM_LIBRARY_DIR)/Frameworks/CoreServices.framework/Versions/A/Frameworks\"";
				FRAMEWORK_SEARCH_PATHS_QUOTED_2 = "\"$(SRCROOT)/build\"";
				GCC_ENABLE_OBJC_EXCEPTIONS = YES;
				GCC_PREPROCESSOR_DEFINITIONS = SC_QT;
				GCC_SYMBOLS_PRIVATE_EXTERN = NO;
				INFOPLIST_FILE = Resources/Info.plist;
				INSTALL_PATH = "$(HOME)/Applications";
				LIBRARY_SEARCH_PATHS_QUOTED_1 = "\"$(SRCROOT)/build\"";
				LIBRARY_SEARCH_PATHS_QUOTED_2 = "\"$(SRCROOT)/mac/lib\"";
				LIBRARY_SEARCH_PATHS_QUOTED_3 = "\"$(SRCROOT)/build\"";
				LIBRARY_SEARCH_PATHS_QUOTED_4 = "\"$(SRCROOT)/mac/lib\"";
				LIBRARY_SEARCH_PATHS_QUOTED_FOR_TARGET_1 = "\"$(SRCROOT)/mac/lib\"";
				OTHER_CFLAGS = (
					"$(inherited)",
					"-Wstrict-aliasing",
				);
				OTHER_LDFLAGS = (
					"-lQtCollider",
					"-framework",
					Foundation,
					"-framework",
					AppKit,
				);
				PRODUCT_NAME = "$(TARGET_NAME)";
				WRAPPER_EXTENSION = app;
			};
			name = Development;
		};
		94442CC70C2C8AE40050BF9F /* Deployment */ = {
			isa = XCBuildConfiguration;
			buildSettings = {
				FRAMEWORK_SEARCH_PATHS = (
					"$(inherited)",
					"$(FRAMEWORK_SEARCH_PATHS_QUOTED_1)",
					"$(FRAMEWORK_SEARCH_PATHS_QUOTED_2)",
				);
				FRAMEWORK_SEARCH_PATHS_QUOTED_1 = "\"$(SYSTEM_LIBRARY_DIR)/Frameworks/CoreServices.framework/Versions/A/Frameworks\"";
				FRAMEWORK_SEARCH_PATHS_QUOTED_2 = "\"$(SRCROOT)/build\"";
				GCC_ENABLE_OBJC_EXCEPTIONS = YES;
				GCC_PREPROCESSOR_DEFINITIONS = SC_QT;
				GCC_SYMBOLS_PRIVATE_EXTERN = NO;
				INFOPLIST_FILE = Resources/Info.plist;
				INSTALL_PATH = "$(HOME)/Applications";
				LIBRARY_SEARCH_PATHS_QUOTED_1 = "\"$(SRCROOT)/build\"";
				LIBRARY_SEARCH_PATHS_QUOTED_2 = "\"$(SRCROOT)/mac/lib\"";
				LIBRARY_SEARCH_PATHS_QUOTED_3 = "\"$(SRCROOT)/build\"";
				LIBRARY_SEARCH_PATHS_QUOTED_4 = "\"$(SRCROOT)/mac/lib\"";
				LIBRARY_SEARCH_PATHS_QUOTED_FOR_TARGET_1 = "\"$(SRCROOT)/mac/lib\"";
				OTHER_CFLAGS = (
					"$(inherited)",
					"-Wstrict-aliasing",
				);
				OTHER_LDFLAGS = (
					"-lQtCollider",
					"-framework",
					Foundation,
					"-framework",
					AppKit,
				);
				PRODUCT_NAME = "$(TARGET_NAME)";
				WRAPPER_EXTENSION = app;
			};
			name = Deployment;
		};
		949317CF0C192ACC0018AB50 /* Development */ = {
			isa = XCBuildConfiguration;
			buildSettings = {
				FRAMEWORK_SEARCH_PATHS_QUOTED_1 = "\"$(SRCROOT)/build\"";
				GCC_PREPROCESSOR_DEFINITIONS = (
					SC_QT,
					"USE_SC_TERMINAL_CLIENT=1",
					HAVE_SPEECH,
					"$(inherited)",
				);
<<<<<<< HEAD
				GCC_SYMBOLS_PRIVATE_EXTERN = NO;
=======
				HEADER_SEARCH_PATHS = (
					../../external_libraries/icu,
					../common/include/icu,
					../common/Headers/common,
				);
>>>>>>> 56ffdde3
				INSTALL_PATH = "$(HOME)/bin";
				LIBRARY_SEARCH_PATHS_QUOTED_1 = "\"$(SRCROOT)/mac/lib\"";
				LIBRARY_SEARCH_PATHS_QUOTED_2 = "\"$(SRCROOT)/build\"";
				LIBRARY_SEARCH_PATHS_QUOTED_3 = "\"$(SRCROOT)/mac/lib\"";
				LIBRARY_SEARCH_PATHS_QUOTED_FOR_TARGET_1 = "\"$(SRCROOT)/mac/lib\"";
				OTHER_CFLAGS = "$(inherited)";
				OTHER_LDFLAGS = "-lQtCollider";
				PRODUCT_NAME = sclang;
			};
			name = Development;
		};
		949317D00C192ACC0018AB50 /* Deployment */ = {
			isa = XCBuildConfiguration;
			buildSettings = {
				FRAMEWORK_SEARCH_PATHS_QUOTED_1 = "\"$(SRCROOT)/build\"";
				GCC_PREPROCESSOR_DEFINITIONS = (
					SC_QT,
					"USE_SC_TERMINAL_CLIENT=1",
					HAVE_SPEECH,
					"$(inherited)",
				);
<<<<<<< HEAD
				GCC_SYMBOLS_PRIVATE_EXTERN = NO;
=======
				HEADER_SEARCH_PATHS = (
					../../external_libraries/icu,
					../common/include/icu,
					../common/Headers/common,
				);
>>>>>>> 56ffdde3
				INSTALL_PATH = "$(HOME)/bin";
				LIBRARY_SEARCH_PATHS_QUOTED_1 = "\"$(SRCROOT)/mac/lib\"";
				LIBRARY_SEARCH_PATHS_QUOTED_2 = "\"$(SRCROOT)/build\"";
				LIBRARY_SEARCH_PATHS_QUOTED_3 = "\"$(SRCROOT)/mac/lib\"";
				LIBRARY_SEARCH_PATHS_QUOTED_FOR_TARGET_1 = "\"$(SRCROOT)/mac/lib\"";
				OTHER_CFLAGS = "$(inherited)";
				OTHER_LDFLAGS = "-lQtCollider";
				PRODUCT_NAME = sclang;
			};
			name = Deployment;
		};
		94B6ABC80AF45D2900E478BB /* Development */ = {
			isa = XCBuildConfiguration;
			buildSettings = {
				FRAMEWORK_SEARCH_PATHS = (
					"$(inherited)",
					"$(FRAMEWORK_SEARCH_PATHS_QUOTED_1)",
					"$(FRAMEWORK_SEARCH_PATHS_QUOTED_2)",
				);
				FRAMEWORK_SEARCH_PATHS_QUOTED_1 = "\"$(SYSTEM_LIBRARY_DIR)/Frameworks/CoreServices.framework/Versions/A/Frameworks\"";
				FRAMEWORK_SEARCH_PATHS_QUOTED_2 = "\"$(SRCROOT)/build\"";
				GCC_ENABLE_OBJC_EXCEPTIONS = YES;
<<<<<<< HEAD
				GCC_PREPROCESSOR_DEFINITIONS = SC_QT;
				GCC_SYMBOLS_PRIVATE_EXTERN = NO;
=======
				HEADER_SEARCH_PATHS = (
					../../external_libraries/icu,
					../common/include/icu,
					../common/Headers/common,
				);
>>>>>>> 56ffdde3
				INFOPLIST_FILE = Resources/Info.plist;
				INSTALL_PATH = "$(HOME)/Applications";
				LIBRARY_SEARCH_PATHS_QUOTED_1 = "\"$(SRCROOT)/build\"";
				LIBRARY_SEARCH_PATHS_QUOTED_2 = "\"$(SRCROOT)/mac/lib\"";
				LIBRARY_SEARCH_PATHS_QUOTED_3 = "\"$(SRCROOT)/build\"";
				LIBRARY_SEARCH_PATHS_QUOTED_4 = "\"$(SRCROOT)/mac/lib\"";
				LIBRARY_SEARCH_PATHS_QUOTED_FOR_TARGET_1 = "\"$(SRCROOT)/mac/lib\"";
				OTHER_CFLAGS = (
					"$(inherited)",
					"-Wstrict-aliasing",
				);
				OTHER_LDFLAGS = (
					"-lQtCollider",
					"-framework",
					Foundation,
					"-framework",
					AppKit,
				);
				PRODUCT_NAME = SuperCollider;
				WRAPPER_EXTENSION = app;
			};
			name = Development;
		};
		94B6ABC90AF45D2900E478BB /* Deployment */ = {
			isa = XCBuildConfiguration;
			buildSettings = {
				FRAMEWORK_SEARCH_PATHS = (
					"$(inherited)",
					"$(FRAMEWORK_SEARCH_PATHS_QUOTED_1)",
					"$(FRAMEWORK_SEARCH_PATHS_QUOTED_2)",
				);
				FRAMEWORK_SEARCH_PATHS_QUOTED_1 = "\"$(SYSTEM_LIBRARY_DIR)/Frameworks/CoreServices.framework/Versions/A/Frameworks\"";
				FRAMEWORK_SEARCH_PATHS_QUOTED_2 = "\"$(SRCROOT)/build\"";
				GCC_ENABLE_OBJC_EXCEPTIONS = YES;
<<<<<<< HEAD
				GCC_PREPROCESSOR_DEFINITIONS = SC_QT;
				GCC_SYMBOLS_PRIVATE_EXTERN = NO;
=======
				HEADER_SEARCH_PATHS = (
					../../external_libraries/icu,
					../common/include/icu,
					../common/Headers/common,
				);
>>>>>>> 56ffdde3
				INFOPLIST_FILE = Resources/Info.plist;
				INSTALL_PATH = "$(HOME)/Applications";
				LIBRARY_SEARCH_PATHS_QUOTED_1 = "\"$(SRCROOT)/build\"";
				LIBRARY_SEARCH_PATHS_QUOTED_2 = "\"$(SRCROOT)/mac/lib\"";
				LIBRARY_SEARCH_PATHS_QUOTED_3 = "\"$(SRCROOT)/build\"";
				LIBRARY_SEARCH_PATHS_QUOTED_4 = "\"$(SRCROOT)/mac/lib\"";
				LIBRARY_SEARCH_PATHS_QUOTED_FOR_TARGET_1 = "\"$(SRCROOT)/mac/lib\"";
				OTHER_CFLAGS = (
					"$(inherited)",
					"-Wstrict-aliasing",
				);
				OTHER_LDFLAGS = (
					"-framework",
					Foundation,
					"-framework",
					AppKit,
					"-lQtCollider",
				);
				PRODUCT_NAME = SuperCollider;
				WRAPPER_EXTENSION = app;
			};
			name = Deployment;
		};
		F36C2DA71125E2140099DB2B /* Deployment32-64 */ = {
			isa = XCBuildConfiguration;
			buildSettings = {
				ARCHS = "$(ARCHS_STANDARD_32_64_BIT_PRE_XCODE_3_1)";
				ARCHS_STANDARD_32_64_BIT_PRE_XCODE_3_1 = "x86_64 i386 ppc";
				CONFIGURATION_BUILD_DIR = "$(BUILD_DIR)";
				CONFIGURATION_TEMP_DIR = "$(PROJECT_DIR)/Intermediate Build Files";
				GCC_AUTO_VECTORIZATION = YES;
				GCC_ENABLE_SSE3_EXTENSIONS = YES;
				GCC_GENERATE_DEBUGGING_SYMBOLS = NO;
				GCC_MODEL_TUNING = G4;
				GCC_OPTIMIZATION_LEVEL = s;
				GCC_UNROLL_LOOPS = YES;
				GCC_VERSION = 4.2;
				HEADER_SEARCH_PATHS = (
					../common/include/icu,
					../common/Headers/common,
				);
				INFOPLIST_FILE = Info.plist;
				MACOSX_DEPLOYMENT_TARGET = 10.5;
				OBJROOT = "$(PROJECT_DIR)/Intermediate Build Files";
				OTHER_CFLAGS = (
					"-DSC_DARWIN",
					"-DNDEBUG",
				);
				PREBINDING = NO;
				SDKROOT = "";
			};
			name = "Deployment32-64";
		};
		F36C2DA81125E2140099DB2B /* Deployment32-64 */ = {
			isa = XCBuildConfiguration;
			buildSettings = {
				COPY_PHASE_STRIP = YES;
				GCC_ENABLE_FIX_AND_CONTINUE = NO;
				GCC_OPTIMIZATION_LEVEL = 3;
				OTHER_CFLAGS = "";
				OTHER_LDFLAGS = "";
				OTHER_REZFLAGS = "";
				PRODUCT_NAME = All;
				SECTORDER_FLAGS = "";
				WARNING_CFLAGS = (
					"-Wmost",
					"-Wno-four-char-constants",
					"-Wno-unknown-pragmas",
				);
				ZERO_LINK = NO;
			};
			name = "Deployment32-64";
		};
		F36C2DA91125E2140099DB2B /* Deployment32-64 */ = {
			isa = XCBuildConfiguration;
			buildSettings = {
				FRAMEWORK_SEARCH_PATHS = (
					"$(inherited)",
					"$(FRAMEWORK_SEARCH_PATHS_QUOTED_1)",
					"$(FRAMEWORK_SEARCH_PATHS_QUOTED_2)",
				);
				FRAMEWORK_SEARCH_PATHS_QUOTED_1 = "\"$(SYSTEM_LIBRARY_DIR)/Frameworks/CoreServices.framework/Versions/A/Frameworks\"";
				FRAMEWORK_SEARCH_PATHS_QUOTED_2 = "\"$(SRCROOT)/build\"";
				GCC_ENABLE_OBJC_EXCEPTIONS = YES;
<<<<<<< HEAD
				GCC_PREPROCESSOR_DEFINITIONS = SC_QT;
				GCC_SYMBOLS_PRIVATE_EXTERN = NO;
=======
				HEADER_SEARCH_PATHS = (
					../../external_libraries/icu,
					../common/include/icu,
					../common/Headers/common,
				);
>>>>>>> 56ffdde3
				INFOPLIST_FILE = Resources/Info.plist;
				INSTALL_PATH = "$(HOME)/Applications";
				LIBRARY_SEARCH_PATHS_QUOTED_1 = "\"$(SRCROOT)/build\"";
				LIBRARY_SEARCH_PATHS_QUOTED_2 = "\"$(SRCROOT)/mac/lib\"";
				LIBRARY_SEARCH_PATHS_QUOTED_3 = "\"$(SRCROOT)/build\"";
				LIBRARY_SEARCH_PATHS_QUOTED_4 = "\"$(SRCROOT)/mac/lib\"";
				LIBRARY_SEARCH_PATHS_QUOTED_FOR_TARGET_1 = "\"$(SRCROOT)/mac/lib\"";
				OTHER_CFLAGS = (
					"$(inherited)",
					"-Wstrict-aliasing",
				);
				OTHER_LDFLAGS = (
					"-lQtCollider",
					"-framework",
					Foundation,
					"-framework",
					AppKit,
				);
				PRODUCT_NAME = SuperCollider;
				WRAPPER_EXTENSION = app;
			};
			name = "Deployment32-64";
		};
		F36C2DAA1125E2140099DB2B /* Deployment32-64 */ = {
			isa = XCBuildConfiguration;
			buildSettings = {
				FRAMEWORK_SEARCH_PATHS_QUOTED_1 = "\"$(SRCROOT)/build\"";
				GCC_PREPROCESSOR_DEFINITIONS = (
					SC_QT,
					"USE_SC_TERMINAL_CLIENT=1",
					HAVE_SPEECH,
					"$(inherited)",
				);
<<<<<<< HEAD
				GCC_SYMBOLS_PRIVATE_EXTERN = NO;
=======
				HEADER_SEARCH_PATHS = (
					../../external_libraries/icu,
					../common/include/icu,
					../common/Headers/common,
				);
>>>>>>> 56ffdde3
				INSTALL_PATH = "$(HOME)/bin";
				LIBRARY_SEARCH_PATHS_QUOTED_1 = "\"$(SRCROOT)/mac/lib\"";
				LIBRARY_SEARCH_PATHS_QUOTED_2 = "\"$(SRCROOT)/build\"";
				LIBRARY_SEARCH_PATHS_QUOTED_3 = "\"$(SRCROOT)/mac/lib\"";
				LIBRARY_SEARCH_PATHS_QUOTED_FOR_TARGET_1 = "\"$(SRCROOT)/mac/lib\"";
				OTHER_CFLAGS = "$(inherited)";
				OTHER_LDFLAGS = "-lQtCollider";
				PRODUCT_NAME = sclang;
			};
			name = "Deployment32-64";
		};
		F36C2DAB1125E2140099DB2B /* Deployment32-64 */ = {
			isa = XCBuildConfiguration;
			buildSettings = {
				FRAMEWORK_SEARCH_PATHS = (
					"$(inherited)",
					"$(FRAMEWORK_SEARCH_PATHS_QUOTED_1)",
					"$(FRAMEWORK_SEARCH_PATHS_QUOTED_2)",
				);
				FRAMEWORK_SEARCH_PATHS_QUOTED_1 = "\"$(SYSTEM_LIBRARY_DIR)/Frameworks/CoreServices.framework/Versions/A/Frameworks\"";
				FRAMEWORK_SEARCH_PATHS_QUOTED_2 = "\"$(SRCROOT)/build\"";
				GCC_ENABLE_OBJC_EXCEPTIONS = YES;
				GCC_PREPROCESSOR_DEFINITIONS = SC_QT;
				GCC_SYMBOLS_PRIVATE_EXTERN = NO;
				INFOPLIST_FILE = Resources/Info.plist;
				INSTALL_PATH = "$(HOME)/Applications";
				LIBRARY_SEARCH_PATHS_QUOTED_1 = "\"$(SRCROOT)/build\"";
				LIBRARY_SEARCH_PATHS_QUOTED_2 = "\"$(SRCROOT)/mac/lib\"";
				LIBRARY_SEARCH_PATHS_QUOTED_3 = "\"$(SRCROOT)/build\"";
				LIBRARY_SEARCH_PATHS_QUOTED_4 = "\"$(SRCROOT)/mac/lib\"";
				LIBRARY_SEARCH_PATHS_QUOTED_FOR_TARGET_1 = "\"$(SRCROOT)/mac/lib\"";
				OTHER_CFLAGS = (
					"$(inherited)",
					"-Wstrict-aliasing",
				);
				OTHER_LDFLAGS = (
					"-lQtCollider",
					"-framework",
					Foundation,
					"-framework",
					AppKit,
				);
				PRODUCT_NAME = "$(TARGET_NAME)";
				WRAPPER_EXTENSION = app;
			};
			name = "Deployment32-64";
		};
/* End XCBuildConfiguration section */

/* Begin XCConfigurationList section */
		88332477090AC12E00A4A7E4 /* Build configuration list for PBXAggregateTarget "All" */ = {
			isa = XCConfigurationList;
			buildConfigurations = (
				88332478090AC12E00A4A7E4 /* Development */,
				88332479090AC12E00A4A7E4 /* Deployment */,
				F36C2DA81125E2140099DB2B /* Deployment32-64 */,
				77785343128EBB0100A32135 /* Development 64 */,
			);
			defaultConfigurationIsVisible = 0;
			defaultConfigurationName = Deployment;
		};
		88332483090AC12E00A4A7E4 /* Build configuration list for PBXProject "Language" */ = {
			isa = XCConfigurationList;
			buildConfigurations = (
				88332484090AC12E00A4A7E4 /* Development */,
				88332485090AC12E00A4A7E4 /* Deployment */,
				F36C2DA71125E2140099DB2B /* Deployment32-64 */,
				77785342128EBB0100A32135 /* Development 64 */,
			);
			defaultConfigurationIsVisible = 0;
			defaultConfigurationName = Deployment;
		};
		94442CC50C2C8AE40050BF9F /* Build configuration list for PBXNativeTarget "Standalone Template" */ = {
			isa = XCConfigurationList;
			buildConfigurations = (
				94442CC60C2C8AE40050BF9F /* Development */,
				94442CC70C2C8AE40050BF9F /* Deployment */,
				F36C2DAB1125E2140099DB2B /* Deployment32-64 */,
				77785346128EBB0100A32135 /* Development 64 */,
			);
			defaultConfigurationIsVisible = 0;
			defaultConfigurationName = Deployment;
		};
		949317CE0C192ACC0018AB50 /* Build configuration list for PBXNativeTarget "sclang" */ = {
			isa = XCConfigurationList;
			buildConfigurations = (
				949317CF0C192ACC0018AB50 /* Development */,
				949317D00C192ACC0018AB50 /* Deployment */,
				F36C2DAA1125E2140099DB2B /* Deployment32-64 */,
				77785345128EBB0100A32135 /* Development 64 */,
			);
			defaultConfigurationIsVisible = 0;
			defaultConfigurationName = Deployment;
		};
		94B6ABC70AF45D2900E478BB /* Build configuration list for PBXNativeTarget "SuperCollider" */ = {
			isa = XCConfigurationList;
			buildConfigurations = (
				94B6ABC80AF45D2900E478BB /* Development */,
				94B6ABC90AF45D2900E478BB /* Deployment */,
				F36C2DA91125E2140099DB2B /* Deployment32-64 */,
				77785344128EBB0100A32135 /* Development 64 */,
			);
			defaultConfigurationIsVisible = 0;
			defaultConfigurationName = Deployment;
		};
/* End XCConfigurationList section */
	};
	rootObject = F50D04F702E68E8201CA2799 /* Project object */;
}<|MERGE_RESOLUTION|>--- conflicted
+++ resolved
@@ -2317,15 +2317,12 @@
 					HAVE_SPEECH,
 					"$(inherited)",
 				);
-<<<<<<< HEAD
 				GCC_SYMBOLS_PRIVATE_EXTERN = NO;
-=======
 				HEADER_SEARCH_PATHS = (
 					../../external_libraries/icu,
 					../common/include/icu,
 					../common/Headers/common,
 				);
->>>>>>> 56ffdde3
 				INSTALL_PATH = "$(HOME)/bin";
 				LIBRARY_SEARCH_PATHS_QUOTED_1 = "\"$(SRCROOT)/mac/lib\"";
 				LIBRARY_SEARCH_PATHS_QUOTED_2 = "\"$(SRCROOT)/build\"";
@@ -2347,15 +2344,12 @@
 					HAVE_SPEECH,
 					"$(inherited)",
 				);
-<<<<<<< HEAD
 				GCC_SYMBOLS_PRIVATE_EXTERN = NO;
-=======
 				HEADER_SEARCH_PATHS = (
 					../../external_libraries/icu,
 					../common/include/icu,
 					../common/Headers/common,
 				);
->>>>>>> 56ffdde3
 				INSTALL_PATH = "$(HOME)/bin";
 				LIBRARY_SEARCH_PATHS_QUOTED_1 = "\"$(SRCROOT)/mac/lib\"";
 				LIBRARY_SEARCH_PATHS_QUOTED_2 = "\"$(SRCROOT)/build\"";
@@ -2378,16 +2372,13 @@
 				FRAMEWORK_SEARCH_PATHS_QUOTED_1 = "\"$(SYSTEM_LIBRARY_DIR)/Frameworks/CoreServices.framework/Versions/A/Frameworks\"";
 				FRAMEWORK_SEARCH_PATHS_QUOTED_2 = "\"$(SRCROOT)/build\"";
 				GCC_ENABLE_OBJC_EXCEPTIONS = YES;
-<<<<<<< HEAD
 				GCC_PREPROCESSOR_DEFINITIONS = SC_QT;
 				GCC_SYMBOLS_PRIVATE_EXTERN = NO;
-=======
 				HEADER_SEARCH_PATHS = (
 					../../external_libraries/icu,
 					../common/include/icu,
 					../common/Headers/common,
 				);
->>>>>>> 56ffdde3
 				INFOPLIST_FILE = Resources/Info.plist;
 				INSTALL_PATH = "$(HOME)/Applications";
 				LIBRARY_SEARCH_PATHS_QUOTED_1 = "\"$(SRCROOT)/build\"";
@@ -2422,16 +2413,13 @@
 				FRAMEWORK_SEARCH_PATHS_QUOTED_1 = "\"$(SYSTEM_LIBRARY_DIR)/Frameworks/CoreServices.framework/Versions/A/Frameworks\"";
 				FRAMEWORK_SEARCH_PATHS_QUOTED_2 = "\"$(SRCROOT)/build\"";
 				GCC_ENABLE_OBJC_EXCEPTIONS = YES;
-<<<<<<< HEAD
 				GCC_PREPROCESSOR_DEFINITIONS = SC_QT;
 				GCC_SYMBOLS_PRIVATE_EXTERN = NO;
-=======
 				HEADER_SEARCH_PATHS = (
 					../../external_libraries/icu,
 					../common/include/icu,
 					../common/Headers/common,
 				);
->>>>>>> 56ffdde3
 				INFOPLIST_FILE = Resources/Info.plist;
 				INSTALL_PATH = "$(HOME)/Applications";
 				LIBRARY_SEARCH_PATHS_QUOTED_1 = "\"$(SRCROOT)/build\"";
@@ -2516,16 +2504,13 @@
 				FRAMEWORK_SEARCH_PATHS_QUOTED_1 = "\"$(SYSTEM_LIBRARY_DIR)/Frameworks/CoreServices.framework/Versions/A/Frameworks\"";
 				FRAMEWORK_SEARCH_PATHS_QUOTED_2 = "\"$(SRCROOT)/build\"";
 				GCC_ENABLE_OBJC_EXCEPTIONS = YES;
-<<<<<<< HEAD
 				GCC_PREPROCESSOR_DEFINITIONS = SC_QT;
 				GCC_SYMBOLS_PRIVATE_EXTERN = NO;
-=======
 				HEADER_SEARCH_PATHS = (
 					../../external_libraries/icu,
 					../common/include/icu,
 					../common/Headers/common,
 				);
->>>>>>> 56ffdde3
 				INFOPLIST_FILE = Resources/Info.plist;
 				INSTALL_PATH = "$(HOME)/Applications";
 				LIBRARY_SEARCH_PATHS_QUOTED_1 = "\"$(SRCROOT)/build\"";
@@ -2559,15 +2544,12 @@
 					HAVE_SPEECH,
 					"$(inherited)",
 				);
-<<<<<<< HEAD
 				GCC_SYMBOLS_PRIVATE_EXTERN = NO;
-=======
 				HEADER_SEARCH_PATHS = (
 					../../external_libraries/icu,
 					../common/include/icu,
 					../common/Headers/common,
 				);
->>>>>>> 56ffdde3
 				INSTALL_PATH = "$(HOME)/bin";
 				LIBRARY_SEARCH_PATHS_QUOTED_1 = "\"$(SRCROOT)/mac/lib\"";
 				LIBRARY_SEARCH_PATHS_QUOTED_2 = "\"$(SRCROOT)/build\"";

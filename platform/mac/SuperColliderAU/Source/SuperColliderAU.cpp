/*
	SuperColliderAU Copyright (c) 2006 Gerard Roma.

 This program is free software; you can redistribute it and/or modify
 it under the terms of the GNU General Public License as published by
 the Free Software Foundation; either version 2 of the License, or
 (at your option) any later version.

 This program is distributed in the hope that it will be useful,
 but WITHOUT ANY WARRANTY; without even the implied warranty of
 MERCHANTABILITY or FITNESS FOR A PARTICULAR PURPOSE.  See the
 GNU General Public License for more details.

 You should have received a copy of the GNU General Public License
 along with this program; if not, write to the Free Software
 Foundation, Inc., 51 Franklin Street, Fifth Floor, Boston, MA 02110-1301  USA
 */

#include "SuperColliderAU.h"



AUDIOCOMPONENT_ENTRY(AUBaseFactory, SuperColliderAU)

SuperColliderAU::SuperColliderAU(AudioUnit component)
        : AUMIDIEffectBase(component)
{
<<<<<<< HEAD
    //scprintf("SuperColliderAU: SuperColliderAU\n");
=======
    scprintf("SuperColliderAU: SuperColliderAU\n");
>>>>>>> 2b448a84
    CreateElements();
    resources = new Resources();
    messages = new OSCMessages();
    superCollider = new SCProcess();
    this->haveSpecs = false;
    this->previousBeat = 0;
    this->lastBeatSent = 0;
    this->lastTickSent = -1;
    this->ticksPerBeat = 0;
	  this->doNoteOn = false;
}


SuperColliderAU::~SuperColliderAU () {
<<<<<<< HEAD
    //scprintf("SuperColliderAU: ~SuperColliderAU\n");
=======
    scprintf("SuperColliderAU: ~SuperColliderAU\n");
>>>>>>> 2b448a84
    if(superCollider){
        superCollider->quit();
        delete superCollider;
    }
	  if(messages!=nullptr)delete messages;
	  if(resources!=nullptr) delete resources;
<<<<<<< HEAD
    if (this->haveSpecs) delete state;
=======
    if (state!=nullptr) delete state;
>>>>>>> 2b448a84
}


ComponentResult	SuperColliderAU::Reset(AudioUnitScope inScope, AudioUnitElement inElement){
<<<<<<< HEAD
    //printf("SuperColliderAU:reset\n");
	  return noErr;
=======
    printf("SuperColliderAU:reset \n");
	return noErr;
>>>>>>> 2b448a84
}


ComponentResult	SuperColliderAU::GetParameterValueStrings(	AudioUnitScope			inScope,
															AudioUnitParameterID	inParameterID,
															CFArrayRef *			outStrings)
{
<<<<<<< HEAD
    //scprintf("SuperColliderAU: GetParameterValueStrings\n");
=======
    scprintf("SuperColliderAU: GetParameterValueStrings\n");
>>>>>>> 2b448a84
    return kAudioUnitErr_InvalidProperty;
}



ComponentResult	SuperColliderAU::GetParameterInfo(	AudioUnitScope			inScope,
													AudioUnitParameterID	inParameterID,
													AudioUnitParameterInfo	&outParameterInfo )
{
<<<<<<< HEAD
    //scprintf("SuperColliderAU: GetParameterInfo\n");
=======
    scprintf("SuperColliderAU: GetParameterInfo\n");
>>>>>>> 2b448a84

    ComponentResult result = noErr;

	  if (inScope != kAudioUnitScope_Global) return kAudioUnitErr_InvalidScope;

    if (inParameterID==0)
    {
        AUBase::FillInParameterName (outParameterInfo, CFSTR("Port"), true);
        outParameterInfo.unit = kAudioUnitParameterUnit_Generic;
        outParameterInfo.minValue = 0;
        outParameterInfo.maxValue = 9999;
        outParameterInfo.defaultValue = superCollider->portNum;
        outParameterInfo.flags = kAudioUnitParameterFlag_IsReadable;
    }

    else if (inScope == kAudioUnitScope_Global && this->haveSpecs)
    {
        if ( inParameterID < specs->numberOfParameters+1 ){
<<<<<<< HEAD
             //scprintf("SuperColliderAU: GetParameterInfo %d %d \n", inParameterID, specs->numberOfParameters+1);
			       AUBase::FillInParameterName (outParameterInfo, specs->getName(inParameterID-1, kParamNameSpecKey) , false);
			       outParameterInfo.minValue = specs->getValue(inParameterID-1, kMinValueSpecKey);
			       outParameterInfo.maxValue = specs->getValue(inParameterID-1, kMaxValueSpecKey);
			       outParameterInfo.defaultValue = specs->getValue(inParameterID-1, kDefaultValueSpecKey);
			       //outParameterInfo.unit = specs->getValue(inParameterID-1, kUnitSpecKey);
             outParameterInfo.unit = kAudioUnitParameterUnit_Generic; // TODO
			       outParameterInfo.flags = 	kAudioUnitParameterFlag_IsWritable | kAudioUnitParameterFlag_IsReadable | specs->getDisplayFlag(inParameterID-1);
=======
			AUBase::FillInParameterName (outParameterInfo, specs->getName(inParameterID-1, kParamNameSpecKey) , false);
			outParameterInfo.minValue = specs->getValue(inParameterID-1, kMinValueSpecKey);
			outParameterInfo.maxValue = specs->getValue(inParameterID-1, kMaxValueSpecKey);
			outParameterInfo.defaultValue = specs->getValue(inParameterID-1, kDefaultValueSpecKey);
			//outParameterInfo.unit = specs->getValue(inParameterID-1, kUnitSpecKey);
      outParameterInfo.unit = kAudioUnitParameterUnit_Generic; // TODO
			outParameterInfo.flags = 	kAudioUnitParameterFlag_IsWritable | kAudioUnitParameterFlag_IsReadable | specs->getDisplayFlag(inParameterID-1);
>>>>>>> 2b448a84
        }
        else  result = kAudioUnitErr_InvalidParameter;
    }
    else
    {
        result = kAudioUnitErr_InvalidParameter;
    }
    return result;
}


ComponentResult		SuperColliderAU::GetPropertyInfo (AudioUnitPropertyID	inID,
        AudioUnitScope		inScope,
        AudioUnitElement	inElement,
        UInt32 &		outDataSize,
        Boolean &		outWritable)
{
<<<<<<< HEAD
    //scprintf("SuperColliderAU: GetPropertyInfo\n");
=======
    scprintf("SuperColliderAU: GetPropertyInfo\n");
>>>>>>> 2b448a84
    return AUMIDIEffectBase::GetPropertyInfo (inID, inScope, inElement, outDataSize, outWritable);
}




ComponentResult		SuperColliderAU::GetProperty(	AudioUnitPropertyID inID,
        AudioUnitScope 		inScope,
        AudioUnitElement 	inElement,
        void *			outData )
{
<<<<<<< HEAD
    //scprintf("SuperColliderAU: GetProperty\n");
=======
    scprintf("SuperColliderAU: GetProperty\n");
>>>>>>> 2b448a84
    return AUMIDIEffectBase::GetProperty (inID, inScope, inElement, outData);
}



ComponentResult SuperColliderAU::Initialize()
{

    scprintf("SuperColliderAU: Initialize\n");
    WorldOptions options = kDefaultWorldOptions;
    options.mPreferredSampleRate = GetSampleRate();
    options.mBufLength = kDefaultBlockSize;
    options.mPreferredHardwareBufferFrameSize = GetMaxFramesPerSlice();
	  options.mMaxWireBufs = kDefaultNumWireBufs;
    options.mRealTimeMemorySize = kDefaultRtMemorySize;
<<<<<<< HEAD
    options.mNumBuffers = 8192;
=======
>>>>>>> 2b448a84

    CFStringRef pluginsPath = resources->getResourcePath(resources->SC_PLUGIN_PATH);
    CFStringRef synthdefsPath = resources->getResourcePath(resources->SC_SYNTHDEF_PATH);
    CFDictionaryRef plugSpec = (CFDictionaryRef)resources->getPropertyList(resources->PLUGIN_SPEC_FILE);
    CFDictionaryRef serverConfig = (CFDictionaryRef)resources->getPropertyList(resources->SERVER_CONFIG_FILE);

	  int udpPortNum = 9989;

    if (CFDictionaryContainsKey(serverConfig, kPortNumberKey)){
        CFNumberGetValue( (CFNumberRef) CFDictionaryGetValue(serverConfig, kPortNumberKey), kCFNumberIntType,(void *)&udpPortNum);
    }

    if (CFDictionaryContainsKey(serverConfig, kBlockSizeKey)){
        CFNumberGetValue( (CFNumberRef) CFDictionaryGetValue(serverConfig, kBlockSizeKey), kCFNumberIntType,(void *)&options.mBufLength);
    }

    if (CFDictionaryContainsKey(serverConfig, kBeatDivKey)){
        CFNumberGetValue( (CFNumberRef) CFDictionaryGetValue(serverConfig, kBeatDivKey), kCFNumberIntType,(void *)&ticksPerBeat);
<<<<<<< HEAD
		     this->beatsPerTick = 1.0 / ticksPerBeat;
=======
		      this->beatsPerTick = 1.0 / ticksPerBeat;
>>>>>>> 2b448a84
    }

    if (CFDictionaryContainsKey(serverConfig, kDoNoteOnKey)){
        //CFNumberGetValue( (CFNumberRef) CFDictionaryGetValue(serverConfig, kDoNoteOnKey),kCFNumberIntType,(void *)&doNoteOn);
		    this->doNoteOn = CFBooleanGetValue( (CFBooleanRef) CFDictionaryGetValue(serverConfig, kDoNoteOnKey));
    }

	  if (CFDictionaryContainsKey(serverConfig, kNumWireBufsKey)){
		    CFNumberGetValue( (CFNumberRef) CFDictionaryGetValue(serverConfig, kNumWireBufsKey), kCFNumberIntType,(void *)&options.mMaxWireBufs);
	   }
	  if (CFDictionaryContainsKey(serverConfig, kRtMemorySizeKey)){
		    CFNumberGetValue( (CFNumberRef) CFDictionaryGetValue(serverConfig, kRtMemorySizeKey),kCFNumberIntType,(void *)&options.mRealTimeMemorySize);
	   }

<<<<<<< HEAD
=======
     if(superCollider->running){
         superCollider->quit();
     }
>>>>>>> 2b448a84
	   syncOSCOffsetWithTimeOfDay();
     superCollider->startUp(options, pluginsPath, synthdefsPath, udpPortNum);
     if (plugSpec) {
        this->haveSpecs = true;
        specs = new ControlSpecs(plugSpec);
        superCollider->synthName = specs->synthName;
        superCollider->makeSynth();
        Globals()->UseIndexedParameters(specs->numberOfParameters+1);
        state = new float[specs->numberOfParameters];
        initState();
      }
      else {
        this->haveSpecs = false;
        Globals()->UseIndexedParameters(1);
      }

      SetParameter(0, superCollider->portNum);
<<<<<<< HEAD

=======
>>>>>>> 2b448a84
      scprintf("*******************************************************\n");
      scprintf("SuperColliderAU Initialized \n");
	    scprintf("SuperColliderAU provided under the GNU GPL license. http://www.gnu.org/licenses/gpl-2.0.txt \n");
	    scprintf("SuperColliderAU source code: http://supercollider.sf.net \n");
      scprintf("SuperColliderAU mPreferredHardwareBufferFrameSize: %d \n",options.mPreferredHardwareBufferFrameSize );
      scprintf("SuperColliderAU mBufLength: %d \n",options.mBufLength );
      scprintf("SuperColliderAU  port: %d \n", superCollider->portNum );
	    scprintf("SuperColliderAU  mMaxWireBufs: %d \n", options.mMaxWireBufs );
      scprintf("SuperColliderAU  mRealTimeMemorySize: %d \n", options.mRealTimeMemorySize );
	    scprintf("*******************************************************\n");
      fflush(stdout);
<<<<<<< HEAD


      if(pluginsPath) CFRelease(pluginsPath);
      if(synthdefsPath) CFRelease(synthdefsPath);
        //if(plugSpec) CFRelease(plugSpec);
      if(serverConfig) CFRelease(serverConfig);

=======
>>>>>>> 2b448a84
      return noErr;
}


void SuperColliderAU::initState()
{
<<<<<<< HEAD
    //scprintf("SuperColliderAU: initState\n");
=======
    scprintf("SuperColliderAU: initState\n");
>>>>>>> 2b448a84
    for (int i = 0;i< specs->numberOfParameters;i++)
    {
        state[i] =  specs->getValue(i, kDefaultValueSpecKey);
        SetParameter(i+1, state[i]);
    }
}


void SuperColliderAU::sendChangedParameters()
{
<<<<<<< HEAD
    //scprintf("SuperColliderAU: sendChangedParameters\n");
=======
    scprintf("SuperColliderAU: sendChangedParameters\n");
>>>>>>> 2b448a84
    for (int i = 0;i< specs->numberOfParameters;i++)
    {
        float parameterValue =  GetParameter(i+1);
        if (parameterValue != state[i] )
        {
            superCollider->sendParamChangeMessage(specs->getName(i, kParamNameSpecKey), parameterValue);
            state[i] = parameterValue;
        }
    }
}



ComponentResult SuperColliderAU::Render(    AudioUnitRenderActionFlags &ioActionFlags,
                                                const AudioTimeStamp &		inTimeStamp,
                                                UInt32						nFrames)
{
<<<<<<< HEAD
  //scprintf("SuperColliderAU: Render\n");
=======
  scprintf("SuperColliderAU: Render\n");
>>>>>>> 2b448a84
	ComponentResult result = noErr;
	AUOutputElement *theOutput = GetOutput(0);	// throws if error
	AUInputElement *theInput = GetInput(0);
	result = theInput->PullInput(ioActionFlags, inTimeStamp, 0, nFrames);
	Float64 sampleRate = GetSampleRate();

	if (result == noErr)
	{

		theInput->CopyBufferContentsTo (theOutput->GetBufferList());
		if(ProcessesInPlace()) theOutput->SetBufferList(theInput->GetBufferList());
		if (ShouldBypassEffect())
		{
			if(!ProcessesInPlace() )
			{
				theInput->CopyBufferContentsTo (theOutput->GetBufferList());
			}
		}
		else
		{
      if (IsInitialized())
      {
        const AudioBufferList & inBuffer = theInput->GetBufferList();
        AudioBufferList & outBuffer  = theOutput->GetBufferList();

        UInt32 inNumBuffers = inBuffer.mNumberBuffers;
        UInt32 outNumBuffers = outBuffer.mNumberBuffers;
        if ( (inNumBuffers < 1) || (outNumBuffers < 1) ){
          result = kAudioUnitErr_FormatNotSupported;
        } else {
					int64 oscTime = getOscTime( inTimeStamp);
				  const double kSecondsToOSC  = 4294967296.;

					Boolean playing = false;
					Boolean changed = false;
					Boolean looping = false;
					Float64 startBeat, endBeat;

					int err = CallHostTransportState(&playing, &changed, NULL, &looping, &startBeat, &endBeat);//@TODO
					if(changed) resetBeats();
					if (playing && ticksPerBeat>0){
						Float64 beat = 0;
						Float64 tempo = 0;
						int err = CallHostBeatAndTempo(&beat, &tempo);
							if (err ==noErr){
								double secondsPerBeat =  60.0 / tempo;
								double samplesPerTick = secondsPerBeat * sampleRate / ticksPerBeat;
								int totalFrames=nFrames;
								if(looping){
									if(beat<0)beat = endBeat+beat;
									double loopEndFrames=(endBeat-beat) * (secondsPerBeat * sampleRate);
									if(loopEndFrames>0 &&loopEndFrames<nFrames){
										totalFrames=loopEndFrames;
									}
								}

								double tickFrames= nextTickFrames(beat,tempo, nFrames);

								while (tickFrames < totalFrames){
									double tickSecs = tickFrames / sampleRate;
									double tickOSC = tickSecs * kSecondsToOSC;
									int64 nextTickOsc = (int64) oscTime +tickOSC ;
									if (tickFrames==0)nextTickOsc=0;
									superCollider->sendTick( nextTickOsc,0 );

									if(++lastTickSent>=ticksPerBeat){
										lastBeatSent++;
										lastTickSent=0;
									}
									tickFrames += samplesPerTick;
								}
						}
					}
          if (haveSpecs) sendChangedParameters();
					uint i=0;
					for (i=0;i<noteEvents.size();i++){
						double eventSecs = (noteEvents[i].sampleTime-inTimeStamp.mSampleTime) / sampleRate ;
						superCollider->sendNote(oscTime,noteEvents[i].number,noteEvents[i].velocity);
					}
					noteEvents.clear();
          superCollider->run(&inBuffer, &outBuffer, nFrames, inTimeStamp, sampleRate,oscTime);
       }
      }
		}

		if ( (ioActionFlags & kAudioUnitRenderAction_OutputIsSilence) && !ProcessesInPlace() )
		{
			AUBufferList::ZeroBuffer(theOutput->GetBufferList() );
		}
	}
	return result;
}



void SuperColliderAU::resetBeats(){
<<<<<<< HEAD
    //scprintf("SuperColliderAU: resetBeats\n");
=======
    scprintf("SuperColliderAU: resetBeats\n");
>>>>>>> 2b448a84
		this->previousBeat = 0;
		this->lastBeatSent = 0;
		this->lastTickSent = -1;
		superCollider->sendTick( 0,1 );
}


double SuperColliderAU::nextTickFrames(Float64 beat, Float64 tempo, UInt32 nFrames){
<<<<<<< HEAD
      //scprintf("SuperColliderAU: nextTickFrames\n");
=======
      scprintf("SuperColliderAU: nextTickFrames\n");
>>>>>>> 2b448a84
			double beatsPerCallback;

			if (beat<previousBeat){//looping
				lastBeatSent = (int) beat;
				lastTickSent =  (int) ((beat - ((int)beat)) / beatsPerTick);
				if(lastTickSent==0)lastTickSent=-1;
			}
			if(beat==0)resetBeats();
			if (lastBeatSent == 0)lastBeatSent = (int) beat;

			previousBeat=beat;

			double secondsPerCallBack = ((double) nFrames) / GetSampleRate();
			double secondsPerBeat =  60.0 / tempo;
			beatsPerCallback =  secondsPerCallBack / secondsPerBeat;

			int nextTick=lastTickSent+1;
            int nextBeat = lastBeatSent;
            double nextTickBeats = 0;

			if (nextTick == ticksPerBeat){
					nextTick = 0;
					nextBeat = lastBeatSent+1;
					int curBeatInt = (int)beat;
					if (curBeatInt ==nextBeat){
						nextTickBeats = beat - curBeatInt;
					}
					else{
						nextTickBeats = 1- (beat - curBeatInt);
					}
			} else {
				nextTickBeats = (nextBeat + (nextTick * beatsPerTick)) - beat;
				if (nextTickBeats<0)nextTickBeats=0;
			}
			return nextTickBeats * nFrames / beatsPerCallback;
}



// from scsynth
void SuperColliderAU::syncOSCOffsetWithTimeOfDay()
{

<<<<<<< HEAD
  //scprintf("SuperColliderAU: syncOSCOffsetWithTimeOfDay\n");
=======
  scprintf("SuperColliderAU: syncOSCOffsetWithTimeOfDay\n");
>>>>>>> 2b448a84
	// generate a value gOSCoffset such that
	// (gOSCOffset + systemTimeInOSCunits)
	// is equal to gettimeofday time in OSCunits.
	// Then if this machine is synced via NTP, we are synced with the world.
	// more accurate way to do this??

	struct timeval tv;

	int64 systemTimeBefore, systemTimeAfter, diff;
	int64 minDiff = 0x7fffFFFFffffFFFFLL;

	// take best of several tries
	const int numberOfTries = 5;
	int64 newOffset = gOSCoffset;
	for (int i=0; i<numberOfTries; ++i) {
		systemTimeBefore = AudioGetCurrentHostTime();
		gettimeofday(&tv, 0);
		systemTimeAfter = AudioGetCurrentHostTime();

		diff = systemTimeAfter - systemTimeBefore;
		if (diff < minDiff) {
			minDiff = diff;
			// assume that gettimeofday happens halfway between AudioGetCurrentHostTime calls
			int64 systemTimeBetween = systemTimeBefore + diff/2;
			int64 systemTimeInOSCunits = (int64)((double)AudioConvertHostTimeToNanos(systemTimeBetween) * kNanosToOSCunits);
			int64 timeOfDayInOSCunits  = ((int64)(tv.tv_sec + kSECONDS_FROM_1900_to_1970) << 32)
                + (int64)(tv.tv_usec * kMicrosToOSCunits);
			newOffset = timeOfDayInOSCunits - systemTimeInOSCunits;
		}
	}
	this->gOSCoffset = newOffset;
}

int64 SuperColliderAU::getOscTime( const AudioTimeStamp & inTimeStamp){
<<<<<<< HEAD
  //scprintf("SuperColliderAU: getOscTime\n");
=======
  scprintf("SuperColliderAU: getOscTime\n");
>>>>>>> 2b448a84
	int64 targetTimeOSC;

	if (inTimeStamp.mFlags & kAudioTimeStampHostTimeValid){
			targetTimeOSC = (int64)((double)AudioConvertHostTimeToNanos(inTimeStamp.mHostTime) * kNanosToOSCunits);
			return targetTimeOSC;
	}
	else{
		/*
		UInt32 size = sizeof(Float64);
		Float64 outPresentationLatency;
		ComponentResult result = AudioUnitGetProperty (mComponentInstance, kAudioUnitProperty_PresentationLatency, kAudioUnitScope_Output, 0, &outPresentationLatency, &size);
		*/
		int64 hostTime = AudioGetCurrentHostTime();
		targetTimeOSC = (int64)((double)AudioConvertHostTimeToNanos(hostTime) * kNanosToOSCunits);
		return this->gOSCoffset + targetTimeOSC;
	}

}



// EXPERIMENTAL

OSStatus SuperColliderAU::HandleNoteOn(UInt8 inChannel, UInt8 inNoteNumber, UInt8 inVelocity, UInt32 inStartFrame) {
<<<<<<< HEAD
  //scprintf("SuperColliderAU: HandleNoteOn\n");
=======
  scprintf("SuperColliderAU: HandleNoteOn\n");
>>>>>>> 2b448a84
	if(this->doNoteOn){
		note event;
		event.number = inNoteNumber;
		event.velocity = inVelocity;
		event.sampleTime = inStartFrame;
		noteEvents.push_back(event);
	}
	return noErr;
}


OSStatus SuperColliderAU::HandleNoteOff(UInt8 inChannel, UInt8 inNoteNumber, UInt8 inVelocity, UInt32 inStartFrame) {
<<<<<<< HEAD
  //scprintf("SuperColliderAU: HandleNoteOff\n");
=======
  scprintf("SuperColliderAU: HandleNoteOff\n");
>>>>>>> 2b448a84
	if(this->doNoteOn){
		note event;
		event.number = inNoteNumber;
		event.velocity = 0;
		event.sampleTime = inStartFrame;
		noteEvents.push_back(event);
	}
	return noErr;
}<|MERGE_RESOLUTION|>--- conflicted
+++ resolved
@@ -25,11 +25,7 @@
 SuperColliderAU::SuperColliderAU(AudioUnit component)
         : AUMIDIEffectBase(component)
 {
-<<<<<<< HEAD
     //scprintf("SuperColliderAU: SuperColliderAU\n");
-=======
-    scprintf("SuperColliderAU: SuperColliderAU\n");
->>>>>>> 2b448a84
     CreateElements();
     resources = new Resources();
     messages = new OSCMessages();
@@ -44,33 +40,20 @@
 
 
 SuperColliderAU::~SuperColliderAU () {
-<<<<<<< HEAD
     //scprintf("SuperColliderAU: ~SuperColliderAU\n");
-=======
-    scprintf("SuperColliderAU: ~SuperColliderAU\n");
->>>>>>> 2b448a84
     if(superCollider){
         superCollider->quit();
         delete superCollider;
     }
 	  if(messages!=nullptr)delete messages;
 	  if(resources!=nullptr) delete resources;
-<<<<<<< HEAD
     if (this->haveSpecs) delete state;
-=======
-    if (state!=nullptr) delete state;
->>>>>>> 2b448a84
 }
 
 
 ComponentResult	SuperColliderAU::Reset(AudioUnitScope inScope, AudioUnitElement inElement){
-<<<<<<< HEAD
     //printf("SuperColliderAU:reset\n");
 	  return noErr;
-=======
-    printf("SuperColliderAU:reset \n");
-	return noErr;
->>>>>>> 2b448a84
 }
 
 
@@ -78,11 +61,7 @@
 															AudioUnitParameterID	inParameterID,
 															CFArrayRef *			outStrings)
 {
-<<<<<<< HEAD
     //scprintf("SuperColliderAU: GetParameterValueStrings\n");
-=======
-    scprintf("SuperColliderAU: GetParameterValueStrings\n");
->>>>>>> 2b448a84
     return kAudioUnitErr_InvalidProperty;
 }
 
@@ -92,11 +71,7 @@
 													AudioUnitParameterID	inParameterID,
 													AudioUnitParameterInfo	&outParameterInfo )
 {
-<<<<<<< HEAD
     //scprintf("SuperColliderAU: GetParameterInfo\n");
-=======
-    scprintf("SuperColliderAU: GetParameterInfo\n");
->>>>>>> 2b448a84
 
     ComponentResult result = noErr;
 
@@ -115,7 +90,6 @@
     else if (inScope == kAudioUnitScope_Global && this->haveSpecs)
     {
         if ( inParameterID < specs->numberOfParameters+1 ){
-<<<<<<< HEAD
              //scprintf("SuperColliderAU: GetParameterInfo %d %d \n", inParameterID, specs->numberOfParameters+1);
 			       AUBase::FillInParameterName (outParameterInfo, specs->getName(inParameterID-1, kParamNameSpecKey) , false);
 			       outParameterInfo.minValue = specs->getValue(inParameterID-1, kMinValueSpecKey);
@@ -124,15 +98,6 @@
 			       //outParameterInfo.unit = specs->getValue(inParameterID-1, kUnitSpecKey);
              outParameterInfo.unit = kAudioUnitParameterUnit_Generic; // TODO
 			       outParameterInfo.flags = 	kAudioUnitParameterFlag_IsWritable | kAudioUnitParameterFlag_IsReadable | specs->getDisplayFlag(inParameterID-1);
-=======
-			AUBase::FillInParameterName (outParameterInfo, specs->getName(inParameterID-1, kParamNameSpecKey) , false);
-			outParameterInfo.minValue = specs->getValue(inParameterID-1, kMinValueSpecKey);
-			outParameterInfo.maxValue = specs->getValue(inParameterID-1, kMaxValueSpecKey);
-			outParameterInfo.defaultValue = specs->getValue(inParameterID-1, kDefaultValueSpecKey);
-			//outParameterInfo.unit = specs->getValue(inParameterID-1, kUnitSpecKey);
-      outParameterInfo.unit = kAudioUnitParameterUnit_Generic; // TODO
-			outParameterInfo.flags = 	kAudioUnitParameterFlag_IsWritable | kAudioUnitParameterFlag_IsReadable | specs->getDisplayFlag(inParameterID-1);
->>>>>>> 2b448a84
         }
         else  result = kAudioUnitErr_InvalidParameter;
     }
@@ -150,11 +115,7 @@
         UInt32 &		outDataSize,
         Boolean &		outWritable)
 {
-<<<<<<< HEAD
     //scprintf("SuperColliderAU: GetPropertyInfo\n");
-=======
-    scprintf("SuperColliderAU: GetPropertyInfo\n");
->>>>>>> 2b448a84
     return AUMIDIEffectBase::GetPropertyInfo (inID, inScope, inElement, outDataSize, outWritable);
 }
 
@@ -166,11 +127,7 @@
         AudioUnitElement 	inElement,
         void *			outData )
 {
-<<<<<<< HEAD
     //scprintf("SuperColliderAU: GetProperty\n");
-=======
-    scprintf("SuperColliderAU: GetProperty\n");
->>>>>>> 2b448a84
     return AUMIDIEffectBase::GetProperty (inID, inScope, inElement, outData);
 }
 
@@ -179,17 +136,14 @@
 ComponentResult SuperColliderAU::Initialize()
 {
 
-    scprintf("SuperColliderAU: Initialize\n");
-    WorldOptions options = kDefaultWorldOptions;
+    //scprintf("SuperColliderAU: Initialize\n");
+    WorldOptions options;
     options.mPreferredSampleRate = GetSampleRate();
-    options.mBufLength = kDefaultBlockSize;
+    options.mBufLength = kDefaultBlockSize;    
     options.mPreferredHardwareBufferFrameSize = GetMaxFramesPerSlice();
 	  options.mMaxWireBufs = kDefaultNumWireBufs;
     options.mRealTimeMemorySize = kDefaultRtMemorySize;
-<<<<<<< HEAD
     options.mNumBuffers = 8192;
-=======
->>>>>>> 2b448a84
 
     CFStringRef pluginsPath = resources->getResourcePath(resources->SC_PLUGIN_PATH);
     CFStringRef synthdefsPath = resources->getResourcePath(resources->SC_SYNTHDEF_PATH);
@@ -208,11 +162,7 @@
 
     if (CFDictionaryContainsKey(serverConfig, kBeatDivKey)){
         CFNumberGetValue( (CFNumberRef) CFDictionaryGetValue(serverConfig, kBeatDivKey), kCFNumberIntType,(void *)&ticksPerBeat);
-<<<<<<< HEAD
 		     this->beatsPerTick = 1.0 / ticksPerBeat;
-=======
-		      this->beatsPerTick = 1.0 / ticksPerBeat;
->>>>>>> 2b448a84
     }
 
     if (CFDictionaryContainsKey(serverConfig, kDoNoteOnKey)){
@@ -227,12 +177,6 @@
 		    CFNumberGetValue( (CFNumberRef) CFDictionaryGetValue(serverConfig, kRtMemorySizeKey),kCFNumberIntType,(void *)&options.mRealTimeMemorySize);
 	   }
 
-<<<<<<< HEAD
-=======
-     if(superCollider->running){
-         superCollider->quit();
-     }
->>>>>>> 2b448a84
 	   syncOSCOffsetWithTimeOfDay();
      superCollider->startUp(options, pluginsPath, synthdefsPath, udpPortNum);
      if (plugSpec) {
@@ -250,10 +194,7 @@
       }
 
       SetParameter(0, superCollider->portNum);
-<<<<<<< HEAD
-
-=======
->>>>>>> 2b448a84
+
       scprintf("*******************************************************\n");
       scprintf("SuperColliderAU Initialized \n");
 	    scprintf("SuperColliderAU provided under the GNU GPL license. http://www.gnu.org/licenses/gpl-2.0.txt \n");
@@ -265,7 +206,6 @@
       scprintf("SuperColliderAU  mRealTimeMemorySize: %d \n", options.mRealTimeMemorySize );
 	    scprintf("*******************************************************\n");
       fflush(stdout);
-<<<<<<< HEAD
 
 
       if(pluginsPath) CFRelease(pluginsPath);
@@ -273,19 +213,13 @@
         //if(plugSpec) CFRelease(plugSpec);
       if(serverConfig) CFRelease(serverConfig);
 
-=======
->>>>>>> 2b448a84
       return noErr;
 }
 
 
 void SuperColliderAU::initState()
 {
-<<<<<<< HEAD
     //scprintf("SuperColliderAU: initState\n");
-=======
-    scprintf("SuperColliderAU: initState\n");
->>>>>>> 2b448a84
     for (int i = 0;i< specs->numberOfParameters;i++)
     {
         state[i] =  specs->getValue(i, kDefaultValueSpecKey);
@@ -296,11 +230,7 @@
 
 void SuperColliderAU::sendChangedParameters()
 {
-<<<<<<< HEAD
     //scprintf("SuperColliderAU: sendChangedParameters\n");
-=======
-    scprintf("SuperColliderAU: sendChangedParameters\n");
->>>>>>> 2b448a84
     for (int i = 0;i< specs->numberOfParameters;i++)
     {
         float parameterValue =  GetParameter(i+1);
@@ -318,11 +248,7 @@
                                                 const AudioTimeStamp &		inTimeStamp,
                                                 UInt32						nFrames)
 {
-<<<<<<< HEAD
   //scprintf("SuperColliderAU: Render\n");
-=======
-  scprintf("SuperColliderAU: Render\n");
->>>>>>> 2b448a84
 	ComponentResult result = noErr;
 	AUOutputElement *theOutput = GetOutput(0);	// throws if error
 	AUInputElement *theInput = GetInput(0);
@@ -419,11 +345,7 @@
 
 
 void SuperColliderAU::resetBeats(){
-<<<<<<< HEAD
     //scprintf("SuperColliderAU: resetBeats\n");
-=======
-    scprintf("SuperColliderAU: resetBeats\n");
->>>>>>> 2b448a84
 		this->previousBeat = 0;
 		this->lastBeatSent = 0;
 		this->lastTickSent = -1;
@@ -432,11 +354,7 @@
 
 
 double SuperColliderAU::nextTickFrames(Float64 beat, Float64 tempo, UInt32 nFrames){
-<<<<<<< HEAD
       //scprintf("SuperColliderAU: nextTickFrames\n");
-=======
-      scprintf("SuperColliderAU: nextTickFrames\n");
->>>>>>> 2b448a84
 			double beatsPerCallback;
 
 			if (beat<previousBeat){//looping
@@ -480,11 +398,7 @@
 void SuperColliderAU::syncOSCOffsetWithTimeOfDay()
 {
 
-<<<<<<< HEAD
   //scprintf("SuperColliderAU: syncOSCOffsetWithTimeOfDay\n");
-=======
-  scprintf("SuperColliderAU: syncOSCOffsetWithTimeOfDay\n");
->>>>>>> 2b448a84
 	// generate a value gOSCoffset such that
 	// (gOSCOffset + systemTimeInOSCunits)
 	// is equal to gettimeofday time in OSCunits.
@@ -519,11 +433,7 @@
 }
 
 int64 SuperColliderAU::getOscTime( const AudioTimeStamp & inTimeStamp){
-<<<<<<< HEAD
   //scprintf("SuperColliderAU: getOscTime\n");
-=======
-  scprintf("SuperColliderAU: getOscTime\n");
->>>>>>> 2b448a84
 	int64 targetTimeOSC;
 
 	if (inTimeStamp.mFlags & kAudioTimeStampHostTimeValid){
@@ -548,11 +458,7 @@
 // EXPERIMENTAL
 
 OSStatus SuperColliderAU::HandleNoteOn(UInt8 inChannel, UInt8 inNoteNumber, UInt8 inVelocity, UInt32 inStartFrame) {
-<<<<<<< HEAD
   //scprintf("SuperColliderAU: HandleNoteOn\n");
-=======
-  scprintf("SuperColliderAU: HandleNoteOn\n");
->>>>>>> 2b448a84
 	if(this->doNoteOn){
 		note event;
 		event.number = inNoteNumber;
@@ -565,11 +471,7 @@
 
 
 OSStatus SuperColliderAU::HandleNoteOff(UInt8 inChannel, UInt8 inNoteNumber, UInt8 inVelocity, UInt32 inStartFrame) {
-<<<<<<< HEAD
   //scprintf("SuperColliderAU: HandleNoteOff\n");
-=======
-  scprintf("SuperColliderAU: HandleNoteOff\n");
->>>>>>> 2b448a84
 	if(this->doNoteOn){
 		note event;
 		event.number = inNoteNumber;

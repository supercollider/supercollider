#!/bin/sh

brew update
brew tap homebrew/versions
brew outdated cmake || brew upgrade cmake
<<<<<<< HEAD
brew install libsndfile python || true
brew install qt5 || true
brew link qt5 --force
gem install xcpretty xcpretty-travis-formatter
=======

# according to https://docs.travis-ci.com/user/caching#ccache-cache
brew install ccache
export PATH="/usr/local/opt/ccache/libexec:$PATH"

brew install libsndfile || true
brew install qt55 || true
brew link qt55 --force

# To get less noise in xcode output
gem install xcpretty
>>>>>>> 5226ebe4
<|MERGE_RESOLUTION|>--- conflicted
+++ resolved
@@ -3,12 +3,6 @@
 brew update
 brew tap homebrew/versions
 brew outdated cmake || brew upgrade cmake
-<<<<<<< HEAD
-brew install libsndfile python || true
-brew install qt5 || true
-brew link qt5 --force
-gem install xcpretty xcpretty-travis-formatter
-=======
 
 # according to https://docs.travis-ci.com/user/caching#ccache-cache
 brew install ccache
@@ -19,5 +13,4 @@
 brew link qt55 --force
 
 # To get less noise in xcode output
-gem install xcpretty
->>>>>>> 5226ebe4
+gem install xcpretty
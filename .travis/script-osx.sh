#!/bin/sh

<<<<<<< HEAD
cmake --build $TRAVIS_BUILD_DIR/BUILD --config Release --target install | tee $TRAVIS_BUILD_DIR/BUILD/build.log | xcpretty -c
=======
# Keep a raw log of cmake's output
BUILD_LOG=$TRAVIS_BUILD_DIR/BUILD/raw_build.log
XCPRETTY='xcpretty --simple --no-utf --no-color'

# Make cmake failure an overall failure
set -o pipefail
cmake --build $TRAVIS_BUILD_DIR/BUILD --config Release --target install | tee $BUILD_LOG | $XCPRETTY
CMAKE_EXIT=$?
set +o pipefail

if [[ $CMAKE_EXIT != 0 ]]; then
    echo "Error while building. Printing raw log."
    cat $BUILD_LOG
fi

exit $CMAKE_EXIT
>>>>>>> 188c452d
<|MERGE_RESOLUTION|>--- conflicted
+++ resolved
@@ -1,8 +1,5 @@
 #!/bin/sh
 
-<<<<<<< HEAD
-cmake --build $TRAVIS_BUILD_DIR/BUILD --config Release --target install | tee $TRAVIS_BUILD_DIR/BUILD/build.log | xcpretty -c
-=======
 # Keep a raw log of cmake's output
 BUILD_LOG=$TRAVIS_BUILD_DIR/BUILD/raw_build.log
 XCPRETTY='xcpretty --simple --no-utf --no-color'
@@ -18,5 +15,4 @@
     cat $BUILD_LOG
 fi
 
-exit $CMAKE_EXIT
->>>>>>> 188c452d
+exit $CMAKE_EXIT
if(CMAKE_COMPILER_IS_GNUCXX)
  set(CMAKE_CXX_FLAGS "${CMAKE_CXX_FLAGS} -ftemplate-depth-4096")
  set(CMAKE_CXX_FLAGS_RELEASE "${CMAKE_CXX_FLAGS_RELEASE} -fomit-frame-pointer")

  if(APPLE)
    if(CMAKE_SIZEOF_VOID_P MATCHES "4")
      # cmpxchg8b is available on all intel apples
      set(CMAKE_CXX_FLAGS "${CMAKE_CXX_FLAGS} -march=i686 -msse -msse2 -mfpmath=sse")
    endif()
  endif()

endif(CMAKE_COMPILER_IS_GNUCXX)

if(APPLE)
    include_directories(${CMAKE_SOURCE_DIR}/external_libraries/libsndfile)
endif()

set(libsupernova_src
    sc/sc_synth_definition.cpp
    sc/sc_osc_handler.cpp
    sc/sc_plugin_interface.cpp
    sc/sc_synth.cpp
    sc/sc_synthdef.cpp
    sc/sc_ugen_factory.cpp
    ${CMAKE_SOURCE_DIR}/common/Samp.cpp
    ${CMAKE_SOURCE_DIR}/common/SC_fftlib.cpp
    ${CMAKE_SOURCE_DIR}/common/SC_DirUtils.cpp
    ${CMAKE_SOURCE_DIR}/common/SC_StringParser.cpp
    ${CMAKE_SOURCE_DIR}/common/SC_StandAloneInfo_Darwin.cpp
    server/buffer_manager.cpp
    server/dsp_context.cpp
    server/memory_pool.cpp
    server/node_graph.cpp
    server/server.cpp
    server/server_args.cpp
)

if(APPLE)
	set_property(SOURCE ${CMAKE_SOURCE_DIR}/common/SC_DirUtils.cpp PROPERTY COMPILE_FLAGS -xobjective-c++)
endif()


if (FFT_GREEN)
	list(APPEND libsupernova_src ../../common/fftlib.c)
endif()

if(WIN32)
    list(APPEND libsupernova_src ${CMAKE_SOURCE_DIR}/common/SC_Win32Utils.cpp)
endif()

file(GLOB_RECURSE supernova_headers *hpp)

if(COMPACT_BUILD)
  CREATE_FINAL_FILE(libsupernova_final.cpp ${libsupernova_src})
  add_library (libsupernova STATIC libsupernova_final.cpp)
else()
  add_library (libsupernova STATIC ${libsupernova_src})
endif()

if(NOT WIN32)
  set_property(TARGET libsupernova
               PROPERTY OUTPUT_NAME supernova)
endif()

target_link_libraries(libsupernova oscpack tlsf ${PTHREADS_LIBRARIES})

target_compile_definitions(libsupernova PUBLIC SUPERNOVA)
target_include_directories(libsupernova PUBLIC
                    ${CMAKE_SOURCE_DIR}/include/plugin_interface
                    ${CMAKE_SOURCE_DIR}/include/common
                    ${CMAKE_SOURCE_DIR}/common
                    ${CMAKE_SOURCE_DIR}/include/server
                    ${CMAKE_SOURCE_DIR}/server/scsynth
                    ${CMAKE_SOURCE_DIR}/external_libraries/boost_endian
                    ${CMAKE_SOURCE_DIR}/external_libraries/boost_sync/include
                    ${CMAKE_SOURCE_DIR}/external_libraries/nova-tt
                    .
                    )

if(SN_MEMORY_DEBUGGING)
    target_compile_definitions(libsupernova PUBLIC NOVA_MEMORY_DEBUGGING)
endif()

if(NOVA_SIMD)
    target_compile_definitions(libsupernova PUBLIC NOVA_SIMD)
    target_include_directories(libsupernova PUBLIC ${CMAKE_SOURCE_DIR}/external_libraries)
endif()

find_library(DL NAMES dl)
if(DL)
    target_compile_definitions(libsupernova PUBLIC DLOPEN)
    target_link_libraries(libsupernova ${DL})
endif()

if(WIN32 OR APPLE)
    find_package(Portaudio)
    if(NOT PORTAUDIO_FOUND)
        message(FATAL_ERROR "Portaudio missing")
    endif()
    target_compile_definitions(libsupernova PUBLIC PORTAUDIO_BACKEND ${PORTAUDIO_DEFINITIONS})
    target_include_directories(libsupernova PUBLIC ${PORTAUDIO_INCLUDE_DIRS})
    target_link_libraries(libsupernova ${PORTAUDIO_LIBRARIES})
else()
    find_library(JACK NAMES jack)
    if (JACK)
        target_compile_definitions(libsupernova PUBLIC JACK_BACKEND)
        target_link_libraries(libsupernova ${JACK})
        target_include_directories(libsupernova PUBLIC ${JACK_INCLUDE_DIRS})
    endif()
endif()

find_package(Sndfile)
if (NOT SNDFILE_FOUND)
    message(SEND_ERROR "Cannot find libsndfile")
else()
    target_link_libraries(libsupernova ${SNDFILE_LIBRARIES})
    target_include_directories(libsupernova PUBLIC ${SNDFILE_INCLUDE_DIR})
endif()

if (FFTW3F_FOUND)
	target_include_directories(libsupernova PUBLIC ${FFTW3F_INCLUDE_DIR})
	target_link_libraries(libsupernova ${FFTW3F_LIBRARY})
endif()

if(CMAKE_SYSTEM_NAME MATCHES "Linux")
    target_link_libraries(libsupernova rt)
endif()


if(Boost_FOUND)
    target_link_libraries(libsupernova ${Boost_SYSTEM_LIBRARY} ${Boost_FILESYSTEM_LIBRARY} ${Boost_PROGRAM_OPTIONS_LIBRARY})
	target_include_directories(libsupernova PUBLIC ${Boost_INCLUDE_DIRS})
else()
    target_include_directories(libsupernova PUBLIC ${CMAKE_SOURCE_DIR}/external_libraries/boost)
    target_link_libraries(libsupernova boost_system boost_filesystem boost_program_options boost_thread)
endif()


if(WIN32)
    target_link_libraries(libsupernova wsock32 ws2_32 winmm)
endif()


add_executable(supernova server/main.cpp ${supernova_headers})
target_link_libraries(supernova libsupernova)


<<<<<<< HEAD
if(APPLE)
    if(CMAKE_GENERATOR MATCHES Xcode)
        set_property(TARGET supernova PROPERTY RUNTIME_OUTPUT_DIRECTORY_DEBUG   "${CMAKE_BINARY_DIR}/editors/sc-ide/Debug/${ide_name}.app/Contents/Resources/")
        set_property(TARGET supernova PROPERTY RUNTIME_OUTPUT_DIRECTORY_RELEASE "${CMAKE_BINARY_DIR}/editors/sc-ide/Release/${ide_name}.app/Contents/Resources/")
    else()
        set_property(TARGET supernova
                     PROPERTY RUNTIME_OUTPUT_DIRECTORY "${CMAKE_BINARY_DIR}/editors/sc-ide/${ide_name}.app/Contents/Resources/")
    endif()
elseif(WIN32)
=======
if(WIN32)
>>>>>>> 3732c311
	install(TARGETS supernova
        DESTINATION "SuperCollider"
        PERMISSIONS OWNER_READ OWNER_WRITE OWNER_EXECUTE GROUP_READ GROUP_EXECUTE WORLD_READ WORLD_EXECUTE)
elseif(NOT APPLE)
  install(TARGETS supernova
          DESTINATION "bin"
          PERMISSIONS OWNER_READ OWNER_WRITE OWNER_EXECUTE GROUP_READ GROUP_EXECUTE WORLD_READ WORLD_EXECUTE)
endif()

if(LTO)
    set_property(TARGET supernova libsupernova
                 APPEND PROPERTY COMPILE_FLAGS "-flto -flto-report")

    set_property(TARGET supernova libsupernova
                 APPEND PROPERTY LINK_FLAGS "-flto -flto-report -fwhole-program")
endif()

if (APPLE)
    target_link_libraries(libsupernova "-framework Accelerate")
    target_link_libraries(libsupernova "-framework CoreAudio -framework CoreServices -framework Foundation")
endif()<|MERGE_RESOLUTION|>--- conflicted
+++ resolved
@@ -145,7 +145,6 @@
 target_link_libraries(supernova libsupernova)
 
 
-<<<<<<< HEAD
 if(APPLE)
     if(CMAKE_GENERATOR MATCHES Xcode)
         set_property(TARGET supernova PROPERTY RUNTIME_OUTPUT_DIRECTORY_DEBUG   "${CMAKE_BINARY_DIR}/editors/sc-ide/Debug/${ide_name}.app/Contents/Resources/")
@@ -155,9 +154,6 @@
                      PROPERTY RUNTIME_OUTPUT_DIRECTORY "${CMAKE_BINARY_DIR}/editors/sc-ide/${ide_name}.app/Contents/Resources/")
     endif()
 elseif(WIN32)
-=======
-if(WIN32)
->>>>>>> 3732c311
 	install(TARGETS supernova
         DESTINATION "SuperCollider"
         PERMISSIONS OWNER_READ OWNER_WRITE OWNER_EXECUTE GROUP_READ GROUP_EXECUTE WORLD_READ WORLD_EXECUTE)

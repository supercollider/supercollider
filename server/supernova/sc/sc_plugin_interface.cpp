//  interface for supercollider plugins
//  Copyright (C) 2009, 2010 Tim Blechmann
//
//  This program is free software; you can redistribute it and/or modify
//  it under the terms of the GNU General Public License as published by
//  the Free Software Foundation; either version 2 of the License, or
//  (at your option) any later version.
//
//  This program is distributed in the hope that it will be useful,
//  but WITHOUT ANY WARRANTY; without even the implied warranty of
//  MERCHANTABILITY or FITNESS FOR A PARTICULAR PURPOSE.  See the
//  GNU General Public License for more details.
//
//  You should have received a copy of the GNU General Public License
//  along with this program; see the file COPYING.  If not, write to
//  the Free Software Foundation, Inc., 59 Temple Place - Suite 330,
//  Boston, MA 02111-1307, USA.

#include <cstdarg>
#include <random>

#include "SC_SndFileHelpers.hpp"

#include "sc_plugin_interface.hpp"
#include "sc_ugen_factory.hpp"
#include "sc_synth.hpp"

#include "nova-simd/simd_memory.hpp"

#include "../server/server_args.hpp"
#include "../server/memory_pool.hpp"
#include "../server/server.hpp"
#include "malloc_aligned.hpp"
#include "../utilities/sized_array.hpp"

#include "SC_Prototypes.h"
#include "SC_Unit.h"
#include "SC_Lock.h"
#include "clz.h"
#include "SC_fftlib.h"
#include "SC_Lock.h"
#include "../../common/Samp.hpp"
#include "../../common/SC_SndFileHelpers.hpp"

#include <boost/math/constants/constants.hpp>

// undefine the shadowed scfft functions
#undef scfft_create
#undef scfft_dofft
#undef scfft_doifft
#undef scfft_destroy

namespace nova {

spin_lock log_guard; // needs to be acquired for logging from the helper threads!

namespace {

spin_lock rt_pool_guard;

inline Node * as_Node(server_node * node)
{
    if (node == nullptr)
        return nullptr;

    // hack!!! we only assume that the 32bit integer mID member can be accessed via Node
    if (node->is_synth()) {
        sc_synth * s = static_cast<sc_synth*>(node);
        return &s->mNode;
    } else {
        void * nodePointer = &node->node_id;
        return (Node*)nodePointer;
    }
}

void pause_node(Unit * unit)
{
    server_node * node = static_cast<sc_synth*>(unit->mParent);
    sc_factory->add_pause_node(node);
}

void free_node(Unit * unit)
{
    server_node * node = static_cast<sc_synth*>(unit->mParent);
    sc_factory->add_done_node(node);
}

void free_node_and_preceding(Unit * unit)
{
    server_node * node = static_cast<sc_synth*>(unit->mParent);
    sc_factory->add_done_node(node);

    if (node->get_parent()->is_parallel()) {
        spin_lock::scoped_lock lock(log_guard);
        log("parallel groups have no notion of preceding nodes\n");
        return;
    }

    server_node * preceding = node->previous_node();
    if (preceding)
        sc_factory->add_done_node(preceding);
}

void free_node_and_pause_preceding(Unit * unit)
{
    server_node * node = static_cast<sc_synth*>(unit->mParent);
    sc_factory->add_done_node(node);

    if (node->get_parent()->is_parallel()) {
        spin_lock::scoped_lock lock(log_guard);
        log("parallel groups have no notion of preceding nodes\n");
        return;
    }

    server_node * preceding = node->previous_node();
    if (preceding)
        sc_factory->add_pause_node(preceding);
}

void free_node_and_preceding_children(Unit * unit)
{
    server_node * node = static_cast<sc_synth*>(unit->mParent);
    sc_factory->add_done_node(node);

    if (node->get_parent()->is_parallel()) {
        spin_lock::scoped_lock lock(log_guard);
        log("parallel groups have no notion of preceding nodes");
        return;
    }

    server_node * preceding = node->previous_node();
    if (!preceding)
        return;
    if (preceding->is_synth())
        sc_factory->add_done_node(preceding);
    else {
        abstract_group * preceding_group = static_cast<abstract_group*>(preceding);
        sc_factory->add_freeAll_node(preceding_group);
    }
}


void free_node_and_preceding_deep(Unit * unit)
{
    server_node * node = static_cast<sc_synth*>(unit->mParent);
    sc_factory->add_done_node(node);

    if (node->get_parent()->is_parallel()) {
        log("parallel groups have no notion of preceding nodes\n");
        return;
    }

    server_node * preceding = node->previous_node();
    if (!preceding)
        return;
    if (preceding->is_synth())
        sc_factory->add_done_node(preceding);
    else {
        abstract_group * preceding_group = static_cast<abstract_group*>(preceding);
        sc_factory->add_freeDeep_node(preceding_group);
    }
}

void free_node_and_all_preceding(Unit * unit)
{
    server_node * node = static_cast<sc_synth*>(unit->mParent);
    sc_factory->add_done_node(node);

    if (node->get_parent()->is_parallel()) {
        spin_lock::scoped_lock lock(log_guard);
        log("parallel groups have no notion of preceding nodes\n");
        return;
    }

    for(;;) {
        node = node->previous_node();
        if (node)
            sc_factory->add_done_node(node);
        else
            return;
    }
}

void free_node_and_following(Unit * unit)
{
    server_node * node = static_cast<sc_synth*>(unit->mParent);
    sc_factory->add_done_node(node);

    if (node->get_parent()->is_parallel()) {
        spin_lock::scoped_lock lock(log_guard);
        log("parallel groups have no notion of following nodes\n");
        return;
    }

    server_node * next = node->next_node();
    if (next)
        sc_factory->add_done_node(next);
}

void free_node_and_pause_following(Unit * unit)
{
    server_node * node = static_cast<sc_synth*>(unit->mParent);
    sc_factory->add_done_node(node);

    if (node->get_parent()->is_parallel()) {
        spin_lock::scoped_lock lock(log_guard);
        log("parallel groups have no notion of following nodes\n");
        return;
    }

    server_node * next = node->next_node();
    if (next)
        sc_factory->add_pause_node(next);
}

void free_node_and_resume_following(Unit * unit)
{
	server_node * node = static_cast<sc_synth*>(unit->mParent);
	sc_factory->add_done_node(node);

	if (node->get_parent()->is_parallel()) {
		spin_lock::scoped_lock lock(log_guard);
		log("parallel groups have no notion of following nodes\n");
		return;
	}
	
	server_node * next = node->next_node();
	if (next)
		sc_factory->add_resume_node(next);
}
	
void free_node_and_following_children(Unit * unit)
{
    server_node * node = static_cast<sc_synth*>(unit->mParent);
    sc_factory->add_done_node(node);

    if (node->get_parent()->is_parallel()) {
        spin_lock::scoped_lock lock(log_guard);
        log("parallel groups have no notion of following nodes\n");
        return;
    }

    server_node * following = node->previous_node();
    if (!following)
        return;
    if (following->is_synth())
        sc_factory->add_done_node(following);
    else {
        abstract_group * following_group = static_cast<abstract_group*>(following);
        sc_factory->add_freeAll_node(following_group);
    }
}

void free_node_and_following_deep(Unit * unit)
{
    server_node * node = static_cast<sc_synth*>(unit->mParent);
    sc_factory->add_done_node(node);

    if (node->get_parent()->is_parallel()) {
        spin_lock::scoped_lock lock(log_guard);
        log("parallel groups have no notion of following nodes\n");
        return;
    }

    server_node * following = node->previous_node();
    if (!following)
        return;
    if (following->is_synth())
        sc_factory->add_done_node(following);
    else {
        abstract_group * following_group = static_cast<abstract_group*>(following);
        sc_factory->add_freeDeep_node(following_group);
    }
}

void free_node_and_all_following(Unit * unit)
{
    server_node * node = static_cast<sc_synth*>(unit->mParent);
    sc_factory->add_done_node(node);

    if (node->get_parent()->is_parallel()) {
        spin_lock::scoped_lock lock(log_guard);
        log("parallel groups have no notion of following nodes\n");
        return;
    }

    for(;;) {
        node = node->previous_node();
        if (node)
            sc_factory->add_done_node(node);
        else
            return;
    }
}

void free_group_members(Unit * unit)
{
    server_node * node = static_cast<sc_synth*>(unit->mParent);
    abstract_group * group = const_cast<abstract_group*>(node->get_parent());

    sc_factory->add_freeAll_node(group);
}

void free_parent_group(Unit * unit)
{
    server_node * node = static_cast<sc_synth*>(unit->mParent);
    abstract_group * group = const_cast<abstract_group*>(node->get_parent());
    sc_factory->add_done_node(group);
}

bool get_scope_buffer(World *inWorld, int index, int channels, int maxFrames, ScopeBufferHnd &hnd)
{
    scope_buffer_writer writer = instance->get_scope_buffer_writer( index, channels, maxFrames );

    if( writer.valid() ) {
        hnd.internalData = writer.buffer;
        hnd.data = writer.data();
        hnd.channels = channels;
        hnd.maxFrames = maxFrames;
        return true;
    }
    else {
        hnd.internalData = nullptr;
        return false;
    }
}

void push_scope_buffer(World *inWorld, ScopeBufferHnd &hnd, int frames)
{
    scope_buffer_writer writer(reinterpret_cast<scope_buffer*>(hnd.internalData));
    writer.push(frames);
    hnd.data = writer.data();
}

void release_scope_buffer(World *inWorld, ScopeBufferHnd &hnd)
{
    scope_buffer_writer writer(reinterpret_cast<scope_buffer*>(hnd.internalData));
    instance->release_scope_buffer_writer( writer );
}

} /* namespace */
} /* namespace nova */

extern "C" {

bool define_unit(const char *inUnitClassName, size_t inAllocSize,
                 UnitCtorFunc inCtor, UnitDtorFunc inDtor, uint32 inFlags)
{
    try {
        nova::sc_factory->register_ugen(inUnitClassName, inAllocSize, inCtor, inDtor, inFlags);
        return true;
    }
    catch(...)
    {
        return false;
    }
}

bool define_bufgen(const char * name, BufGenFunc func)
{
    try {
        nova::sc_factory->register_bufgen(name, func);
        return true;
    }
    catch(...)
    {
        return false;
    }
}

bool define_unitcmd(const char * unitClassName, const char * cmdName, UnitCmdFunc inFunc)
{
    return nova::sc_factory->register_ugen_command_function(unitClassName, cmdName, inFunc);
}

bool define_plugincmd(const char * name, PlugInCmdFunc func, void * user_data)
{
    return nova::sc_factory->register_cmd_plugin(name, func, user_data);
}

void * rt_alloc(World * dummy, size_t size)
{
    nova::spin_lock::scoped_lock lock(nova::rt_pool_guard);
    if (size)
        return nova::rt_pool.malloc(size);
    else
        return nullptr;
}

void * rt_realloc(World * dummy, void * ptr, size_t size)
{
    nova::spin_lock::scoped_lock lock(nova::rt_pool_guard);
    return nova::rt_pool.realloc(ptr, size);
}

void rt_free(World * dummy, void * ptr)
{
    nova::spin_lock::scoped_lock lock(nova::rt_pool_guard);
    if (ptr)
        nova::rt_pool.free(ptr);
}

void * nrt_alloc(size_t size)
{
    return malloc(size);
}

void * nrt_realloc(void * ptr, size_t size)
{
    return realloc(ptr, size);
}

void nrt_free(void * ptr)
{
    free(ptr);
}

void * nrt_alloc_2(World * dummy, size_t size)
{
    return malloc(size);
}

void * nrt_realloc_2(World * dummy, void * ptr, size_t size)
{
    return realloc(ptr, size);
}

void nrt_free_2(World * dummy, void * ptr)
{
    free(ptr);
}



void clear_outputs(Unit *unit, int samples)
{
    const uint32_t outputs = unit->mNumOutputs;

    if( (samples & 63) == 0 ) {
        const uint32_t loops = samples / 64;

        for( int i=0; i != outputs; ++i ) {
            float * buffer = unit->mOutBuf[i];
            for( int loop = 0; loop != loops; ++loop ) {
                nova::zerovec_simd<64>( buffer + loop * 64 );
            }
        }
        return;
    }

    if( (samples & 15) == 0 ) {
        for( int i=0; i != outputs; ++i )
            nova::zerovec_simd(unit->mOutBuf[i], samples);
        return;
    }

    for( int i=0; i != outputs; ++i )
      nova::zerovec(unit->mOutBuf[i], samples);
}

void node_end(struct Node * node)
{
    nova::server_node * s = nova::instance->find_node(node->mID);
    nova::sc_factory->add_done_node(s);
}

void node_set_run(struct Node * node, int run)
{
    using namespace nova;
    server_node * s = instance->find_node(node->mID);

    if (run == 0)
        sc_factory->add_pause_node(s);
    else
        sc_factory->add_resume_node(s);
}


int print(const char *fmt, ...)
{
    va_list vargs;
    va_start(vargs, fmt);

    nova::log_guard.lock();
    bool status = nova::instance->log_printf(fmt, vargs);
    nova::log_guard.unlock();

    va_end(vargs);
    return (status == true) ? 0 : -1;
}

/* todo: we need to implement most of the done actions */
void done_action(int done_action, struct Unit *unit)
{
    using namespace nova;
    switch(done_action) {
    case 0:
        // do nothing when the UGen is finished
        return;

    case 1:
        // pause the enclosing synth, but do not free it
        nova::pause_node(unit);
        return;
    case 2:
        // free the enclosing synth
        nova::free_node(unit);
        return;

    case 3:
        // free both this synth and the preceding node
        nova::free_node_and_preceding(unit);
        return;

    case 4:
        // free both this synth and the following node
        nova::free_node_and_following(unit);
        return;

    case 5:
        // free this synth; if the preceding node is a group then do g_freeAll on it, else free it
        nova::free_node_and_preceding_children(unit);
        return;

    case 6:
        nova::free_node_and_following_children(unit);
        // free this synth; if the following node is a group then do g_freeAll on it, else free it
        return;

    case 7:
        //free this synth and all preceding nodes in this group
        nova::free_node_and_all_preceding(unit);
        return;

    case 8:
        //free this synth and all following nodes in this group
        nova::free_node_and_all_following(unit);
        return;

    case 9:
        // free this synth and pause the preceding node
        nova::free_node_and_pause_preceding(unit);
        return;

    case 10:
        // free this synth and pause the following node
        nova::free_node_and_pause_following(unit);
        return;

    case 11:
        // free this synth and if the preceding node is a group then do g_deepFree on it, else free it
        nova::free_node_and_preceding_deep(unit);
        return;

    case 12:
        // free this synth and if the following node is a group then do g_deepFree on it, else free it
        nova::free_node_and_following_deep(unit);
        return;

    case 13:
        // free this synth and all other nodes in this group (before and after)
        nova::free_group_members(unit);
        return;

    case 14:
        // free the enclosing group and all nodes within it (including this synth)
        nova::free_parent_group(unit);
        return;
	
	case 15:
		// free this synth and resume the following node
		nova::free_node_and_resume_following(unit);
		return;

    default:
        return;
    }
}

int buf_alloc(SndBuf * buf, int channels, int frames, double samplerate)
{
    try {
        nova::sc_factory->allocate_buffer(buf, channels, frames, samplerate);
        return kSCErr_None;
    } catch(std::exception const & e) {
        std::cout << e.what() << std::endl;
        return kSCErr_Failed;
    }
}

void send_trigger(Node * unit, int trigger_id, float value)
{
    nova::instance->send_trigger(unit->mID, trigger_id, value);
}

void world_lock(World *world)
{
    reinterpret_cast<SC_Lock*>(world->mNRTLock)->lock();
}

void world_unlock(World *world)
{
    reinterpret_cast<SC_Lock*>(world->mNRTLock)->unlock();
}

Node * get_node(World *world, int id)
{
    nova::server_node * node = nova::instance->find_node(id);
    return nova::as_Node(node);
}

void send_node_reply(Node* node, int reply_id, const char* command_name, int argument_count, const float* values)
{
    if (!nova::sc_factory->world.mRealTime)
        return;

    nova::instance->send_node_reply(node->mID, reply_id, command_name, argument_count, values);
}

int do_asynchronous_command(World *inWorld, void* replyAddr, const char* cmdName, void *cmdData,
                            AsyncStageFn stage2, // stage2 is non real time
                            AsyncStageFn stage3, // stage3 is real time - completion msg performed if stage3 returns true
                            AsyncStageFn stage4, // stage4 is non real time - sends done if stage4 returns true
                            AsyncFreeFn cleanup,
                            int completionMsgSize, void* completionMsgData)
{
    nova::instance->do_asynchronous_command(inWorld, replyAddr, cmdName, cmdData,
                                            stage2, stage3, stage4, cleanup,
                                            completionMsgSize, completionMsgData);
    return 0;
}

} /* extern "C" */

namespace nova
{


inline void initialize_rate(Rate & rate, double sample_rate, int blocksize)
{
    rate.mSampleRate = sample_rate;
    rate.mSampleDur = 1. / sample_rate;
    rate.mRadiansPerSample = 2 * boost::math::constants::pi<double>() / sample_rate;

    rate.mBufLength = blocksize;
    rate.mBufDuration = blocksize / sample_rate;
    rate.mBufRate = sample_rate / blocksize;
    rate.mSlopeFactor = 1. / blocksize;

    div_t div_result = std::div(blocksize, 3);
    rate.mFilterLoops = div_result.quot;
    rate.mFilterRemain = div_result.rem;
    if (rate.mFilterLoops == 0.)
        rate.mFilterSlope = 0.;
    else
        rate.mFilterSlope = 1. / rate.mFilterLoops;
}


void sc_plugin_interface::initialize(server_arguments const & args, float * control_busses)
{
    const bool nrt_mode = args.non_rt;

    done_nodes.reserve(64);
    pause_nodes.reserve(16);
    resume_nodes.reserve(16);
    freeAll_nodes.reserve(16);
    freeDeep_nodes.reserve(16);

    /* define functions */
    sc_interface.fDefineUnit = &define_unit;
    sc_interface.fDefineBufGen = &define_bufgen;
    sc_interface.fDefinePlugInCmd = &define_plugincmd;
    sc_interface.fDefineUnitCmd = &define_unitcmd;

    /* interface functions */
    sc_interface.fNodeEnd = &node_end;
    sc_interface.fGetNode = &get_node;
    sc_interface.fNodeRun = &node_set_run;
    sc_interface.fPrint = &print;
    sc_interface.fDoneAction = &done_action;

    /* sndfile functions */
#ifdef NO_LIBSNDFILE
    sc_interface.fSndFileFormatInfoFromStrings = nullptr;
#else
    sc_interface.fSndFileFormatInfoFromStrings = &sndfileFormatInfoFromStrings;
#endif

    /* wave tables */
    sc_interface.mSine = gSine;
    sc_interface.mCosecant = gInvSine;
    sc_interface.mSineSize = kSineSize;
    sc_interface.mSineWavetable = gSineWavetable;

    /* memory allocation */
    if (!nrt_mode) {
        sc_interface.fRTAlloc = &rt_alloc;
        sc_interface.fRTRealloc = &rt_realloc;
        sc_interface.fRTFree = &rt_free;
    } else {
        sc_interface.fRTAlloc = &nrt_alloc_2;
        sc_interface.fRTRealloc = &nrt_realloc_2;
        sc_interface.fRTFree = &nrt_free_2;
    }

    sc_interface.fNRTAlloc = &nrt_alloc;
    sc_interface.fNRTRealloc = &nrt_realloc;
    sc_interface.fNRTFree = &nrt_free;

    /* ugen functions */
    sc_interface.fClearUnitOutputs = clear_outputs;

    /* buffer functions */
    sc_interface.fBufAlloc = &buf_alloc;

    /* trigger functions */
    sc_interface.fSendTrigger = &send_trigger;
    sc_interface.fSendNodeReply = &send_node_reply;

    /* world locks */
    sc_interface.fNRTLock = &world_lock;
    sc_interface.fNRTUnlock = &world_unlock;
    world.mNRTLock = new SC_Lock();

    /* fft library */
    sc_interface.fSCfftCreate = &scfft_create;
    sc_interface.fSCfftDestroy = &scfft_destroy;
    sc_interface.fSCfftDoFFT = &scfft_dofft;
    sc_interface.fSCfftDoIFFT = &scfft_doifft;

    /* scope API */
    sc_interface.fGetScopeBuffer = &get_scope_buffer;
    sc_interface.fPushScopeBuffer = &push_scope_buffer;
    sc_interface.fReleaseScopeBuffer = &release_scope_buffer;

    /* osc plugins */
    sc_interface.fDoAsynchronousCommand = &do_asynchronous_command;

    /* initialize world */
    /* control busses */
    world.mControlBus = control_busses;
    world.mNumControlBusChannels = args.control_busses;
    world.mControlBusTouched = new int32[args.control_busses];
    std::fill(world.mControlBusTouched, world.mControlBusTouched + args.control_busses, -1);

    /* audio busses */
    audio_busses.initialize(args.audio_busses, args.blocksize);

    world.mAudioBus = audio_busses.buffers;
    world.mNumAudioBusChannels = args.audio_busses;
    world.mAudioBusTouched = new int32[args.audio_busses];
    world.mAudioBusLocks = audio_busses.locks;
    world.mControlBusLock = new spin_lock();
    std::fill(world.mAudioBusTouched, world.mAudioBusTouched + args.audio_busses, -1);

    /* audio buffers */
    world.mNumSndBufs = args.buffers;
    world.mSndBufs = new SndBuf[world.mNumSndBufs];
    world.mSndBufsNonRealTimeMirror = new SndBuf[world.mNumSndBufs];
    world.mSndBufUpdates = new SndBufUpdates[world.mNumSndBufs];
    memset(world.mSndBufs, 0, world.mNumSndBufs*sizeof(SndBuf));
    memset(world.mSndBufsNonRealTimeMirror, 0, world.mNumSndBufs*sizeof(SndBuf));
    memset(world.mSndBufUpdates, 0, world.mNumSndBufs*sizeof(SndBufUpdates));
    world.mBufCounter = 0;

    async_buffer_guards.reset(new std::mutex[world.mNumSndBufs]);

    /* audio settings */
    world.mBufLength = args.blocksize;
    world.mSampleRate = args.samplerate;

    initialize_rate(world.mFullRate, args.samplerate, args.blocksize);
    initialize_rate(world.mBufRate, double(args.samplerate)/args.blocksize, 1);

    world.mNumInputs = args.input_channels;
    world.mNumOutputs = args.output_channels;

    world.mRealTime = !args.non_rt;
    world.mVerbosity = args.verbosity;

    /* rngs */
    world.mNumRGens = args.rng_count;
    world.mRGen = new RGen[world.mNumRGens];
    std::vector<std::uint32_t> seeds(world.mNumRGens);

    try {
        std::random_device rd;
        std::seed_seq seq({ rd(), rd(), rd() });
        seq.generate(seeds.begin(), seeds.end());
    } catch (...) {
        auto now = std::chrono::high_resolution_clock::now();

        auto seconds = std::chrono::duration_cast<std::chrono::seconds>(now.time_since_epoch());

        std::seed_seq seq({ seconds.count() });
        seq.generate(seeds.begin(), seeds.end());
    }

    for (int i=0; i<world.mNumRGens; ++i)
        world.mRGen[i].init(seeds[i]);
}

void sc_plugin_interface::reset_sampling_rate(int sr)
{
    world.mSampleRate = sr;

    initialize_rate(world.mFullRate, sr, world.mBufLength);
    initialize_rate(world.mBufRate, double(sr)/world.mBufLength, 1);
}


void sc_done_action_handler::apply_done_actions(void)
{
    for (server_node * node : done_nodes)
        instance->free_node(node);
    done_nodes.clear();

    for (server_node * node : resume_nodes)
        instance->node_resume(node);
    resume_nodes.clear();

    for (server_node * node : pause_nodes)
        instance->node_pause(node);
    pause_nodes.clear();

    for (abstract_group * group : freeDeep_nodes)
        instance->group_free_deep(group);
    freeDeep_nodes.clear();

    for (abstract_group * group : freeAll_nodes)
        instance->group_free_all(group);
    freeAll_nodes.clear();
}

sc_plugin_interface::~sc_plugin_interface(void)
{
    delete[] world.mAudioBusTouched;
    delete[] world.mControlBusTouched;
    delete[] world.mSndBufs;
    delete[] world.mSndBufsNonRealTimeMirror;
    delete[] world.mSndBufUpdates;
    delete[] world.mRGen;
    delete reinterpret_cast<SC_Lock*>(world.mNRTLock);
}

namespace {

sample * allocate_buffer(size_t samples)
{
    const size_t alloc_size = samples * sizeof(sample);
    sample * ret = (sample*)calloc_aligned(alloc_size);
    if (ret)
        mlock(ret, alloc_size);
    return ret;
}

inline int32 bufmask(int32 x)
{
    return (1 << (31 - CLZ(x))) - 1;
}

inline void sndbuf_init(SndBuf * buf)
{
    buf->samplerate = 0;
    buf->sampledur = 0;
    buf->data = nullptr;
    buf->channels = 0;
    buf->samples = 0;
    buf->frames = 0;
    buf->mask = 0;
    buf->mask1 = 0;
    buf->coord = 0;
    buf->sndfile = nullptr;
    buf->isLocal = false;
}

inline void sndbuf_copy(SndBuf * dest, const SndBuf * src)
{
    dest->samplerate = src->samplerate;
    dest->sampledur = src->sampledur;
    dest->data = src->data;
    dest->channels = src->channels;
    dest->samples = src->samples;
    dest->frames = src->frames;
    dest->mask = src->mask;
    dest->mask1 = src->mask1;
    dest->coord = src->coord;
    dest->sndfile = src->sndfile;
    dest->isLocal = src->isLocal;
}

static inline size_t compute_remaining_samples(size_t frames_per_read, size_t already_read, size_t total_frames)
{
    int remain = frames_per_read;
    if (already_read + frames_per_read > total_frames)
        remain = total_frames - already_read;
    return remain;
}

void read_channel(SndfileHandle & sf, uint32_t channel_count, const uint32_t * channel_data, uint32 total_frames, sample * data)
{
    const unsigned int frames_per_read = 1024;
    sized_array<sample> read_frame(sf.channels() * frames_per_read);

    if (channel_count == 1) {
        // fast-path for single-channel read
        for (size_t i = 0; i < total_frames; i += frames_per_read) {
            int remaining_samples = compute_remaining_samples(frames_per_read, i, total_frames);
            size_t read = sf.readf(read_frame.c_array(), remaining_samples);

            size_t channel_mapping = channel_data[0];
            for (size_t frame = 0; frame != read; ++frame) {
                data[0] = read_frame[frame * sf.channels() + channel_mapping];
                data += channel_count;
            }
        }
    } else {
        for (size_t i = 0; i < total_frames; i += frames_per_read) {
            int remaining_samples = compute_remaining_samples(frames_per_read, i, total_frames);
            size_t read = sf.readf(read_frame.c_array(), remaining_samples);

            for (size_t frame = 0; frame != read; ++frame) {
                for (size_t c = 0; c != channel_count; ++c) {
                    size_t channel_mapping = channel_data[c];
                    data[c] = read_frame[frame * sf.channels() + channel_mapping];
                }
                data += channel_count;
            }
        }
    }
}

} /* namespace */

void sc_plugin_interface::allocate_buffer(SndBuf * buf, uint32_t frames, uint32_t channels, double samplerate)
{
    const uint32_t samples = frames * channels;
    if (samples == 0)
        throw std::runtime_error( "invalid buffer size" );

    sample * data = nova::allocate_buffer(samples);
    if (data == nullptr)
        throw std::runtime_error( "could not allocate memory" );

    buf->data       = data;
    buf->channels   = channels;
    buf->frames     = frames;
    buf->samples    = samples;
    buf->mask       = bufmask(samples); /* for delay lines */
    buf->mask1      = buf->mask - 1;    /* for oscillators */
    buf->samplerate = samplerate;
    buf->sampledur  = 1.0 / samplerate;
    buf->isLocal    = false;
}

SndBuf * sc_plugin_interface::allocate_buffer(uint32_t index, uint32_t frames, uint32_t channels)
{
    SndBuf * buf = World_GetNRTBuf(&world, index);
    allocate_buffer(buf, frames, channels, world.mFullRate.mSampleRate);
    return buf;
}

void sc_plugin_interface::buffer_read_alloc(uint32_t index, const char * filename, uint32_t start, uint32_t frames)
{
    auto f = makeSndfileHandle(filename);
    if (f.rawHandle() == nullptr)
        throw std::runtime_error(f.strError());

    const size_t sf_frames = f.frames();

    if (start > sf_frames)
        start = sf_frames;

    if (frames == 0 || frames > sf_frames - start)
        frames = sf_frames - start;

    SndBuf * buf = World_GetNRTBuf(&world, index);
    allocate_buffer(buf, frames, f.channels(), f.samplerate());

    f.seek(start, SEEK_SET);
    f.readf(buf->data, frames);
}


void sc_plugin_interface::buffer_alloc_read_channels(uint32_t index, const char * filename, uint32_t start,
                                                     uint32_t frames, uint32_t channel_count,
                                                     const uint32_t * channel_data)
{
<<<<<<< HEAD
=======
    // If no channel argument provided we read all channels.
    if (channel_count == 0) {
        buffer_read_alloc(index, filename, start, frames);
        return;
    }

>>>>>>> 233ebeb4
    auto f = makeSndfileHandle(filename);
    if (f.rawHandle() == nullptr)
        throw std::runtime_error(f.strError());

    uint32_t sf_channels = uint32_t(f.channels());
    const uint32_t * max_chan = std::max_element(channel_data, channel_data + channel_count);
    if (*max_chan >= sf_channels)
        throw std::runtime_error("Channel out of range");

    const size_t sf_frames = f.frames();

    if (start > sf_frames)
        start = sf_frames;

    if (frames == 0 || frames > sf_frames - start)
        frames = sf_frames - start;

    SndBuf * buf = World_GetNRTBuf(&world, index);
    allocate_buffer(buf, frames, channel_count, f.samplerate());

    f.seek(start, SEEK_SET);
    read_channel(f, channel_count, channel_data, frames, buf->data);
}


int sc_plugin_interface::buffer_write(uint32_t index, const char * filename, const char * header_format, const char * sample_format,
                                      uint32_t start, uint32_t frames, bool leave_open)
{
    SndBuf * buf = World_GetNRTBuf(&world, index);
    int format = headerFormatFromString(header_format) | sampleFormatFromString(sample_format);

    auto sf = makeSndfileHandle(filename, SFM_WRITE, format, buf->channels, buf->samplerate);

    if (!sf)
        return -1;

    if (frames == 0xffffffff)
        frames = buf->frames;

    const uint32_t remain = uint32_t(buf->frames) > start ? buf->frames - start : 0;
    const uint32_t frames_to_write = std::min(remain, frames);

    if (frames_to_write)
        sf.writef(buf->data + start * buf->channels, frames_to_write);

    if (leave_open && !buf->sndfile)
        buf->sndfile = sf.takeOwnership();

    return 0;
}

static void buffer_read_verify(SndfileHandle & sf, size_t min_length, size_t samplerate, bool check_samplerate)
{
    if (sf.rawHandle() == nullptr)
        throw std::runtime_error(sf.strError());
    if (sf.frames() < min_length)
        throw std::runtime_error("no more frames to read");

    if (check_samplerate && (sf.samplerate() != samplerate))
        throw std::runtime_error("sample rate mismatch");
}

void sc_plugin_interface::buffer_read(uint32_t index, const char * filename, uint32_t start_file, uint32_t frames,
                                      uint32_t start_buffer, bool leave_open)
{
    SndBuf * buf = World_GetNRTBuf(&world, index);

    if (uint32_t(buf->frames) < start_buffer)
        throw std::runtime_error("buffer already full");

    auto sf = makeSndfileHandle(filename, SFM_READ);
    buffer_read_verify(sf, start_file, buf->samplerate, !leave_open);

    if (sf.channels() != buf->channels)
        throw std::runtime_error("channel count mismatch");

    const uint32_t buffer_remain = buf->frames - start_buffer;
    const uint32_t file_remain = sf.frames() - start_file;
    const uint32_t frames_to_read = std::min(frames, std::min(buffer_remain, file_remain));

    sf.seek(start_file, SEEK_SET);
    sf.readf(buf->data + start_buffer*buf->channels, frames_to_read);

    if (leave_open)
        buf->sndfile = sf.takeOwnership();
}

void sc_plugin_interface::buffer_read_channel(uint32_t index, const char * filename, uint32_t start_file, uint32_t frames,
                                             uint32_t start_buffer, bool leave_open, uint32_t channel_count,
                                             const uint32_t * channel_data)
{
    SndBuf * buf = World_GetNRTBuf(&world, index);

    if (channel_count != uint32_t(buf->channels))
        throw std::runtime_error("channel count mismatch");

    if (uint32_t(buf->frames) >= start_buffer)
        throw std::runtime_error("buffer already full");

    auto sf = makeSndfileHandle(filename, SFM_READ);
    buffer_read_verify(sf, start_file, buf->samplerate, !leave_open);

    uint32_t sf_channels = uint32_t(sf.channels());
    const uint32_t * max_chan = std::max_element(channel_data, channel_data + channel_count);
    if (*max_chan >= sf_channels)
        throw std::runtime_error("channel count mismatch");

    const uint32_t buffer_remain = buf->frames - start_buffer;
    const uint32_t file_remain = sf.frames() - start_file;

    const uint32_t frames_to_read = std::min(frames, std::min(buffer_remain, file_remain));

    sf.seek(start_file, SEEK_SET);
    read_channel(sf, channel_count, channel_data, frames_to_read, buf->data);

    if (leave_open)
        buf->sndfile = sf.takeOwnership();
}

void sc_plugin_interface::buffer_close(uint32_t index)
{
    SndBuf * buf = World_GetNRTBuf(&world, index);

    if (buf->sndfile == nullptr)
        return;
    sf_close(buf->sndfile);
    buf->sndfile = nullptr;
}


void sc_plugin_interface::buffer_zero(uint32_t index)
{
    SndBuf * buf = World_GetNRTBuf(&world, index);

    uint32_t length = buf->frames * buf->channels;

    uint32_t unrolled = length & ~63;
    uint32_t remain = length & 63;

    zerovec_simd(buf->data, unrolled);
    zerovec(buf->data + unrolled, remain);
}

sample * sc_plugin_interface::buffer_generate(uint32_t buffer_index, const char* cmd_name, struct sc_msg_iter & msg)
{
    return sc_factory->run_bufgen(&world, cmd_name, buffer_index, &msg);
}

void sc_plugin_interface::buffer_sync(uint32_t index) noexcept
{
    sndbuf_copy(world.mSndBufs + index, world.mSndBufsNonRealTimeMirror + index);
    increment_write_updates(index);
}

void sc_plugin_interface::free_buffer(uint32_t index)
{
    SndBuf * buf = world.mSndBufsNonRealTimeMirror + index;
    if (buf->sndfile)
        sf_close(buf->sndfile);

    sndbuf_init(buf);
}

} /* namespace nova */<|MERGE_RESOLUTION|>--- conflicted
+++ resolved
@@ -987,15 +987,13 @@
                                                      uint32_t frames, uint32_t channel_count,
                                                      const uint32_t * channel_data)
 {
-<<<<<<< HEAD
-=======
+
     // If no channel argument provided we read all channels.
     if (channel_count == 0) {
         buffer_read_alloc(index, filename, start, frames);
         return;
     }
 
->>>>>>> 233ebeb4
     auto f = makeSndfileHandle(filename);
     if (f.rawHandle() == nullptr)
         throw std::runtime_error(f.strError());

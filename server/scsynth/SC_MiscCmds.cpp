/*
	SuperCollider real time audio synthesis system
    Copyright (c) 2002 James McCartney. All rights reserved.
	http://www.audiosynth.com

    This program is free software; you can redistribute it and/or modify
    it under the terms of the GNU General Public License as published by
    the Free Software Foundation; either version 2 of the License, or
    (at your option) any later version.

    This program is distributed in the hope that it will be useful,
    but WITHOUT ANY WARRANTY; without even the implied warranty of
    MERCHANTABILITY or FITNESS FOR A PARTICULAR PURPOSE.  See the
    GNU General Public License for more details.

    You should have received a copy of the GNU General Public License
    along with this program; if not, write to the Free Software
    Foundation, Inc., 51 Franklin Street, Fifth Floor, Boston, MA 02110-1301  USA
*/


#include "SC_Lib.h"
#include "SC_CoreAudio.h"
#include "SC_HiddenWorld.h"
#include "SC_Graph.h"
#include "SC_GraphDef.h"
#include "SC_Group.h"
#include "SC_UnitDef.h"
#include <stdexcept>
#include "SC_Lib_Cintf.h"
#include "SC_SequencedCommand.h"
#include <new>
#include "SC_Prototypes.h"
#include "scsynthsend.h"
#include "SC_WorldOptions.h"

extern int gMissingNodeID;

// returns number of bytes in an OSC string.
int OSCstrlen(char *strin);

Node* Msg_GetNode(World *inWorld, sc_msg_iter& msg)
{
	Node *node;
	if (msg.nextTag('i') == 's')
	{
		const char* loc = msg.gets();
		int32 nodeID = msg.geti();
		gMissingNodeID = nodeID;
		node = World_GetNode(inWorld, nodeID);
		while (*loc)
		{
			if (!node) return 0;
			switch (*loc)
			{
				case 'h' :
					if (!node->mIsGroup) return 0;
					node = ((Group*)node)->mHead;
					break;
				case 't' :
					if (!node->mIsGroup) return 0;
					node = ((Group*)node)->mTail;
					break;
				case 'u' :
					node = &node->mParent->mNode;
					break;
				case 'p' :
					node = node->mPrev;
					break;
				case 'n' :
					node = node->mNext;
					break;
			}
			loc++;
		}
	}
	else
	{
		int32 nodeID = msg.geti();
		gMissingNodeID = nodeID;
		node = World_GetNode(inWorld, nodeID);
	}
	return node;
}

Group* Msg_GetGroup(World *inWorld, sc_msg_iter& msg)
{
	Node* node = Msg_GetNode(inWorld, msg);
	return node && node->mIsGroup ? (Group*)node : 0;
}

Graph* Msg_GetGraph(World *inWorld, sc_msg_iter& msg)
{
	Node* node = Msg_GetNode(inWorld, msg);
	return !node || node->mIsGroup ? 0 : (Graph*)node;
}

SCErr meth_none(World *inWorld, int inSize, char *inData, ReplyAddress *inReply);
SCErr meth_none(World *inWorld, int inSize, char *inData, ReplyAddress *inReply)
{
	return kSCErr_None;
}

SCErr meth_sync(World *inWorld, int inSize, char *inData, ReplyAddress *inReply);
SCErr meth_sync(World *inWorld, int inSize, char *inData, ReplyAddress *inReply)
{
	CallSequencedCommand(SyncCmd, inWorld, inSize, inData, inReply);
	return kSCErr_None;
}

SCErr meth_b_alloc(World *inWorld, int inSize, char *inData, ReplyAddress *inReply);
SCErr meth_b_alloc(World *inWorld, int inSize, char *inData, ReplyAddress *inReply)
{
	CallSequencedCommand(BufAllocCmd, inWorld, inSize, inData, inReply);
	return kSCErr_None;
}

SCErr meth_b_free(World *inWorld, int inSize, char *inData, ReplyAddress *inReply);
SCErr meth_b_free(World *inWorld, int inSize, char *inData, ReplyAddress *inReply)
{
	CallSequencedCommand(BufFreeCmd, inWorld, inSize, inData, inReply);

	return kSCErr_None;
}

SCErr meth_b_close(World *inWorld, int inSize, char *inData, ReplyAddress *inReply);
SCErr meth_b_close(World *inWorld, int inSize, char *inData, ReplyAddress *inReply)
{
	CallSequencedCommand(BufCloseCmd, inWorld, inSize, inData, inReply);

	return kSCErr_None;
}

SCErr meth_b_allocRead(World *inWorld, int inSize, char *inData, ReplyAddress *inReply);
SCErr meth_b_allocRead(World *inWorld, int inSize, char *inData, ReplyAddress *inReply)
{
	CallSequencedCommand(BufAllocReadCmd, inWorld, inSize, inData, inReply);

	return kSCErr_None;
}

SCErr meth_b_read(World *inWorld, int inSize, char *inData, ReplyAddress *inReply);
SCErr meth_b_read(World *inWorld, int inSize, char *inData, ReplyAddress *inReply)
{
	CallSequencedCommand(BufReadCmd, inWorld, inSize, inData, inReply);

	return kSCErr_None;
}

SCErr meth_b_allocReadChannel(World *inWorld, int inSize, char *inData, ReplyAddress *inReply);
SCErr meth_b_allocReadChannel(World *inWorld, int inSize, char *inData, ReplyAddress *inReply)
{
	CallSequencedCommand(BufAllocReadChannelCmd, inWorld, inSize, inData, inReply);

	return kSCErr_None;
}

SCErr meth_b_readChannel(World *inWorld, int inSize, char *inData, ReplyAddress *inReply);
SCErr meth_b_readChannel(World *inWorld, int inSize, char *inData, ReplyAddress *inReply)
{
	CallSequencedCommand(BufReadChannelCmd, inWorld, inSize, inData, inReply);

	return kSCErr_None;
}

SCErr meth_b_write(World *inWorld, int inSize, char *inData, ReplyAddress *inReply);
SCErr meth_b_write(World *inWorld, int inSize, char *inData, ReplyAddress *inReply)
{
	CallSequencedCommand(BufWriteCmd, inWorld, inSize, inData, inReply);

	return kSCErr_None;
}

SCErr meth_b_zero(World *inWorld, int inSize, char *inData, ReplyAddress *inReply);
SCErr meth_b_zero(World *inWorld, int inSize, char *inData, ReplyAddress *inReply)
{
	CallSequencedCommand(BufZeroCmd, inWorld, inSize, inData, inReply);
	return kSCErr_None;
}


SCErr meth_u_cmd(World *inWorld, int inSize, char *inData, ReplyAddress *inReply);
SCErr meth_u_cmd(World *inWorld, int inSize, char *inData, ReplyAddress* /*inReply*/)
{
	return Unit_DoCmd(inWorld, inSize, inData);
};

SCErr meth_cmd(World *inWorld, int inSize, char *inData, ReplyAddress *inReply);
SCErr meth_cmd(World *inWorld, int inSize, char *inData, ReplyAddress *inReply)
{
	return PlugIn_DoCmd(inWorld, inSize, inData, inReply);
};


/*
SCErr meth_n_cmd(World *inWorld, int inSize, char *inData, ReplyAddress *inReply);
SCErr meth_n_cmd(World *inWorld, int inSize, char *inData, ReplyAddress *inReply)
{
	sc_msg_iter msg(inSize, inData);
	Node *node = Msg_GetNode(inWorld, msg);
	if (!node) return kSCErr_NodeNotFound;

	char *args = msg.rdpos;
	int arglen = msg.remain();

//!!	(node->mDef->fNodeCmd)(node, arglen, args);

	return kSCErr_None;
}
*/

SCErr meth_n_trace(World *inWorld, int inSize, char *inData, ReplyAddress *inReply);
SCErr meth_n_trace(World *inWorld, int inSize, char *inData, ReplyAddress* /*inReply*/)
{
	sc_msg_iter msg(inSize, inData);
	while (msg.remain()) {
		Node *node = Msg_GetNode(inWorld, msg);
		if (!node) return kSCErr_NodeNotFound;

		Node_Trace(node);
	}

	return kSCErr_None;
}

SCErr meth_g_dumpTree(World *inWorld, int inSize, char *inData, ReplyAddress *inReply);
SCErr meth_g_dumpTree(World *inWorld, int inSize, char *inData, ReplyAddress* /*inReply*/)
{
	sc_msg_iter msg(inSize, inData);
	while (msg.remain()) {
		Group *group = Msg_GetGroup(inWorld, msg);
		if (!group) return kSCErr_GroupNotFound;
		int32 flag = msg.geti();
		if(flag) {
			Group_DumpTreeAndControls(group);
		} else {
			Group_DumpTree(group);
		}
	}

	return kSCErr_None;
}

//SCErr meth_g_queryTree(World *inWorld, int inSize, char *inData, ReplyAddress *inReply);
//SCErr meth_g_queryTree(World *inWorld, int inSize, char *inData, ReplyAddress* inReply)
//{
//	sc_msg_iter msg(inSize, inData);
//	while (msg.remain()) {
//		Group *group = Msg_GetGroup(inWorld, msg);
//		if (!group) return kSCErr_GroupNotFound;
//
//		// first count the total number of nodes to know how many tags the packet should have
//		int numNodes = 1; // include this one
//
//		Group_CountNodes(group, &numNodes);
//
//		big_scpacket packet;
//		packet.adds("/g_queryTree.reply");
//		packet.maketags(numNodes * 3 + 1);
//		packet.addtag(',');
//
//		Group_QueryTree(group, &packet);
//
//		if (packet.size()) {
//			CallSequencedCommand(SendReplyCmd, inWorld, packet.size(), packet.data(), inReply);
//		}
//	}
//	return kSCErr_None;
//}

SCErr meth_g_queryTree(World *inWorld, int inSize, char *inData, ReplyAddress *inReply);
SCErr meth_g_queryTree(World *inWorld, int inSize, char *inData, ReplyAddress* inReply)
{
	sc_msg_iter msg(inSize, inData);
	while (msg.remain()) {
		Group *group = Msg_GetGroup(inWorld, msg);
		if (!group) return kSCErr_GroupNotFound;
		big_scpacket packet;
		packet.adds("/g_queryTree.reply");
		int32 flag = msg.geti();
		if(flag) {
			// first count the total number of nodes to know how many tags the packet should have
			int numNodes = 1; // include this one
			int numControlsAndDefs = 0;
			Group_CountNodeAndControlTags(group, &numNodes, &numControlsAndDefs);
			// nodeID and numChildren + numControlsAndDefs + controlFlag
			packet.maketags(numNodes * 2 + numControlsAndDefs + 2);
			packet.addtag(',');
			packet.addtag('i');
			packet.addi(1); // include controls flag
			Group_QueryTreeAndControls(group, &packet);
		} else {
			// first count the total number of nodes to know how many tags the packet should have
			int numNodeTags = 2; // include this one
			Group_CountNodeTags(group, &numNodeTags);
			packet.maketags(numNodeTags + 2); // nodeID and numChildren
			packet.addtag(',');
			packet.addtag('i');
			packet.addi(0); // include controls flag
			Group_QueryTree(group, &packet);
		}

		if (packet.size()) {
			CallSequencedCommand(SendReplyCmd, inWorld, packet.size(), packet.data(), inReply);
		}
	}
	return kSCErr_None;
}



SCErr meth_n_run(World *inWorld, int inSize, char *inData, ReplyAddress *inReply);
SCErr meth_n_run(World *inWorld, int inSize, char *inData, ReplyAddress* /*inReply*/)
{
	sc_msg_iter msg(inSize, inData);

	while (msg.remain()) {
		Node *node = Msg_GetNode(inWorld, msg);
		if (!node) return kSCErr_NodeNotFound;

		int32 run = msg.geti();

		Node_SetRun(node, run);
	}

	return kSCErr_None;
}

SCErr meth_n_map(World *inWorld, int inSize, char *inData, ReplyAddress *inReply);
SCErr meth_n_map(World *inWorld, int inSize, char *inData, ReplyAddress* /*inReply*/)
{
	sc_msg_iter msg(inSize, inData);
	Node *node = Msg_GetNode(inWorld, msg);
	if (!node) return kSCErr_NodeNotFound;

	while (msg.remain() >= 8) {
		if (msg.nextTag('i') == 's') {
			int32* name = msg.gets4();
			int bus = msg.geti();
			Node_MapControl(node, Hash(name), name, 0, bus);
		} else {
			int32 index = msg.geti();
			int32 bus = msg.geti();
			Node_MapControl(node, index, bus);
		}
	}
	return kSCErr_None;
}

SCErr meth_n_mapn(World *inWorld, int inSize, char *inData, ReplyAddress *inReply);
SCErr meth_n_mapn(World *inWorld, int inSize, char *inData, ReplyAddress* /*inReply*/)
{
	sc_msg_iter msg(inSize, inData);
	Node *node = Msg_GetNode(inWorld, msg);
	if (!node) return kSCErr_NodeNotFound;

	while (msg.remain() >= 12) {
		if (msg.nextTag('i') == 's') {
			int32* name = msg.gets4();
			int32 hash = Hash(name);
			int bus = msg.geti();
			int n = msg.geti();
			for (int i=0; i<n; ++i) {
				Node_MapControl(node, hash, name, i, bus == -1 ? -1 : bus+i);
			}
		} else {
			int32 index = msg.geti();
			int32 bus = msg.geti();
			int n = msg.geti();
			for (int i=0; i<n; ++i) {
				Node_MapControl(node, index+i, bus == -1 ? -1 : bus+i);
			}
		}
	}
	return kSCErr_None;
}

SCErr meth_n_mapa(World *inWorld, int inSize, char *inData, ReplyAddress *inReply);
SCErr meth_n_mapa(World *inWorld, int inSize, char *inData, ReplyAddress* /*inReply*/)
{
    sc_msg_iter msg(inSize, inData);
    Node *node = Msg_GetNode(inWorld, msg);
    if (!node) return kSCErr_NodeNotFound;

    while (msg.remain() >= 8) {
	if (msg.nextTag('i') == 's') {
	    int32* name = msg.gets4();
	    int bus = msg.geti();
	    Node_MapAudioControl(node, Hash(name), name, 0, bus);
	} else {
	    int32 index = msg.geti();
	    int32 bus = msg.geti();
	    Node_MapAudioControl(node, index, bus);
	}
    }
    return kSCErr_None;
}

SCErr meth_n_mapan(World *inWorld, int inSize, char *inData, ReplyAddress *inReply);
SCErr meth_n_mapan(World *inWorld, int inSize, char *inData, ReplyAddress* /*inReply*/)
{
    sc_msg_iter msg(inSize, inData);
    Node *node = Msg_GetNode(inWorld, msg);
    if (!node) return kSCErr_NodeNotFound;

    while (msg.remain() >= 12) {
	if (msg.nextTag('i') == 's') {
	    int32* name = msg.gets4();
	    int32 hash = Hash(name);
	    int bus = msg.geti();
	    int n = msg.geti();
	    for (int i=0; i<n; ++i) {
		Node_MapAudioControl(node, hash, name, i, bus == -1 ? -1 : bus+i);
	    }
	} else {
	    int32 index = msg.geti();
	    int32 bus = msg.geti();
	    int n = msg.geti();
	    for (int i=0; i<n; ++i) {
		Node_MapAudioControl(node, index+i, bus == -1 ? -1 : bus+i);
	    }
	}
    }
    return kSCErr_None;
}

SCErr meth_n_set(World *inWorld, int inSize, char *inData, ReplyAddress *inReply);
SCErr meth_n_set(World *inWorld, int inSize, char *inData, ReplyAddress* /*inReply*/)
{
    sc_msg_iter msg(inSize, inData);
    Node *node = Msg_GetNode(inWorld, msg);
    if (!node) return kSCErr_NodeNotFound;
    while( msg.remain()>=8) {
	    int i = 0;
	    int loop = 0;
	    if (msg.nextTag('i') == 's') {
		int32* name = msg.gets4();
		int32 hash = Hash(name);
		do {
			switch (msg.nextTag('f') ) {
			case  'f' :
			case  'i' :
			{
				float32 value = msg.getf();
				Node_SetControl(node, hash, name, i, value);
				++i;
				break;
			}
			case 's' :
			{
				const char* string = msg.gets();
				if ( *string == 'c') {
					int bus = sc_atoi(string+1);
					Node_MapControl(node, hash, name, i, bus);
					++i;
				}
			    if ( *string == 'a') {
				int bus = sc_atoi(string+1);
				Node_MapAudioControl(node, hash, name, i, bus);
				++i;
			    }
			    break;
			}
			case ']':
			    msg.count++;
			    loop--;
			    break;
			case '[':
			    msg.count++;
			    loop++;
			    break;
		    }
		}
		while (loop);
	    } else {
		int32 index = msg.geti();
		do {
		    switch (msg.nextTag('f') ) {
			case  'f' :
			case  'i' :
			{
				float32 value = msg.getf();
				Node_SetControl(node, index + i, value);
				++i;
				break;
			}
			case 's' :
			{
				const char* string = msg.gets();
				if ( *string == 'c') {
				    int bus = sc_atoi(string+1);
				    Node_MapControl(node, index + i, bus);
				    ++i;
				}
				if ( *string == 'a') {
				    int bus = sc_atoi(string+1);
				    Node_MapAudioControl(node, index + i, bus);
				    ++i;
				}
			    break;
			}
			case ']':
			    msg.count++;
			    loop--;
			    break;
			case '[':
			    msg.count++;
			    loop++;
			    break;
		    }
		}
		while (loop);
	    }
	}

	//{
//	int i = 0;
//	int loop = 0;
//	if (msg.nextTag('i') == 's') {
//	    int32* name = msg.gets4();
//	    int32 hash = Hash(name);
//	    if (msg.nextTag('f') == '[' ) {
//		msg.count++;
//		loop = 1;
//	    }
//	    do {
//		if (msg.nextTag('f') == 's' ) {
//		    const char* string = msg.gets();
//		    if ( *string == 'c') {
//			int bus = sc_atoi(string+1);
//			Node_MapControl(node, hash, name, i, bus);
//		    }
//		} else {
//		    if (msg.nextTag('f') == ']' ) {
//			msg.count++;
//			loop = 0;
//		    } else {
//			float32 value = msg.getf();
//			Node_SetControl(node, hash, name, i, value);
//		    }
//		}
//		++i;
//	    }
//	    while (loop);
//	} else {
//	    int32 index = msg.geti();
//	    if (msg.nextTag('f') == '[' ) {
//		msg.count++;
//		loop = 1;
//	    }
//	    do {
//		if (msg.nextTag('f') == 's') {
//		    const char* string = msg.gets();
//		    if (*string == 'c') {
//			int bus = sc_atoi(string+1);
//			Node_MapControl(node, index + i, bus);
//		    }
//		} else {
//		    if (msg.nextTag('f') == ']' ) {
//			msg.count++;
//			loop = 0;
//		    } else {
//			float32 value = msg.getf();
//			Node_SetControl(node, index + i, value);
//		    }
//		}
//		++i;
//	    }
//	    while (loop);
//	}
//    }
    return kSCErr_None;
}

SCErr meth_n_setn(World *inWorld, int inSize, char *inData, ReplyAddress *inReply);
SCErr meth_n_setn(World *inWorld, int inSize, char *inData, ReplyAddress* /*inReply*/)
{
	sc_msg_iter msg(inSize, inData);
	Node *node = Msg_GetNode(inWorld, msg);
	if (!node) return kSCErr_NodeNotFound;

	while (msg.remain()) {
		if (msg.nextTag('i') == 's') {
			int32* name = msg.gets4();
			int32 hash = Hash(name);
			int32 n = msg.geti();
			for (int i=0; msg.remain() && i<n; ++i) {
				if (msg.nextTag('f') == 's') {
					const char* string = msg.gets();
					if (*string == 'c') {
						int bus = sc_atoi(string+1);
						Node_MapControl(node, hash, name, i, bus);
					}
					if (*string == 'a') {
					    int bus = sc_atoi(string+1);
					    Node_MapAudioControl(node, hash, name, i, bus);
					}

				} else {
					float32 value = msg.getf();
					Node_SetControl(node, hash, name, i, value);
				}
			}
		} else {
			int32 index = msg.geti();
			int32 n = msg.geti();
			for (int i=0; msg.remain() && i<n; ++i) {
				if (msg.nextTag('f') == 's') {
					const char* string = msg.gets();
					if (*string == 'c') {
						int bus = sc_atoi(string+1);
						Node_MapControl(node, index+i, bus);
					}
					if (*string == 'a') {
					    int bus = sc_atoi(string+1);
					    Node_MapAudioControl(node, index+i, bus);
					}
				} else {
					float32 value = msg.getf();
					Node_SetControl(node, index+i, value);
				}
			}
		}
	}
	return kSCErr_None;
}

SCErr meth_n_fill(World *inWorld, int inSize, char *inData, ReplyAddress *inReply);
SCErr meth_n_fill(World *inWorld, int inSize, char *inData, ReplyAddress* /*inReply*/)
{
	sc_msg_iter msg(inSize, inData);
	Node *node = Msg_GetNode(inWorld, msg);
	if (!node) return kSCErr_NodeNotFound;

	while (msg.remain() >= 12)
	{
		if (msg.nextTag('i') == 's') {
			int32* name = msg.gets4();
			int32 hash = Hash(name);
			int32 n = msg.geti();
			float32 value = msg.getf();

			for (int i=0; i<n; ++i) {
				Node_SetControl(node, hash, name, i, value);
			}

			if (msg.nextTag('f') == 's') {
				const char* string = msg.gets();
				if (*string == 'c') {
					int bus = sc_atoi(string+1);
					for (int i=0; i<n; ++i) {
						Node_MapControl(node, hash, name, i, bus+i);
					}
				}
			} else {
				float32 value = msg.getf();
				for (int i=0; i<n; ++i) {
					Node_SetControl(node, hash, name, i, value);
				}
			}
		} else {
			int32 index = msg.geti();
			int32 n = msg.geti();
			float32 value = msg.getf();

			for (int i=0; i<n; ++i) {
				Node_SetControl(node, index+i, value);
			}
			if (msg.nextTag('f') == 's') {
				const char* string = msg.gets();
				if (*string == 'c') {
					int bus = sc_atoi(string+1);
					for (int i=0; i<n; ++i) {
						Node_MapControl(node, index+i, bus+i);
					}
				}
			} else {
				float32 value = msg.getf();
				for (int i=0; i<n; ++i) {
					Node_SetControl(node, index+i, value);
				}
			}
		}
	}

	return kSCErr_None;
}


SCErr meth_n_query(World *inWorld, int inSize, char *inData, ReplyAddress *inReply);
SCErr meth_n_query(World *inWorld, int inSize, char *inData, ReplyAddress *inReply)
{
	sc_msg_iter msg(inSize, inData);

	while (msg.remain()) {
		Node *node = Msg_GetNode(inWorld, msg);
		if (!node) return kSCErr_NodeNotFound;

		Node_StateMsg(node, kNode_Info);
	}
	return kSCErr_None;
}

SCErr meth_b_query(World *inWorld, int inSize, char *inData, ReplyAddress *inReply);
SCErr meth_b_query(World *inWorld, int inSize, char *inData, ReplyAddress *inReply)
{
	sc_msg_iter msg(inSize, inData);

	small_scpacket packet;

	int numbufs = msg.remain() >> 2;
	packet.adds("/b_info");
	packet.maketags(numbufs * 4 + 1);
	packet.addtag(',');

	while (msg.remain()) {
		int bufindex = msg.geti();
		SndBuf* buf = World_GetBuf(inWorld, bufindex);

		packet.addtag('i');
		packet.addtag('i');
		packet.addtag('i');
		packet.addtag('f');
		packet.addi(bufindex);
		packet.addi(buf->frames);
		packet.addi(buf->channels);
		packet.addf(buf->samplerate);
	}

	if (packet.size()) {
		CallSequencedCommand(SendReplyCmd, inWorld, packet.size(), packet.data(), inReply);
	}

	return kSCErr_None;
}



SCErr meth_d_load(World *inWorld, int inSize, char *inData, ReplyAddress *inReply);
SCErr meth_d_load(World *inWorld, int inSize, char *inData, ReplyAddress *inReply)
{
	CallSequencedCommand(LoadSynthDefCmd, inWorld, inSize, inData, inReply);

	return kSCErr_None;

}

SCErr meth_d_recv(World *inWorld, int inSize, char *inData, ReplyAddress *inReply);
SCErr meth_d_recv(World *inWorld, int inSize, char *inData, ReplyAddress *inReply)
{
	CallSequencedCommand(RecvSynthDefCmd, inWorld, inSize, inData, inReply);

	return kSCErr_None;

}

SCErr meth_d_loadDir(World *inWorld, int inSize, char *inData, ReplyAddress *inReply);
SCErr meth_d_loadDir(World *inWorld, int inSize, char *inData, ReplyAddress *inReply)
{
	CallSequencedCommand(LoadSynthDefDirCmd, inWorld, inSize, inData, inReply);

	return kSCErr_None;
}

SCErr meth_d_freeAll(World *inWorld, int inSize, char *inData, ReplyAddress *inReply);
SCErr meth_d_freeAll(World *inWorld, int /*inSize*/, char * /*inData*/, ReplyAddress* /*inReply*/)
{
	World_FreeAllGraphDefs(inWorld);
	return kSCErr_None;
}

SCErr meth_d_free(World *inWorld, int inSize, char *inData, ReplyAddress *inReply);
SCErr meth_d_free(World *inWorld, int inSize, char *inData, ReplyAddress *inReply)
{
	sc_msg_iter msg(inSize, inData);
	while (msg.remain()) {
		int32* defname = msg.gets4();
		if (!defname) return kSCErr_SynthDefNotFound;
		GraphDef_Remove(inWorld, defname);
	}
	return kSCErr_None;
}


SCErr meth_s_new(World *inWorld, int inSize, char *inData, ReplyAddress *inReply);
SCErr meth_s_new(World *inWorld, int inSize, char *inData, ReplyAddress* /*inReply*/)
{
	SCErr err;
	sc_msg_iter msg(inSize, inData);
	int32 *defname = msg.gets4();
	if (!defname) return kSCErr_WrongArgType;

	int32 nodeID = msg.geti();
	int32 addAction = msg.geti();

	GraphDef *def = World_GetGraphDef(inWorld, defname);
	if (!def) {
		scprintf("*** ERROR: SynthDef %s not found\n", (char*)defname);
		return kSCErr_SynthDefNotFound;
	}

	Graph *graph = 0;
	switch (addAction) {
		case 0 : {
			Group *group = Msg_GetGroup(inWorld, msg);
			if (!group) return kSCErr_GroupNotFound;
			err = Graph_New(inWorld, def, nodeID, &msg, &graph,true);//true for normal args
			if (err) return err;
			if (!graph) return kSCErr_Failed;
			Group_AddHead(group, &graph->mNode);
		} break;
		case 1 : {
			Group *group = Msg_GetGroup(inWorld, msg);
			if (!group) return kSCErr_GroupNotFound;
			err = Graph_New(inWorld, def, nodeID, &msg, &graph,true);
			if (err) return err;
			Group_AddTail(group, &graph->mNode);
		} break;
		case 2 : {
			Node *beforeThisNode = Msg_GetNode(inWorld, msg);
			if (!beforeThisNode) return kSCErr_NodeNotFound;
			err = Graph_New(inWorld, def, nodeID, &msg, &graph,true);
			if (err) return err;
			Node_AddBefore(&graph->mNode, beforeThisNode);
		} break;
		case 3 : {
			Node *afterThisNode = Msg_GetNode(inWorld, msg);
			if (!afterThisNode) return kSCErr_NodeNotFound;
			err = Graph_New(inWorld, def, nodeID, &msg, &graph,true);
			if (err) return err;
			Node_AddAfter(&graph->mNode, afterThisNode);
		} break;
		case 4 : {
			Node *replaceThisNode = Msg_GetNode(inWorld, msg);
			if (!replaceThisNode) return kSCErr_NodeNotFound;
<<<<<<< HEAD
      Node_RemoveID(replaceThisNode);
=======
			Node_RemoveID(replaceThisNode);
>>>>>>> e53b4dfb

			err = Graph_New(inWorld, def, nodeID, &msg, &graph,true);
			if (err) return err;
			Node_Replace(&graph->mNode, replaceThisNode);
		} break;
		default: return kSCErr_Failed;
	}
	Node_StateMsg(&graph->mNode, kNode_Go);
	return kSCErr_None;
}

SCErr meth_s_newargs(World *inWorld, int inSize, char *inData, ReplyAddress *inReply);
SCErr meth_s_newargs(World *inWorld, int inSize, char *inData, ReplyAddress* /*inReply*/)
{
	SCErr err;
	sc_msg_iter msg(inSize, inData);
	int32 *defname = msg.gets4();
	if (!defname) return kSCErr_WrongArgType;

	int32 nodeID = msg.geti();
	int32 addAction = msg.geti();

	GraphDef *def = World_GetGraphDef(inWorld, defname);
	if (!def) {
		scprintf("*** ERROR: SynthDef %s not found\n", (char*)defname);
		return kSCErr_SynthDefNotFound;
	}

	Graph *graph = 0;
	switch (addAction) {
		case 0 : {
			Group *group = Msg_GetGroup(inWorld, msg);
			if (!group) return kSCErr_GroupNotFound;
			err = Graph_New(inWorld, def, nodeID, &msg, &graph,false);//false for setn type args
			if (err) return err;
			if (!graph) return kSCErr_Failed;
			Group_AddHead(group, &graph->mNode);
		} break;
		case 1 : {
			Group *group = Msg_GetGroup(inWorld, msg);
			if (!group) return kSCErr_GroupNotFound;
			err = Graph_New(inWorld, def, nodeID, &msg, &graph,false);
			if (err) return err;
			Group_AddTail(group, &graph->mNode);
		} break;
		case 2 : {
			Node *beforeThisNode = Msg_GetNode(inWorld, msg);
			if (!beforeThisNode) return kSCErr_NodeNotFound;
			err = Graph_New(inWorld, def, nodeID, &msg, &graph,false);
			if (err) return err;
			Node_AddBefore(&graph->mNode, beforeThisNode);
		} break;
		case 3 : {
			Node *afterThisNode = Msg_GetNode(inWorld, msg);
			if (!afterThisNode) return kSCErr_NodeNotFound;
			err = Graph_New(inWorld, def, nodeID, &msg, &graph,false);
			if (err) return err;
			Node_AddAfter(&graph->mNode, afterThisNode);
		} break;
		case 4 : {
			Node *replaceThisNode = Msg_GetNode(inWorld, msg);
			if (!replaceThisNode) return kSCErr_NodeNotFound;
			err = Graph_New(inWorld, def, nodeID, &msg, &graph,false);
			if (err) return err;
			Node_Replace(&graph->mNode, replaceThisNode);
		} break;
		default: return kSCErr_Failed;
	}
	Node_StateMsg(&graph->mNode, kNode_Go);
	return kSCErr_None;
}

SCErr meth_g_new(World *inWorld, int inSize, char *inData, ReplyAddress *inReply);
SCErr meth_g_new(World *inWorld, int inSize, char *inData, ReplyAddress* /*inReply*/)
{
	SCErr err;

	sc_msg_iter msg(inSize, inData);
	while (msg.remain()) {
		int32 newGroupID = msg.geti();
		int32 addAction = msg.geti();

		Group *newGroup = 0;
		switch (addAction) {
			case 0 : {
				Group *group = Msg_GetGroup(inWorld, msg);
				if (!group) return kSCErr_GroupNotFound;
				err = Group_New(inWorld, newGroupID, &newGroup);
				if (err) {
					if (err == kSCErr_DuplicateNodeID) {
						newGroup = World_GetGroup(inWorld, newGroupID);
						if (!newGroup || !newGroup->mNode.mParent || newGroup->mNode.mParent != group)
							return err;
					} else return err;
				} else {
					Group_AddHead(group, &newGroup->mNode);
				}
			} break;
			case 1 : {
				Group *group = Msg_GetGroup(inWorld, msg);
				if (!group) return kSCErr_GroupNotFound;
				err = Group_New(inWorld, newGroupID, &newGroup);
				if (err) {
					if (err == kSCErr_DuplicateNodeID) {
						newGroup = World_GetGroup(inWorld, newGroupID);
						if (!newGroup || !newGroup->mNode.mParent || newGroup->mNode.mParent != group)
							return err;
					} else return err;
				} else {
					Group_AddTail(group, &newGroup->mNode);
				}
			} break;
			case 2 : {
				Node *beforeThisNode = Msg_GetNode(inWorld, msg);
				if (!beforeThisNode) return kSCErr_TargetNodeNotFound;
				err = Group_New(inWorld, newGroupID, &newGroup);
				if (err) {
					if (err == kSCErr_DuplicateNodeID) {
						newGroup = World_GetGroup(inWorld, newGroupID);
						if (!newGroup || !newGroup->mNode.mParent || newGroup->mNode.mParent->mNode.mID != beforeThisNode->mParent->mNode.mID)
							return err;
					} else return err;
				} else {
					Node_AddBefore(&newGroup->mNode, beforeThisNode);
				}
			} break;
			case 3 : {
				Node *afterThisNode = Msg_GetNode(inWorld, msg);
				if (!afterThisNode) return kSCErr_TargetNodeNotFound;
				err = Group_New(inWorld, newGroupID, &newGroup);
				if (err) {
					if (err == kSCErr_DuplicateNodeID) {
						newGroup = World_GetGroup(inWorld, newGroupID);
						if (!newGroup || !newGroup->mNode.mParent || newGroup->mNode.mParent->mNode.mID != afterThisNode->mParent->mNode.mID)
							return err;
					} else return err;
				} else {
					Node_AddAfter(&newGroup->mNode, afterThisNode);
				}
			} break;
			case 4 : {
				Node *replaceThisNode = Msg_GetNode(inWorld, msg);
				if (!replaceThisNode) return kSCErr_TargetNodeNotFound;
        if (replaceThisNode->mID == 0) return kSCErr_ReplaceRootGroup;
        Node_RemoveID(replaceThisNode);

				err = Group_New(inWorld, newGroupID, &newGroup);
				if (err) return err;
				Node_Replace(&newGroup->mNode, replaceThisNode);
			} break;
			default: return kSCErr_Failed;
		}

		Node_StateMsg(&newGroup->mNode, kNode_Go);
	}

	return kSCErr_None;
}

SCErr meth_p_new(World *inWorld, int inSize, char *inData, ReplyAddress *inReply);
SCErr meth_p_new(World *inWorld, int inSize, char *inData, ReplyAddress* inReply)
{
	/* we emulate the concept of parallel groups by using sequential groups */
	return meth_g_new(inWorld, inSize, inData, inReply);
}

SCErr meth_n_free(World *inWorld, int inSize, char *inData, ReplyAddress *inReply);
SCErr meth_n_free(World *inWorld, int inSize, char *inData, ReplyAddress* /*inReply*/)
{
	sc_msg_iter msg(inSize, inData);

	while (msg.remain()) {
		Node *node = Msg_GetNode(inWorld, msg);
		if (!node) return kSCErr_NodeNotFound;

		Node_Delete(node);
	}

	return kSCErr_None;
}

SCErr meth_n_before(World *inWorld, int inSize, char *inData, ReplyAddress *inReply);
SCErr meth_n_before(World *inWorld, int inSize, char *inData, ReplyAddress* /*inReply*/)
{
	sc_msg_iter msg(inSize, inData);

	Node *prevNode = 0;
	Node *prevTarget = 0;
	while (msg.remain()) {
		Node *node = Msg_GetNode(inWorld, msg);
		Node *target = Msg_GetNode(inWorld, msg);

		if (!node || !target) continue; // tolerate failure

		if (prevNode && prevNode != node)
		{
			// move the last pair that succeeded
			Node_Remove(prevNode);
			Node_AddBefore(prevNode, prevTarget);
			Node_StateMsg(prevNode, kNode_Move);
		}

		prevNode = node;
		prevTarget = target;
	}
	if (prevNode && prevNode != prevTarget)
	{
		// move the last pair that succeeded
		Node_Remove(prevNode);
		Node_AddBefore(prevNode, prevTarget);
		Node_StateMsg(prevNode, kNode_Move);
	}

	return kSCErr_None;
}

SCErr meth_n_after(World *inWorld, int inSize, char *inData, ReplyAddress *inReply);
SCErr meth_n_after(World *inWorld, int inSize, char *inData, ReplyAddress* /*inReply*/)
{
	sc_msg_iter msg(inSize, inData);

	Node *prevNode = 0;
	Node *prevTarget = 0;
	while (msg.remain()) {
		Node *node = Msg_GetNode(inWorld, msg);
		Node *target = Msg_GetNode(inWorld, msg);

		if (!node || !target) continue; // tolerate failure

		if (prevNode && prevNode != node)
		{
			// move the last pair that succeeded
			Node_Remove(prevNode);
			Node_AddAfter(prevNode, prevTarget);
			Node_StateMsg(prevNode, kNode_Move);
		}

		prevNode = node;
		prevTarget = target;
	}
	if (prevNode)
	{
		// move the last pair that succeeded
		Node_Remove(prevNode);
		Node_AddAfter(prevNode, prevTarget);
		Node_StateMsg(prevNode, kNode_Move);
	}

	return kSCErr_None;
}

SCErr meth_n_order(World *inWorld, int inSize, char *inData, ReplyAddress *inReply);
SCErr meth_n_order(World *inWorld, int inSize, char *inData, ReplyAddress* /*inReply*/)
{

	Node *prevNode = 0;
	Node *node = 0;

	sc_msg_iter msg(inSize, inData);
	int32 addAction = msg.geti();

	// place the first node in the list based on target and addAction
	switch (addAction) {
		case 0 : {
			Group *group = Msg_GetGroup(inWorld, msg);
			if (!group) return kSCErr_GroupNotFound;
			while(!node && msg.remain()) {
				node = Msg_GetNode(inWorld, msg);
				if(!node) scprintf("Warning Node not found\n");
			}
			if (!node) return kSCErr_NodeNotFound;

			Group *prevGroup = node->mParent;

			Node_Remove(node);

			Group_AddHead(group, node);

			if (group != prevGroup) {
				Node_StateMsg(node, kNode_Move);
			}

			prevNode = node;

		} break;
		case 1 : {
			Group *group = Msg_GetGroup(inWorld, msg);
			if (!group) return kSCErr_GroupNotFound;
			while(!node && msg.remain()) {
				node = Msg_GetNode(inWorld, msg);
				if(!node) scprintf("Warning Node not found\n");
			}
			if (!node) return kSCErr_NodeNotFound;

			Group *prevGroup = node->mParent;

			Node_Remove(node);

			Group_AddTail(group, node);

			if (group != prevGroup) {
				Node_StateMsg(node, kNode_Move);
			}

			prevNode = node;

		} break;
		case 2 : {
			Node *beforeNode = Msg_GetNode(inWorld, msg);
			if (!beforeNode) return kSCErr_TargetNodeNotFound;
			while(!node && msg.remain()) {
				node = Msg_GetNode(inWorld, msg);
				if(!node) scprintf("Warning Node not found\n");
			}
			if (!node) return kSCErr_NodeNotFound;


			Node_Remove(node);
			Node_AddBefore(node, beforeNode);
			Node_StateMsg(node, kNode_Move);

			prevNode = node;
		} break;
		case 3 : {
			Node *afterNode = Msg_GetNode(inWorld, msg);
			if (!afterNode) return kSCErr_TargetNodeNotFound;
			while(!node && msg.remain()) {
				node = Msg_GetNode(inWorld, msg);
				if(!node) scprintf("Warning Node not found\n");
			}
			if (!node) return kSCErr_NodeNotFound;


			Node_Remove(node);
			Node_AddAfter(node, afterNode);
			Node_StateMsg(node, kNode_Move);

			prevNode = node;
		} break;
		default: return kSCErr_Failed;
	}

	// now iterate through in order
	while (msg.remain()) {
		node = Msg_GetNode(inWorld, msg);
		if(!node) {
			scprintf("Warning Node not found\n");
			continue;
		}
		Node_Remove(node);
		Node_AddAfter(node, prevNode);
		Node_StateMsg(node, kNode_Move);

		prevNode = node;
	}

	return kSCErr_None;
}

SCErr meth_g_head(World *inWorld, int inSize, char *inData, ReplyAddress *inReply);
SCErr meth_g_head(World *inWorld, int inSize, char *inData, ReplyAddress* /*inReply*/)
{
	sc_msg_iter msg(inSize, inData);
	while (msg.remain()) {
		Group *group = Msg_GetGroup(inWorld, msg);
		if (!group) return kSCErr_GroupNotFound;

		Node *node = Msg_GetNode(inWorld, msg);
		if (!node) return kSCErr_NodeNotFound;

		Group *prevGroup = node->mParent;

		Node_Remove(node);

		Group_AddHead(group, node);

		if (group != prevGroup) {
			Node_StateMsg(node, kNode_Move);
		}
	}
	return kSCErr_None;
}

SCErr meth_g_tail(World *inWorld, int inSize, char *inData, ReplyAddress *inReply);
SCErr meth_g_tail(World *inWorld, int inSize, char *inData, ReplyAddress* /*inReply*/)
{
	sc_msg_iter msg(inSize, inData);
	while (msg.remain()) {
		Group *group = Msg_GetGroup(inWorld, msg);
		if (!group) return kSCErr_GroupNotFound;

		Node *node = Msg_GetNode(inWorld, msg);
		if (!node) return kSCErr_NodeNotFound;

		//Group *prevGroup = node->mParent;

		Node_Remove(node);
		Group_AddTail(group, node);

		//if (group != prevGroup) {
			Node_StateMsg(node, kNode_Move);
		//}
	}
	return kSCErr_None;
}

SCErr meth_g_insert(World *inWorld, int inSize, char *inData, ReplyAddress *inReply);
SCErr meth_g_insert(World *inWorld, int inSize, char *inData, ReplyAddress* /*inReply*/)
{
	sc_msg_iter msg(inSize, inData);
	while (msg.remain()) {
		Group *group = Msg_GetGroup(inWorld, msg);
		if (!group) return kSCErr_GroupNotFound;

		Node *node = Msg_GetNode(inWorld, msg);
		if (!node) return kSCErr_NodeNotFound;

		Group *prevGroup = node->mParent;

		int index = msg.geti();

		Node_Remove(node);
		Group_Insert(group, node, index);

		if (group != prevGroup) {
			Node_StateMsg(node, kNode_Move);
		}
	}
	return kSCErr_None;
}

SCErr meth_g_freeAll(World *inWorld, int inSize, char *inData, ReplyAddress *inReply);
SCErr meth_g_freeAll(World *inWorld, int inSize, char *inData, ReplyAddress* /*inReply*/)
{
	sc_msg_iter msg(inSize, inData);
	while (msg.remain()) {
		Group *group = Msg_GetGroup(inWorld, msg);
		if (!group) return kSCErr_GroupNotFound;

		Group_DeleteAll(group);
	}
	return kSCErr_None;
}

SCErr meth_g_deepFree(World *inWorld, int inSize, char *inData, ReplyAddress *inReply);
SCErr meth_g_deepFree(World *inWorld, int inSize, char *inData, ReplyAddress* /*inReply*/)
{
	sc_msg_iter msg(inSize, inData);
	while (msg.remain()) {
		Group *group = Msg_GetGroup(inWorld, msg);
		if (!group) return kSCErr_GroupNotFound;

		Group_DeepFreeGraphs(group);
	}
	return kSCErr_None;
}



SCErr meth_status(World *inWorld, int inSize, char *inData, ReplyAddress *inReply);
SCErr meth_status(World *inWorld, int inSize, char *inData, ReplyAddress *inReply)
{
	CallSequencedCommand(AudioStatusCmd, inWorld, inSize, inData, inReply);
	return kSCErr_None;
}

SCErr meth_quit(World *inWorld, int inSize, char *inData, ReplyAddress *inReply);
SCErr meth_quit(World *inWorld, int inSize, char *inData, ReplyAddress *inReply)
{
	CallSequencedCommand(AudioQuitCmd, inWorld, inSize, inData, inReply);
	return kSCErr_None;
}

SCErr meth_clearSched(World *inWorld, int inSize, char *inData, ReplyAddress *inReply);
SCErr meth_clearSched(World *inWorld, int inSize, char *inData, ReplyAddress *inReply)
{
	if(inWorld->mRealTime){
		inWorld->hw->mAudioDriver->ClearSched();
	}
	return kSCErr_None;
}

SCErr meth_dumpOSC(World *inWorld, int inSize, char *inData, ReplyAddress *inReply);
SCErr meth_dumpOSC(World *inWorld, int inSize, char *inData, ReplyAddress *inReply)
{
	sc_msg_iter msg(inSize, inData);
	inWorld->mDumpOSC = msg.geti();
	return kSCErr_None;
}

SCErr meth_b_set(World *inWorld, int inSize, char *inData, ReplyAddress *inReply);
SCErr meth_b_set(World *inWorld, int inSize, char *inData, ReplyAddress* /*inReply*/)
{
	sc_msg_iter msg(inSize, inData);
	int bufindex = msg.geti();
	SndBuf* buf = World_GetBuf(inWorld, bufindex);
	if (!buf) return kSCErr_Failed;

	float *data = buf->data;
	uint32 numSamples = buf->samples;

	while (msg.remain() >= 8)
	{
		uint32 sampleIndex = msg.geti();
		float32 value = msg.getf();
		if (sampleIndex < numSamples)
		{
			data[sampleIndex] = value;
		} else return kSCErr_IndexOutOfRange;

	}
	return kSCErr_None;
}

SCErr meth_b_setn(World *inWorld, int inSize, char *inData, ReplyAddress *inReply);
SCErr meth_b_setn(World *inWorld, int inSize, char *inData, ReplyAddress* /*inReply*/)
{
	sc_msg_iter msg(inSize, inData);
	int bufindex = msg.geti();
	SndBuf* buf = World_GetBuf(inWorld, bufindex);
	if (!buf) return kSCErr_Failed;

	float *data = buf->data;
	int numSamples = buf->samples;

	while (msg.remain()) {
		int32 start = msg.geti();
		int32 n = msg.geti();
		int32 end = start+n-1;

		if (end < 0 || start >= numSamples) continue;

		start = sc_clip(start, 0, numSamples-1);
		end   = sc_clip(end,   0, numSamples-1);

		for (int i=start; msg.remain() && i<=end; ++i) {
			float32 value = msg.getf();
			data[i] = value;
		}
	}

	return kSCErr_None;
}


SCErr meth_b_fill(World *inWorld, int inSize, char *inData, ReplyAddress *inReply);
SCErr meth_b_fill(World *inWorld, int inSize, char *inData, ReplyAddress* /*inReply*/)
{
	sc_msg_iter msg(inSize, inData);
	int bufindex = msg.geti();
	SndBuf* buf = World_GetBuf(inWorld, bufindex);
	if (!buf) return kSCErr_Failed;

	float *data = buf->data;
	int numSamples = buf->samples;

	while (msg.remain() >= 12)
	{
		int32 start = msg.geti();
		int32 n = msg.geti();
		float32 value = msg.getf();
		int32 end = start+n-1;

		if (end < 0 || start >= numSamples) continue;

		start = sc_clip(start, 0, numSamples-1);
		end   = sc_clip(end,   0, numSamples-1);

		for (int i=start; i<=end; ++i) data[i] = value;
	}

	return kSCErr_None;
}

SCErr meth_b_gen(World *inWorld, int inSize, char *inData, ReplyAddress *inReply);
SCErr meth_b_gen(World *inWorld, int inSize, char *inData, ReplyAddress *inReply)
{
	CallSequencedCommand(BufGenCmd, inWorld, inSize, inData, inReply);

	return kSCErr_None;
}


SCErr meth_c_set(World *inWorld, int inSize, char *inData, ReplyAddress *inReply);
SCErr meth_c_set(World *inWorld, int inSize, char *inData, ReplyAddress* /*inReply*/)
{
	sc_msg_iter msg(inSize, inData);

	float *data = inWorld->mControlBus;
	int32 *touched = inWorld->mControlBusTouched;
	int32 bufCounter = inWorld->mBufCounter;
	uint32 maxIndex = inWorld->mNumControlBusChannels;

	while (msg.remain() >= 8)
	{
		uint32 index = msg.geti();
		float32 value = msg.getf();
		if (index < maxIndex)
		{
			data[index] = value;
			touched[index] = bufCounter;
		} else return kSCErr_IndexOutOfRange;

	}
	return kSCErr_None;
}

SCErr meth_c_setn(World *inWorld, int inSize, char *inData, ReplyAddress *inReply);
SCErr meth_c_setn(World *inWorld, int inSize, char *inData, ReplyAddress* /*inReply*/)
{
	sc_msg_iter msg(inSize, inData);

	float *data = inWorld->mControlBus;
	int32 *touched = inWorld->mControlBusTouched;
	int32 bufCounter = inWorld->mBufCounter;
	int maxIndex = inWorld->mNumControlBusChannels;

	while (msg.remain()) {
		int32 start = msg.geti();
		int32 n = msg.geti();
		int32 end = start+n-1;

		if (start < 0 || end >= maxIndex || start > end)
			return kSCErr_IndexOutOfRange;

		for (int i=start; msg.remain() && i<=end; ++i) {
			float32 value = msg.getf();
			data[i] = value;
			touched[i] = bufCounter;
		}
	}

	return kSCErr_None;
}


SCErr meth_c_get(World *inWorld, int inSize, char *inData, ReplyAddress *inReply);
SCErr meth_c_get(World *inWorld, int inSize, char *inData, ReplyAddress* inReply)
{
	sc_msg_iter msg(inSize, inData);

	float *data = inWorld->mControlBus;
	uint32 maxIndex = inWorld->mNumControlBusChannels;

	int numheads = msg.remain() >> 2;

	big_scpacket packet;
	packet.adds("/c_set");
	packet.maketags(numheads * 2 + 1);
	packet.addtag(',');

	while (msg.remain() >= 4)
	{
		uint32 index = msg.geti();
		if (index >= maxIndex)
			return kSCErr_IndexOutOfRange;
		packet.addtag('i');
		packet.addtag('f');
		packet.addi(index);
		packet.addf(data[index]);
	}

	if (packet.size()) {
		CallSequencedCommand(SendReplyCmd, inWorld, packet.size(), packet.data(), inReply);
	}

	return kSCErr_None;
}

SCErr meth_c_getn(World *inWorld, int inSize, char *inData, ReplyAddress *inReply);
SCErr meth_c_getn(World *inWorld, int inSize, char *inData, ReplyAddress* inReply)
{
	sc_msg_iter msg(inSize, inData);

	float *data = inWorld->mControlBus;
	int maxIndex = inWorld->mNumControlBusChannels;

	// figure out how many tags to allocate
	int numcontrols = 0;
	int numheads = msg.remain() >> 3;

	while (msg.remain()) {
		msg.geti(); // skip start
		int32 n = msg.geti();
		numcontrols += n;
	}

	big_scpacket packet;
	packet.adds("/c_setn");
	packet.maketags(numheads * 2 + numcontrols + 1);
	packet.addtag(',');

	// start over at beginning of message
	msg.init(inSize, inData);

	while (msg.remain()) {
		int32 start = msg.geti();
		int32 n = msg.geti();
		int32 end = start+n-1;

		if (start < 0 || end >= maxIndex || start > end)
			return kSCErr_IndexOutOfRange;

		packet.addtag('i');
		packet.addtag('i');
		packet.addi(start);
		packet.addi(n);

		for (int i=start; i<=end; ++i) {
			packet.addtag('f');
			packet.addf(data[i]);
		}
	}

	if (packet.size()) {
		CallSequencedCommand(SendReplyCmd, inWorld, packet.size(), packet.data(), inReply);
	}

	return kSCErr_None;
}


SCErr meth_c_fill(World *inWorld, int inSize, char *inData, ReplyAddress *inReply);
SCErr meth_c_fill(World *inWorld, int inSize, char *inData, ReplyAddress* /*inReply*/)
{
	sc_msg_iter msg(inSize, inData);

	float *data = inWorld->mControlBus;
	int32 *touched = inWorld->mControlBusTouched;
	int32 bufCounter = inWorld->mBufCounter;
	int maxIndex = inWorld->mNumControlBusChannels;

	while (msg.remain() >= 12)
	{
		int32 start = msg.geti();
		int32 n = msg.geti();
		float32 value = msg.getf();
		int32 end = start+n-1;

		if (end < 0 || start >= maxIndex) continue;

		start = sc_clip(start, 0, maxIndex-1);
		end   = sc_clip(end,   0, maxIndex-1);

		for (int i=start; i<=end; ++i) {
			data[i] = value;
			touched[i] = bufCounter;
		}
	}

	return kSCErr_None;
}



SCErr meth_b_get(World *inWorld, int inSize, char *inData, ReplyAddress *inReply);
SCErr meth_b_get(World *inWorld, int inSize, char *inData, ReplyAddress* inReply)
{
	sc_msg_iter msg(inSize, inData);
	int bufindex = msg.geti();
	SndBuf* buf = World_GetBuf(inWorld, bufindex);
	if (!buf) return kSCErr_Failed;

	float *data = buf->data;
	uint32 maxIndex = buf->samples;

	int numheads = msg.remain() >> 2;

	big_scpacket packet;
	packet.adds("/b_set");
	packet.maketags(numheads * 2 + 2);
	packet.addtag(',');
	packet.addtag('i');
	packet.addi(bufindex);

	while (msg.remain() >= 4)
	{
		uint32 index = msg.geti();
		if (index >= maxIndex)
			return kSCErr_IndexOutOfRange;
		packet.addtag('i');
		packet.addtag('f');
		packet.addi(index);
		packet.addf(data[index]);
	}

	if (packet.size()) {
		CallSequencedCommand(SendReplyCmd, inWorld, packet.size(), packet.data(), inReply);
	}

	return kSCErr_None;
}

SCErr meth_b_getn(World *inWorld, int inSize, char *inData, ReplyAddress *inReply);
SCErr meth_b_getn(World *inWorld, int inSize, char *inData, ReplyAddress* inReply)
{
	sc_msg_iter msg(inSize, inData);
	int bufindex = msg.geti();
	SndBuf* buf = World_GetBuf(inWorld, bufindex);
	if (!buf) return kSCErr_Failed;

	float *data = buf->data;
	int32 maxIndex = buf->samples;

	// figure out how many tags to allocate
	int numcontrols = 0;
	int numheads = msg.remain() >> 3;

	while (msg.remain()) {
		msg.geti(); // skip start
		int32 n = msg.geti();
		numcontrols += n;
	}

	big_scpacket packet;
	packet.adds("/b_setn");
	packet.maketags(numheads * 2 + numcontrols + 2);
	packet.addtag(',');

	// start over at beginning of message
	msg.init(inSize, inData);
	msg.geti(); // skip buf index

	packet.addtag('i');
	packet.addi(bufindex);

	while (msg.remain()) {
		int32 start = msg.geti();
		int32 n = msg.geti();
		int32 end = start+n-1;

		if (start < 0 || end >= maxIndex || start > end)
			return kSCErr_IndexOutOfRange;

		packet.addtag('i');
		packet.addtag('i');
		packet.addi(start);
		packet.addi(n);

		for (int i=start; i<=end; ++i) {
			packet.addtag('f');
			packet.addf(data[i]);
		}
	}

	if (packet.size()) {
		CallSequencedCommand(SendReplyCmd, inWorld, packet.size(), packet.data(), inReply);
	}

	return kSCErr_None;
}


SCErr meth_s_get(World *inWorld, int inSize, char *inData, ReplyAddress *inReply);
SCErr meth_s_get(World *inWorld, int inSize, char *inData, ReplyAddress* inReply)
{
	sc_msg_iter msg(inSize, inData);

	Graph *graph = Msg_GetGraph(inWorld, msg);
	if (!graph) return kSCErr_NodeNotFound;

	int numheads = msg.tags ? strlen(msg.tags) - 1 : msg.remain() >> 2;

	big_scpacket packet;
	packet.adds("/n_set");
	packet.maketags(numheads * 2 + 2);
	packet.addtag(',');
	packet.addtag('i');
	packet.addi(graph->mNode.mID);

	while (msg.remain() >= 4) {
		if (msg.nextTag('i') == 's') {
			int32* name = msg.gets4();
			int32 hash = Hash(name);
			float32 value = 0.f;
			Graph_GetControl(graph, hash, name, 0, value);
			packet.addtag('s');
			packet.addtag('f');
			packet.adds((char*)name);
			packet.addf(value);
		} else {
			int32 index = msg.geti();
			float32 value = 0.f;
			Graph_GetControl(graph, index, value);
			packet.addtag('i');
			packet.addtag('f');
			packet.addi(index);
			packet.addf(value);
		}
	}

	if (packet.size()) {
		CallSequencedCommand(SendReplyCmd, inWorld, packet.size(), packet.data(), inReply);
	}

	return kSCErr_None;
}

SCErr meth_s_getn(World *inWorld, int inSize, char *inData, ReplyAddress *inReply);
SCErr meth_s_getn(World *inWorld, int inSize, char *inData, ReplyAddress* inReply)
{
	sc_msg_iter msg(inSize, inData);

	Graph *graph = Msg_GetGraph(inWorld, msg);
	if (!graph) return kSCErr_NodeNotFound;

	// figure out how many tags to allocate
	int numcontrols = 0;
	int numheads = msg.tags ? (strlen(msg.tags) - 1) >> 1 : msg.remain() >> 3;

	while (msg.remain()) {
		msg.geti(); // skip start
		int32 n = msg.geti();
		numcontrols += n;
	}

	big_scpacket packet;
	packet.adds("/n_setn");
	packet.maketags(numheads * 2 + numcontrols + 2);
	packet.addtag(',');

	// start over at beginning of message
	msg.init(inSize, inData);
	msg.geti(); // skip buf index

	packet.addtag('i');
	packet.addi(graph->mNode.mID);

	while (msg.remain()) {
		if (msg.nextTag('i') == 's') {
			int32* name = msg.gets4();
			int32 hash = Hash(name);
			int32 n = msg.geti();
			packet.addtag('s');
			packet.addtag('i');
			packet.adds((char*)name);
			packet.addi(n);
			for (int i=0; i<n; ++i) {
				float32 value = 0.f;
				Graph_GetControl(graph, hash, name, i, value);
				packet.addtag('f');
				packet.addf(value);
			}
		} else {
			int32 index = msg.geti();
			int32 n = msg.geti();
			packet.addtag('i');
			packet.addtag('i');
			packet.addi(index);
			packet.addi(n);
			for (int i=0; i<n; ++i) {
				float32 value = 0.f;
				Graph_GetControl(graph, index+i, value);
				packet.addtag('f');
				packet.addf(value);
			}
		}
	}

	if (packet.size()) {
		CallSequencedCommand(SendReplyCmd, inWorld, packet.size(), packet.data(), inReply);
	}

	return kSCErr_None;
}



SCErr meth_s_noid(World *inWorld, int inSize, char *inData, ReplyAddress *inReply);
SCErr meth_s_noid(World *inWorld, int inSize, char *inData, ReplyAddress* inReply)
{
	sc_msg_iter msg(inSize, inData);
	while (msg.remain()) {

		Graph *graph = Msg_GetGraph(inWorld, msg);
		if (!graph) continue;

		Node_RemoveID(&graph->mNode);
	}

	return kSCErr_None;
}


SCErr meth_notify(World *inWorld, int inSize, char *inData, ReplyAddress *inReply);
SCErr meth_notify(World *inWorld, int inSize, char *inData, ReplyAddress *inReply)
{
	CallSequencedCommand(NotifyCmd, inWorld, inSize, inData, inReply);
	return kSCErr_None;
}

SCErr meth_error(World *inWorld, int inSize, char *inData, ReplyAddress *inReply);
SCErr meth_error(World *inWorld, int inSize, char *inData, ReplyAddress* /*inReply*/)
{
	sc_msg_iter msg(inSize, inData);
	int mode = msg.geti();

//	inWorld->mLocalErrorNotification = mode;
//		// if non-zero, new state should be saved permanently
//	if(mode) { inWorld->mErrorNotification = mode; };

	// -1 = bundle off, -2 = bundle on, 0 = permanent off, 1 = permanent on
	switch(mode) {
		case -1:	inWorld->mLocalErrorNotification += 1;
					break;
		case -2:	inWorld->mLocalErrorNotification -= 1;
					break;
		case 0:		inWorld->mErrorNotification = 0;
					break;
		case 1:		inWorld->mErrorNotification = 1;
	};
	return kSCErr_None;
}

#define NEW_COMMAND(name) NewCommand(#name, cmd_##name, meth_##name)

void initMiscCommands();
void initMiscCommands()
{

// nrt
	NEW_COMMAND(none);
	NEW_COMMAND(notify);
	NEW_COMMAND(status);
	NEW_COMMAND(quit);
	NEW_COMMAND(clearSched);

	NEW_COMMAND(d_recv);
	NEW_COMMAND(d_load);
	NEW_COMMAND(d_loadDir);
	NEW_COMMAND(d_freeAll);
	NEW_COMMAND(d_free);

	NEW_COMMAND(s_new);
	NEW_COMMAND(s_newargs);

	NEW_COMMAND(n_trace);
	NEW_COMMAND(n_free);
	NEW_COMMAND(n_run);

	NEW_COMMAND(u_cmd);
	NEW_COMMAND(cmd);

	//NEW_COMMAND(n_cmd);
	NEW_COMMAND(n_map);
	NEW_COMMAND(n_mapn);
	NEW_COMMAND(n_mapa);
	NEW_COMMAND(n_mapan);
	NEW_COMMAND(n_set);
	NEW_COMMAND(n_setn);
	NEW_COMMAND(n_fill);

	NEW_COMMAND(n_before);
	NEW_COMMAND(n_after);
	NEW_COMMAND(n_order);

	NEW_COMMAND(g_new);
	NEW_COMMAND(g_head);
	NEW_COMMAND(g_tail);
	NEW_COMMAND(g_freeAll);
	NEW_COMMAND(g_deepFree);

	NEW_COMMAND(p_new);

	NEW_COMMAND(b_alloc);
	NEW_COMMAND(b_allocRead);
	NEW_COMMAND(b_allocReadChannel);

	NEW_COMMAND(b_read);
	NEW_COMMAND(b_readChannel);
	NEW_COMMAND(b_write);

	NEW_COMMAND(b_free);
	NEW_COMMAND(b_close);

	NEW_COMMAND(b_zero);
	NEW_COMMAND(b_set);
	NEW_COMMAND(b_setn);
	NEW_COMMAND(b_fill);
	NEW_COMMAND(b_gen);

	NEW_COMMAND(c_set);
	NEW_COMMAND(c_setn);
	NEW_COMMAND(c_fill);

	NEW_COMMAND(dumpOSC);

	NEW_COMMAND(c_get);
	NEW_COMMAND(c_getn);
	NEW_COMMAND(b_get);
	NEW_COMMAND(b_getn);
	NEW_COMMAND(s_get);
	NEW_COMMAND(s_getn);

	NEW_COMMAND(n_query);
	NEW_COMMAND(b_query);

	NEW_COMMAND(s_noid);
	NEW_COMMAND(sync);
	NEW_COMMAND(g_dumpTree);
	NEW_COMMAND(g_queryTree);

	NEW_COMMAND(error);
}<|MERGE_RESOLUTION|>--- conflicted
+++ resolved
@@ -833,11 +833,7 @@
 		case 4 : {
 			Node *replaceThisNode = Msg_GetNode(inWorld, msg);
 			if (!replaceThisNode) return kSCErr_NodeNotFound;
-<<<<<<< HEAD
-      Node_RemoveID(replaceThisNode);
-=======
 			Node_RemoveID(replaceThisNode);
->>>>>>> e53b4dfb
 
 			err = Graph_New(inWorld, def, nodeID, &msg, &graph,true);
 			if (err) return err;

--- conflicted
+++ resolved
@@ -73,8 +73,8 @@
 
 if(APPLE)
 	set_property(SOURCE ${CMAKE_SOURCE_DIR}/common/SC_DirUtils.cpp PROPERTY COMPILE_FLAGS -xobjective-c++)
-	
-	list(APPEND scsynth_sources 
+
+	list(APPEND scsynth_sources
 		${CMAKE_SOURCE_DIR}/common/SC_Apple.mm
 	)
 	set_source_files_properties( ${CMAKE_SOURCE_DIR}/common/SC_Apple.mm
@@ -238,15 +238,6 @@
 endif()
 
 if(APPLE)
-<<<<<<< HEAD
-	# TODO allow apple users to install to fhs-ish path if INSTALL_FHS option is enabled
-	# determines the app name and app install location (scappbundlename, scappdir):
-	include (${CMAKE_SOURCE_DIR}/cmake_modules/MacAppFolder.cmake)
-	install(TARGETS ${INSTALL_TARGETS}
-			RUNTIME DESTINATION "${scappbindir}"
-			LIBRARY DESTINATION "${scappauxresourcesdir}"
-			PERMISSIONS OWNER_READ OWNER_EXECUTE GROUP_READ GROUP_EXECUTE WORLD_READ WORLD_EXECUTE OWNER_WRITE)
-=======
     if(CMAKE_GENERATOR MATCHES Xcode)
         set_property(TARGET scsynth PROPERTY RUNTIME_OUTPUT_DIRECTORY_DEBUG   "${CMAKE_BINARY_DIR}/editors/sc-ide/Debug/${ide_name}.app/Contents/Resources/")
         set_property(TARGET scsynth PROPERTY RUNTIME_OUTPUT_DIRECTORY_RELEASE "${CMAKE_BINARY_DIR}/editors/sc-ide/Release/${ide_name}.app/Contents/Resources/")
@@ -254,7 +245,6 @@
         set_property(TARGET scsynth
                      PROPERTY RUNTIME_OUTPUT_DIRECTORY "${CMAKE_BINARY_DIR}/editors/sc-ide/${ide_name}.app/Contents/Resources/")
     endif()
->>>>>>> 6fb0387b
 elseif(WIN32)
 	install(TARGETS ${INSTALL_TARGETS}
 			DESTINATION "SuperCollider"

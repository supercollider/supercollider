find_package(Sndfile)
if (WIN32)
	find_package(Portaudio)
endif()


# Here we work out which audio API to use, from system type and/or user option.
if(AUDIOAPI STREQUAL "default")
	if(APPLE)
		set(AUDIOAPI coreaudio)
	elseif(WIN32)
		set(AUDIOAPI portaudio)
	else()
		set(AUDIOAPI jack)
	endif(APPLE)
endif()

if(NOT AUDIOAPI MATCHES "^(jack|coreaudio|portaudio)$")
	message(WARNING "Unrecognised audio API: ${AUDIOAPI}")
endif()

if(AUDIOAPI STREQUAL jack)
	find_package(Jack)
	if(NOT JACK_FOUND)
		message(FATAL_ERROR "Jack selected as audio API, but development files not found")
	endif()
elseif(AUDIOAPI STREQUAL portaudio)
	find_package(Portaudio)
	if(NOT PORTAUDIO_FOUND)
		message(FATAL_ERROR "Portaudio selected as audio API, but development files not found")
	endif()
endif()
message(STATUS "Audio API: ${AUDIOAPI}")

if (NOT Boost_FOUND)
	file(GLOB boost_system_sources ../../external_libraries/boost/libs/system/src/*cpp)
endif()

set(scsynth_sources
	SC_BufGen.cpp

	SC_ComPort.cpp
	SC_CoreAudio.cpp
	SC_Graph.cpp
	SC_GraphDef.cpp
	SC_Group.cpp
	SC_HiddenWorld.h
	SC_Lib_Cintf.cpp
	SC_Lib.cpp
	SC_MiscCmds.cpp
	SC_Node.cpp
	SC_Rate.cpp
	SC_SequencedCommand.cpp
	SC_Str4.cpp
	SC_Unit.cpp
	SC_UnitDef.cpp
	SC_World.cpp
	Rendezvous.cpp

	${CMAKE_SOURCE_DIR}/common/SC_fftlib.cpp
	${CMAKE_SOURCE_DIR}/common/SC_AllocPool.cpp
	${CMAKE_SOURCE_DIR}/common/SC_DirUtils.cpp
	${CMAKE_SOURCE_DIR}/common/SC_Errors.cpp
	${CMAKE_SOURCE_DIR}/common/SC_Reply.cpp
	${CMAKE_SOURCE_DIR}/common/SC_StandAloneInfo_Darwin.cpp
	${CMAKE_SOURCE_DIR}/common/SC_StringBuffer.cpp
	${CMAKE_SOURCE_DIR}/common/SC_StringParser.cpp
	${CMAKE_SOURCE_DIR}/common/Samp.cpp
	${CMAKE_SOURCE_DIR}/common/sc_popen.cpp

	${boost_system_sources}
)

if(APPLE)
	set_property(SOURCE ${CMAKE_SOURCE_DIR}/common/SC_DirUtils.cpp PROPERTY COMPILE_FLAGS -xobjective-c++)
	
	list(APPEND scsynth_sources 
		${CMAKE_SOURCE_DIR}/common/SC_Apple.mm
	)
	set_source_files_properties( ${CMAKE_SOURCE_DIR}/common/SC_Apple.mm
	    PROPERTIES COMPILE_FLAGS "-x objective-c++ -fobjc-exceptions"
	)
endif()

if(WIN32)
	list(APPEND scsynth_sources ${CMAKE_SOURCE_DIR}/common/SC_Win32Utils.cpp)
endif()

if (FFT_GREEN)
	list(APPEND scsynth_sources ../../common/fftlib.c)
endif()


include_directories(${CMAKE_SOURCE_DIR}/include/common
                    ${CMAKE_SOURCE_DIR}/common
                    ${CMAKE_SOURCE_DIR}/include/server
                    ${CMAKE_SOURCE_DIR}/include/plugin_interface
                    .
)

include_directories (${CMAKE_SOURCE_DIR}/external_libraries/boost_sync/include)

if (AUDIOAPI STREQUAL jack)
	list(APPEND scsynth_sources SC_Jack.cpp)
	add_definitions("-DSC_AUDIO_API=SC_AUDIO_API_JACK" ${JACK_DEFINITIONS})
	include_directories(${JACK_INCLUDE_DIRS})
elseif (AUDIOAPI STREQUAL portaudio)
	list(APPEND scsynth_sources SC_PortAudio.cpp)
	add_definitions("-DSC_AUDIO_API=SC_AUDIO_API_PORTAUDIO" ${PORTAUDIO_DEFINITIONS})
	include_directories(${PORTAUDIO_INCLUDE_DIRS})
endif()

set (FINAL_BUILD 0) # disable final build for scsynth

if(LIBSCSYNTH)
	set (LIBSCSYNTH_TYPE SHARED)
else()
	set (LIBSCSYNTH_TYPE STATIC)
endif()

file(GLOB_RECURSE all_headers ./*.h*)

if (FINAL_BUILD)
	CREATE_FINAL_FILE(libscsynth_final.cpp ${scsynth_sources} ${all_headers})
	add_library(libscsynth ${LIBSCSYNTH_TYPE} libscsynth_final.cpp)
else()
	add_library(libscsynth ${LIBSCSYNTH_TYPE} ${scsynth_sources} ${all_headers})
endif()


if(LIBSCSYNTH)
        target_compile_definitions(libscsynth PRIVATE   BUILDING_SCSYNTH)
        target_compile_definitions(libscsynth INTERFACE BUILDING_SCSYNTH)
endif()

target_compile_definitions(libscsynth PUBLIC  SC_MEMORY_ALIGNMENT=32)

target_link_libraries(libscsynth tlsf)

find_library(DL NAMES dl)
if(DL)
    target_link_libraries(libscsynth ${DL})
endif()

if(NOVA_SIMD)
	target_compile_definitions(libscsynth PUBLIC NOVA_SIMD)
endif()

if(SNDFILE_FOUND)
	target_link_libraries(libscsynth ${SNDFILE_LIBRARIES})
	target_include_directories(libscsynth PUBLIC ${SNDFILE_INCLUDE_DIR})
elseif(NOT NO_LIBSNDFILE)
	message(SEND_ERROR "Cannot find libsndfile")
endif(SNDFILE_FOUND)

if(UNIX AND NOT APPLE)
	target_compile_definitions(libscsynth PUBLIC "SC_PLUGIN_DIR=\"${CMAKE_INSTALL_PREFIX}/lib/SuperCollider/plugins\"")
endif()


if(NOT NO_AVAHI)
	if(APPLE)
		target_compile_definitions(libscsynth PUBLIC USE_RENDEZVOUS=1)
	else()
		find_package(Avahi)
		if(AVAHI_FOUND)
			target_compile_definitions(libscsynth PUBLIC USE_RENDEZVOUS=1 HAVE_AVAHI=1)
			target_link_libraries(libscsynth ${AVAHI_LIBRARIES})
			target_include_directories(libscsynth PUBLIC ${AVAHI_INCLUDE_DIRS})
		endif()
	endif()
endif()


if (AUDIOAPI STREQUAL jack)
	target_link_libraries(libscsynth ${JACK_LIBRARIES})
elseif(AUDIOAPI STREQUAL portaudio)
	target_link_libraries(libscsynth ${PORTAUDIO_LIBRARIES})
elseif(AUDIOAPI STREQUAL coreaudio)
	target_link_libraries(libscsynth "-framework CoreAudio")
endif()

if (Boost_FOUND)
	target_link_libraries(libscsynth ${Boost_THREAD_LIBRARY} ${Boost_SYSTEM_LIBRARY})
else()
	target_link_libraries(libscsynth boost_thread boost_system)
endif()

if (WIN32)
	target_link_libraries(libscsynth wsock32 ws2_32 winmm)
endif()

if(NOT WIN32)
  set_property(TARGET libscsynth PROPERTY OUTPUT_NAME scsynth)
endif()

if (LIBSCSYNTH)
	# These two properties are ABI version info, not sc version:
	set_property(TARGET libscsynth PROPERTY VERSION     1.0.0)
	set_property(TARGET libscsynth PROPERTY SOVERSION   1)
endif()

if (FFTW3F_FOUND)
	target_include_directories(libscsynth PUBLIC ${FFTW3F_INCLUDE_DIR})
	target_link_libraries(libscsynth ${FFTW3F_LIBRARY})
endif()

if (APPLE)
	target_link_libraries(libscsynth "-framework Accelerate -framework CoreServices -framework Foundation")
endif()

if(CMAKE_SYSTEM_NAME MATCHES "Linux")
	target_link_libraries(libscsynth rt)
endif()

add_executable(scsynth scsynth_main.cpp)
target_link_libraries(scsynth libscsynth)

if (PTHREADS_FOUND)
    target_link_libraries(scsynth ${PTHREADS_LIBRARIES})
endif()

if(LTO)
    set_property(TARGET scsynth libscsynth
                 APPEND PROPERTY COMPILE_FLAGS "-flto -flto-report")

    set_property(TARGET scsynth
                 APPEND PROPERTY LINK_FLAGS "-flto -flto-report -fwhole-program")

    set_property(TARGET libscsynth
                 APPEND PROPERTY LINK_FLAGS "-flto -flto-report")
endif()

if (LIBSCSYNTH)
	set(INSTALL_TARGETS scsynth libscsynth)
else()
	set(INSTALL_TARGETS scsynth)
endif()

if(APPLE)
<<<<<<< HEAD
	# TODO allow apple users to install to fhs-ish path if INSTALL_FHS option is enabled
	# determines the app name and app install location (scappbundlename, scappdir):
	include (${CMAKE_SOURCE_DIR}/cmake_modules/MacAppFolder.cmake)
	install(TARGETS ${INSTALL_TARGETS}
			RUNTIME DESTINATION "${scappbindir}"
			LIBRARY DESTINATION "${scappauxresourcesdir}"
			PERMISSIONS OWNER_READ OWNER_EXECUTE GROUP_READ GROUP_EXECUTE WORLD_READ WORLD_EXECUTE OWNER_WRITE)
=======
    if(CMAKE_GENERATOR MATCHES Xcode)
        set_property(TARGET scsynth PROPERTY RUNTIME_OUTPUT_DIRECTORY_DEBUG   "${CMAKE_BINARY_DIR}/editors/sc-ide/Debug/${ide_name}.app/Contents/Resources/")
        set_property(TARGET scsynth PROPERTY RUNTIME_OUTPUT_DIRECTORY_RELEASE "${CMAKE_BINARY_DIR}/editors/sc-ide/Release/${ide_name}.app/Contents/Resources/")
    else()
        set_property(TARGET scsynth
                     PROPERTY RUNTIME_OUTPUT_DIRECTORY "${CMAKE_BINARY_DIR}/editors/sc-ide/${ide_name}.app/Contents/Resources/")
    endif()
>>>>>>> 32bd1bc5
elseif(WIN32)
	install(TARGETS ${INSTALL_TARGETS}
			DESTINATION "SuperCollider"
			PERMISSIONS OWNER_READ OWNER_WRITE OWNER_EXECUTE GROUP_READ GROUP_EXECUTE WORLD_READ WORLD_EXECUTE)
else()
	install(TARGETS ${INSTALL_TARGETS}
			RUNTIME DESTINATION "bin"
			LIBRARY DESTINATION "lib"
			PERMISSIONS OWNER_READ OWNER_WRITE OWNER_EXECUTE GROUP_READ GROUP_EXECUTE WORLD_READ WORLD_EXECUTE)
endif()<|MERGE_RESOLUTION|>--- conflicted
+++ resolved
@@ -112,7 +112,7 @@
 
 set (FINAL_BUILD 0) # disable final build for scsynth
 
-if(LIBSCSYNTH)
+if (LIBSCSYNTH)
 	set (LIBSCSYNTH_TYPE SHARED)
 else()
 	set (LIBSCSYNTH_TYPE STATIC)
@@ -191,7 +191,7 @@
 endif()
 
 if(NOT WIN32)
-  set_property(TARGET libscsynth PROPERTY OUTPUT_NAME scsynth)
+set_property(TARGET libscsynth PROPERTY OUTPUT_NAME scsynth)
 endif()
 
 if (LIBSCSYNTH)
@@ -238,7 +238,6 @@
 endif()
 
 if(APPLE)
-<<<<<<< HEAD
 	# TODO allow apple users to install to fhs-ish path if INSTALL_FHS option is enabled
 	# determines the app name and app install location (scappbundlename, scappdir):
 	include (${CMAKE_SOURCE_DIR}/cmake_modules/MacAppFolder.cmake)
@@ -246,15 +245,6 @@
 			RUNTIME DESTINATION "${scappbindir}"
 			LIBRARY DESTINATION "${scappauxresourcesdir}"
 			PERMISSIONS OWNER_READ OWNER_EXECUTE GROUP_READ GROUP_EXECUTE WORLD_READ WORLD_EXECUTE OWNER_WRITE)
-=======
-    if(CMAKE_GENERATOR MATCHES Xcode)
-        set_property(TARGET scsynth PROPERTY RUNTIME_OUTPUT_DIRECTORY_DEBUG   "${CMAKE_BINARY_DIR}/editors/sc-ide/Debug/${ide_name}.app/Contents/Resources/")
-        set_property(TARGET scsynth PROPERTY RUNTIME_OUTPUT_DIRECTORY_RELEASE "${CMAKE_BINARY_DIR}/editors/sc-ide/Release/${ide_name}.app/Contents/Resources/")
-    else()
-        set_property(TARGET scsynth
-                     PROPERTY RUNTIME_OUTPUT_DIRECTORY "${CMAKE_BINARY_DIR}/editors/sc-ide/${ide_name}.app/Contents/Resources/")
-    endif()
->>>>>>> 32bd1bc5
 elseif(WIN32)
 	install(TARGETS ${INSTALL_TARGETS}
 			DESTINATION "SuperCollider"


html, body {
    height: 100%;
    padding: 0;
    margin: 0;
    position: relative;
    text-align: justify;
    font-size: 0.9em;
    line-height: 1.5em;
}

body {
    font-family: Arial, Helvetica, sans-serif;
    color: black;
    background: white;
}

div.contents {
    margin: 0;
    padding: 2em 1em;
    overflow: auto;
    word-break: break-word;
    /*text-indent: 0;*/
}

table {
    border-collapse: collapse;
    margin-top: 0.5em;
    margin-left: 0;
    margin-bottom: 0.5em;
    width: 100%;
}
table td {
    border: 1px solid #ddd;
    padding: 0.3em;
}

table table {
    margin: 0;
}

p {
    margin-top: 0.2em;
    margin-bottom: 0.2em;
    }

a:link, a:visited, a:link:hover {
    text-decoration: none;
    color: #449;
    word-break: break-all;
}

a:link:hover {
    text-decoration: underline;
}

#inheritedclassmets, #inheritedinstmets {
    margin-top: 1em;
}

.inheritedmets_class {
    font-weight: bold;
    color: #555;
    margin-top: 0.5em;
    margin-bottom: 0.25em;
}
.inheritedmets_class a {
    color: #333;
}

ul {
margin-top: 0;
margin-bottom: 0;
}
ul.inheritedmets {
    list-style: none;
    padding: 0;
    margin: 0;
    margin-left: 2em;
    margin-top: 0.25em;
}
ul.inheritedmets li {
    font-family: monospace;
}
a.inheritedmets_toggle {
    
    color: #558;
    font-weight: normal;
/*    margin-left: 2em;*/
}

a.inheritedmets_toggle:hover {
    text-decoration: none;
    color: #000;
}

a.subclass_toggle {
    color: #555;
    font-weight: normal;
}

a.subclass_toggle:hover {
    text-decoration: none;
    color: #000;
}


#menubar {
    position: fixed; /* fixed; */ /* relative; */
    font-family: Arial, Helvetica, sans-serif;
    /*text-indent: 0;*/
    width: 100%;
    padding: 0.2em 0;
    background-color: #f9f9f9;
<<<<<<< HEAD
    box-shadow: 0em 0em 0.25em rgba(128, 128, 128, 0.5);
    z-index: 2;
=======
    box-shadow: 0 0 0.25em rgba(128, 128, 128, 0.5);
>>>>>>> b06fb482
}

#nav {
    padding: 0;
    margin: 0;
}

#menubar .menuitem {
    padding: 0;
    margin: 0;
    border-right: 1px solid #ddd;
    display: inline-block;
}

#menubar .menuitem:first-child {
    /* It is better to make the logo a background image instead of an <img> because it is purely
    decorative. */
    background-image: url("images/SC_icon.png");
    background-repeat: no-repeat;
    background-position: 0.5em center;
    background-size: 1.5em;
}

a.menu-link {
    color: #666;
    padding: 0 0.75em 0 0.75em;
    /* This ensures that the logo isn't cut off. */
    min-height: 1.5em;
    /* This gets the text to vertically center. Discovered by accident. */
    line-height: 1.5em;
}
a.menu-link:hover {
    text-decoration: none;
    color: #999;
}

#menubar .menuitem:first-child a {
    /* The cube logo is actually *under* the <a>, but it shows through so that it looks like it
    is part of the link. */
    padding-left: 2.5em;
}

#menubar .menuitem:first-child a:hover {
    /* Lighten the background image by adding a translucent white layer over it. */
    background-color: rgba(255, 255, 255, 0.2);
}

#menubar .menuitem:last-child {
    border-right: none;
}

a.menu-link.title {
    font-weight: bold;
}

#topdoctitle {
/*    font-weight: bold;*/
    font-style: italic;
/*    color: #fff;*/
    color: #444;
    cursor: pointer;
}

.submenu, #toc {
    padding: 0.5em;
    position: absolute;
    display: none;
    background-color: #f9f9f9;
    border: thin solid #ddd;
}

.submenu a {
        position: relative;
        display: block;
        margin: 0;
/*      padding: 5px 10px;*/
        padding: 0.2em;
        width: auto;
        white-space: nowrap;
        text-align: left;
/*      text-decoration: none;*/
        color: #447;
        font-weight: bold;
}

.toc_search {
    margin-left: 10px;
    color: #999;
}

.toc_search input {
    border: 1px solid #ddd;
    margin-bottom: 1em;
}


.header {
  padding-bottom: 0.18em;
}

#label {
    color: #666;   
}

#summary {
    font-weight: normal;
    font-style: italic;
    color: #444;
    padding-bottom: 1em;
    border-bottom: 1px solid #000;
}
#related {
    font-weight: bold;
    margin-top: 0.5em;
    margin-bottom: 3em;
}
#filename {
    word-break: break-all;
}
.headerimage {
    float: right;
    margin-right: 1ex;
}

/* above the title */
#superclasses {
    font-size: 0.5em;
    color: #444;
    font-weight: normal;
}

.extension-indicator-ctr {
    float: right;
    font-size: 0.4em;
    padding: 0.4em 0.4em 0.2em 0.4em;
    background-color: #601c8b;
    color: white;
    border-radius: 3px;
    border-bottom: 2px solid #39174F;
}

.extension-indicator-icon {
    height: 1em;
    margin-right: 0.5em;
}

.extension-indicator-text {
    line-height: 1em;
}

.subheader {
    color: #444;
    margin-top: 1em;
}

.jump {
    text-align: right;
    color: #555;
}
.jump a {
    font-weight: bold;
    padding-top:0;
    margin-top:0;
}

a.footnote {
    top: -0.1em;
}
div.footnotes {
    padding-top: 0.5em;
    border-top: 1px solid #aaa;
    margin-left: 0;
    margin-top: 3em;
    margin-right: 2em;
}
div.footnote {
    padding-top: 1.5em;
    margin-bottom: 0.4em;
    margin-left: 0.4em;
    margin-top: 0.4em;
    font-size: 0.83em;
    line-height: 1.4em;
    text-align: left;
}

.soft {
    color: #777;
}

h1 {
    margin-top: 0.5em;
    margin-bottom: 0.3em;
    font-size: 2.3em;
}

h2 {
    border-bottom: 1px solid #ddd;
    margin-top: 2.6em;
    text-align: left;
    margin-bottom: 0.5em;
    font-size: 1.6em;
}

h3 {
    margin-top: 2.2em;
    margin-bottom: 1px;
    text-align: left;
    font-size: 1.2em;
}

h4 {
    margin-top: 1.4em;
    margin-bottom: 0;
    margin-left: 0;
    color: #777;
    font-size: 0.9em;
    text-align: left;
}

/* https://css-tricks.com/hash-tag-links-padding/ */
.anchor::before {
    display: block;
    content: " ";
    margin-top: -3em;
    height: 2em;
    visibility: hidden;
    pointer-events: none;
}

a.method-name::before {
    display: inline-block;
    content: " ";
    margin-top: -5em;
    height: 1em;
    visibility: hidden;
    pointer-events: none;
}

dt {
    font-weight: bold;
}

dd {
    margin-top: 0.3em;
    margin-bottom: 1.2em;
    margin-left: 1.5em;
}

code, pre {
    font-family: monospace;
    /*text-indent: 0;*/
    margin-top: 0.3em;
    margin-bottom: 0.3em;
    line-height: 1.35em;
}

pre {
    border-left: 2px solid #e0e0e0;
    padding-left: 0.5em;
}

<<<<<<< HEAD
=======
code.code, pre.code {
}

pre.code {
}

>>>>>>> b06fb482
.image {
    text-align: center;
    margin: 0.3em;
}

.image img {
    margin-bottom: 0;
    max-width: 100%;
}

.methprefix {
    font-weight: normal;
    color: #777;
    padding-right: 0.5em;
    margin-left: -1em;
}

.method-code {
    font-family: monospace;
    font-weight: normal;
    margin-bottom: 0.3em;
    margin-top: 0.3em;
    padding: 0.25em;
    border: none;
    padding-left: 4em;
    text-indent: -4em;
    margin-top: 0.3em;
}

a.method-name {
    color: black;
    font-weight: bold;
}

.method {
    margin-left: 2em;
    margin-bottom: 1em;
}

.argstr {
    white-space: nowrap;
}

.extmethod {
    color: #444;
    padding-left: 0.2em;
    text-align: left;
}

.supmethod {    
    color: #444;
    padding-left: 0.2em;
}

table.arguments {
    margin-left: 1.5em;
    margin-bottom: 0;
    margin-top: 0.5em;
    border-collapse: collapse;
}

table.arguments td.argumentname, td.argumentdesc {
    vertical-align: top;
    border: none;
    padding-top: 0.2em;
    padding-bottom: 0.2em;
}

td.argumentname {
    font-weight: bold;
    width: 7em;
    }

div.returnvalue {
    margin-left: 2em;
}

td p {
    margin-top: 0;
}

.note, .warning {
/*    border-left: 4px solid #eea;*/
    background: #f7f7d7;
    padding: 0.5em;
    margin-top: 1em;
    margin-bottom: 1em;
}
.notelabel, .warninglabel {
    font-weight: bold;
}
.warninglabel {
    color: red;
}

.doclink {
    font-size: 0.5em;
    color: #888;
    text-align: right;
    margin-top: 2.5em;
    margin-bottom: 0.5em;
    border-top: 1px solid #ddd;
}
.doclink a {
    color: #444;
}

#sidetoc {
    position: fixed;
    display: block;
    width: 18em;
    left: 0px;
    margin: 0;
    padding: 10px;
    height: 100%;
    overflow: auto;
/*    background: #eee;*/
    background: #fff;
    border-right: 1px solid #bbb;
}

#sidetoc a:hover {
    text-decoration: none;
    color: black;
}

#toc-container {
    float: right;
}

#toc {
    width: 20;
    max-height: calc(100vh - 3em);
    overflow-y: auto;
    overflow-x: hidden;
    overflow-wrap: break-word;
    right: 0;
    line-height: 1.3em;
}
#toctitle {
    font-weight: bold;
    font-size: 1.2em;
    margin: 0.7em 0.5em;
    color: #333;
}

li {
    padding-top: 0;
    padding-bottom: 0;
    padding-left: 0;
    /*text-indent: 0;*/
    margin-left: -1.5em;
    margin-top: 0;
    margin-bottom: 0;
    line-height: 1.5em;
}

ul.toc {
    list-style-type: none;
    margin: 0;
    padding: 0;
}
ul.toc ul {
    margin-left: 1em;
    margin-top: 0;
    margin-bottom: 0;
}
ul.toc li {
    margin: 0;
    padding: 0;
}

ul.toc li a {
    display: block;
    padding: 0 8px 0 8px;
}

ul.toc li a:hover {
    background: #eee;
}

.toc1 {
    font-weight: bold;
}
.toc1 a {
    color: #444;
}
.toc2 {
    font-weight: normal;
}
.toc2 a {
    color: #444;
}
.toc3 {
    font-family: monospace;
    font-weight: normal;
    font-size: 1.05em
}
.toc3 a {
    color: #555;
}

ul.tree, ul.tree ul {
 list-style-type: none;
 background: url(images/vline.png) repeat-y;
 margin: 0;
 padding: 0;
 margin-left: 1em;
}

ul.tree ul {
 margin-left: 15px;
}

ul.tree li {
 margin: 0;
 padding: 0 12px;
 line-height: 20px;
 background: url(images/node.png) no-repeat;
/* color: #369;
 font-weight: bold;*/
}

ul.tree li:last-child {
 background: #fff url(images/lastnode.png) no-repeat;
}

:target {
    border-bottom: 6px solid rgba(255,255,0,0.4);
    padding-top:20px;
    margin-top:-20px;
}

a.undoc {
    color: #88b;
    text-decoration: line-through;
}

<<<<<<< HEAD
=======
/* auto class links. note that color can be overridden by prettify rules below */
a.clslnk {
}

/* Pretty printing styles. Used with prettify.js. */

.str { color: #070; } /* strings */
.kwd { color: #880; } /* special values like true, nil.. */
.com { color: #822; } /* comments */
.typ { color: #008; } /* class names */
.lit { color: #066; } /* fs and character literals */
.pun { color: #555; } /* punctuation */
.pln { color: #000; } /* plain text, methods and variable names */
.tag { color: #059; } /* special variables like super, thisProcess... */
.dec { color: #508; } /* declarations like var, const... */
.atn { color: #285; } /* symbols */
.atv { color: #750; } /* environment vars */

/* Specify class=linenums on a pre to get line numbering */
ol.linenums { margin-top: 0; margin-bottom: 0 } /* IE indents via margin-left */
li.L0,
li.L1,
li.L2,
li.L3,
li.L5,
li.L6,
li.L7,
li.L8 { list-style-type: none }
/* Alternate shading for lines */
li.L1,
li.L3,
li.L5,
li.L7,
li.L9 { background: #eee }

@media print {
  .str { color: #060; }
  .kwd { color: #006; font-weight: bold; }
  .com { color: #600; font-style: italic; }
  .typ { color: #404; font-weight: bold; }
  .lit { color: #044; }
  .pun { color: #440; }
  .pln { color: #000; }
  .tag { color: #006; font-weight: bold; }
  .atn { color: #404; }
  .atv { color: #060; }
}

>>>>>>> b06fb482
/* from HelpSource/Search.html */

div#search_box {
    margin: 1.5em;
    text-align: center;
}

#search_input {
    border: 1px solid #aaa;
    background: #eee;
    margin-left: 0.5em;
}
div#search_count {
    border-bottom: 2px solid #aaa;
    color: #777;
}

div.result_category {
    color: #555;
    margin-top: 1em;
    margin-bottom: 0.5em;
/*  border-bottom: 1px solid #ccc;*/
    font-weight: bold;
}
div.met_docs {
    margin-bottom: 0.2em;
/*  margin-left: 2em;*/
}
div.met_subclasses {
    color: #777;
    margin-left: 3em;
    text-align: left;
}
div.met_subclasses a {
    color: #444;
}
div.met_subclasses a.seemore {
    margin-left: 0.2em;
    color: #558;
}
#search_checks {
    padding: 0.5em;
    padding-top: 0.25em;
    padding-bottom: 0.25em;
    color: #555;
    background: #eee;
}
#search_checks0 {
    color: #555;
    border-bottom: 1px solid #ddd;
    margin-top: 1em;
    padding-bottom: 1em;
}
table#search_settings {
    color: #555;
    width: 100%;
    margin-left: 0px;
    margin-right: 0px;
    margin: 0px;
    padding: 0px;
    border-collapse: collapse;
}
#search_settings td {
    border: none;
    padding: 2px;
}
#random {
    text-align: right;    
}
#js_error {
    font-family: Andale Mono, monospace;
    color: red;
}

/* from Methods.html in HelpSource/Overview/ */
.method_item {
    margin-top: 1em;
}

.method_doc {
    margin-bottom: 0.2em;
    margin-left: 2em;
}
div.met_subclasses {
    color: #777;
    margin-left: 3em;
    text-align: left;
}
div.met_subclasses a {
    color: #444;
}

div.met_subclasses a.seemore {
    margin-left: 0.2em;
    color: #558;
}

.method_name {
    font-family: Andale Mono, monospace;
}
#method_note {
    color: #777;
    border-top: 1px solid #ddd;
    text-align: center;
    margin-top: 2em;
}
#total_count {
    color: #777;
}
.searchlink {
    background: #eed;
    text-align: center;
    padding: 0.25em;
    margin: 0.25em 0;
}

/* from Documents.html and Classes.html in HelpSource/Overview/ */
#doclist {
    margin-top: 1em;
}
.result_item {
    margin-left: 1.5em;
    margin-top: 0.2em;
}<|MERGE_RESOLUTION|>--- conflicted
+++ resolved
@@ -112,12 +112,8 @@
     width: 100%;
     padding: 0.2em 0;
     background-color: #f9f9f9;
-<<<<<<< HEAD
-    box-shadow: 0em 0em 0.25em rgba(128, 128, 128, 0.5);
+    box-shadow: 0 0 0.25em rgba(128, 128, 128, 0.5);
     z-index: 2;
-=======
-    box-shadow: 0 0 0.25em rgba(128, 128, 128, 0.5);
->>>>>>> b06fb482
 }
 
 #nav {
@@ -379,15 +375,6 @@
     padding-left: 0.5em;
 }
 
-<<<<<<< HEAD
-=======
-code.code, pre.code {
-}
-
-pre.code {
-}
-
->>>>>>> b06fb482
 .image {
     text-align: center;
     margin: 0.3em;
@@ -626,57 +613,6 @@
     text-decoration: line-through;
 }
 
-<<<<<<< HEAD
-=======
-/* auto class links. note that color can be overridden by prettify rules below */
-a.clslnk {
-}
-
-/* Pretty printing styles. Used with prettify.js. */
-
-.str { color: #070; } /* strings */
-.kwd { color: #880; } /* special values like true, nil.. */
-.com { color: #822; } /* comments */
-.typ { color: #008; } /* class names */
-.lit { color: #066; } /* fs and character literals */
-.pun { color: #555; } /* punctuation */
-.pln { color: #000; } /* plain text, methods and variable names */
-.tag { color: #059; } /* special variables like super, thisProcess... */
-.dec { color: #508; } /* declarations like var, const... */
-.atn { color: #285; } /* symbols */
-.atv { color: #750; } /* environment vars */
-
-/* Specify class=linenums on a pre to get line numbering */
-ol.linenums { margin-top: 0; margin-bottom: 0 } /* IE indents via margin-left */
-li.L0,
-li.L1,
-li.L2,
-li.L3,
-li.L5,
-li.L6,
-li.L7,
-li.L8 { list-style-type: none }
-/* Alternate shading for lines */
-li.L1,
-li.L3,
-li.L5,
-li.L7,
-li.L9 { background: #eee }
-
-@media print {
-  .str { color: #060; }
-  .kwd { color: #006; font-weight: bold; }
-  .com { color: #600; font-style: italic; }
-  .typ { color: #404; font-weight: bold; }
-  .lit { color: #044; }
-  .pun { color: #440; }
-  .pln { color: #000; }
-  .tag { color: #006; font-weight: bold; }
-  .atn { color: #404; }
-  .atv { color: #060; }
-}
-
->>>>>>> b06fb482
 /* from HelpSource/Search.html */
 
 div#search_box {

--- conflicted
+++ resolved
@@ -112,15 +112,9 @@
     width: 100%;
     height: 33px;
     padding: 0.5em 0;
-<<<<<<< HEAD
-    background-color: #f9f9f9;
-    box-shadow: 0em 0em 0.25em rgba(128, 128, 128, 0.5);
-    z-index: 7 !important;
-=======
     background-color: var(--color-bg);
     box-shadow: 0em 0em 0.25em var(--color-fg-200);
-    z-index: 2;
->>>>>>> 243233db
+    z-index: 7 !important;
 }
 
 #nav {

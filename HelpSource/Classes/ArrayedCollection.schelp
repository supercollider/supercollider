--- conflicted
+++ resolved
@@ -66,56 +66,35 @@
 [[1, 2], [3, [4, 5]]].isRectangular // false
 ::
 
-<<<<<<< HEAD
 method::at 
-Return the item at strong::index::, which is specified as an integer or a float starting from 0. 
+Returns the item at strong::index::, which is specified as an integer or a float starting from 0. 
 For non-negative indices, float values are emphasis::floored:: (rounded down to the nearest integer).
 Negative float indices between -1 and 0 return the first item. 
-Out of range indices (≤ -1 or ≥ size) return nil.
-
-Examples:
-
+Out of range indices (≤ -1 or ≥ size) return code::nil:::
 code::
 x = [10, 20];
-x.at(-1); // returns nil
+
+x.at(-1);   // returns nil
 x.at(-0.9); // returns 10
 x.at(-0.1); // returns 10
-x.at(-0); // returns 10
-x.at(0); // returns 10
-x.at(1.1); // returns 20
-x.at(1.9); // returns 20
-x.at(2); // returns nil
-::
-
-The index can also be an Array of indices to extract specified elements. 
-
-Examples:
-
-code::
-x = [10, 20, 30];
-y = [0, 0, 2, 2, 1];
-x[y]; // returns [10, 10, 30, 30, 20]
-
-x.at([-1.1, 0.0, 1.1, 2.2, 3.3]); // returns [nil, 10, 20, 30, nil]
-x.at((-1.1, 0 .. 3.3)); // the same as above
-x[(-1.1, 0 .. 3.3)]; // the same as above
-=======
-method::at
-Return the item at strong::index::.
-The index can also be an array of indices to extract the specified elements.
-link::Classes/Array:: is its syntactic shortcut.
-code::
-x = [1, 2, 3] //-> [1, 2, 3]
+x.at(-0);   // returns 10
+x.at(0);    // returns 10
+x.at(1.1);  // returns 20
+x.at(1.9);  // returns 20
+x.at(2);    // returns nil
+::
+
+link::Classes/Array:: is its syntactic shortcut:
+code::
+x = [1, 2, 3]
 
 // Retrieve the value at index 1:
-x.at(1) //-> 2
+x.at(1) // returns 2
+
 // Equivalent shorthand syntax:
-x[1] //-> 2
-
-// An index can also be retrieved from an array:
-y = [0, 0, 2, 2, 1] //-> [0, 0, 2, 2, 1]
-x[y]; //-> [1, 1, 3, 3, 2]
-
+x[1]    // returns 2
+
+// Sound example:
 (
 var pitches =  [43.0, 55.0, 58.86, 57.42, 67.0];
 fork {
@@ -129,7 +108,18 @@
 	}
 }
 )
->>>>>>> b06dc8b4
+::
+
+The index can also be an Array of indices to extract specified elements:
+code::
+x = [10, 20, 30];
+
+x.at([-1.1, 0.0, 1.1, 2.2, 3.3]); // returns [nil, 10, 20, 30, nil]
+x.at((-1.1, 0 .. 3.3));           // same as above
+x[(-1.1, 0 .. 3.3)];              // same as above (syntactic shortcut)
+
+y = [0, 0, 2, 2, 1];
+x[y]; // returns [10, 10, 30, 30, 20]
 ::
 
 method::clipAt

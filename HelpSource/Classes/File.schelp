--- conflicted
+++ resolved
@@ -93,11 +93,8 @@
 Deletes the file at that path. Use only for good, never for evil.
 
 method::realpath
-<<<<<<< HEAD
-Follow symbolic links (and aliases on OSX) and any parent directory references (like "..") and return the true absolute path.
-=======
-follow symbolic links (and aliases on macOS) and any parent directory references (like "..") and return the true absolute path.
->>>>>>> cd76d209
+Follow symbolic links (and aliases on macOS) and any parent directory references (like "..") and return the true absolute path.
+
 returns:: a link::Classes/String:: or code::nil:: if path did not exist.
 
 method::copy

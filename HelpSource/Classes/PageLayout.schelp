--- conflicted
+++ resolved
@@ -266,12 +266,8 @@
 A handler that recieves the new FlowView as argument
 
 argument:: bounds
-<<<<<<< HEAD
-
-Bounds fo the FlowView
-=======
+
 Bounds of the FlowView
->>>>>>> 066ef94c
 
 returns::
  (returnvalue)

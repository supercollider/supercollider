class:: Bus
summary:: Representation of a bus on the server
categories:: Server>Abstractions
related:: Classes/Server

description::
The clientside representation of an audio or control bus on a server.  Encapsulates all the link::Browse#OpenSoundControl#OSC:: messages a Bus can receive.  Manages allocation and deallocation of bus indices so that you don't need to worry about conflicts. The number of control busses, audio busses, and input and output busses is fixed and cannot be changed after the server has been booted.

For more information see link::Guides/ClientVsServer:: and link::Reference/Server-Architecture::.

Note that using the Bus class to allocate a multichannel bus does not 'create' a multichannel bus, but rather simply reserves a series of adjacent bus indices with the bus' link::Classes/Server:: object's bus allocators. code::abus.index:: simply returns the first of those indices. When using a Bus with an link::Classes/In:: or link::Classes/Out:: ugen there is nothing to stop you from reading to or writing from a larger range, or from hardcoding to a bus that has been allocated. You are responsible for making sure that the number of channels match and that there are no conflicts.

Bus objects should not be created or modified within a link::Classes/SynthDef::.

Note::
The lowest code::n:: bus indices are reserved for hardware output and input, where
formula::
n = server.options.numOutputBusChannels + server.options.numInputBusChannels
::
definitionlist::
## Hardware output buses || code:: 0 .. (numOutputBusChannels - 1) ::
## Hardware input buses || code:: numOutputBusChannels .. (numOutputBusChannels + numInputBusChannels - 1) ::
## First private bus index || code:: numOutputBusChannels + numInputBusChannels ::
::
Do not try to use hardware I/O buses as private buses.
::

ClassMethods::

method:: control
Allocate a control bus on the server.

argument:: server
The link::Classes/Server::. Defaults to Server.default.
argument:: numChannels
Number of channels to allocate

method:: audio
Allocate an audio bus on the server.

argument:: server
The link::Classes/Server::. Defaults to Server.default.
argument:: numChannels
Number of channels to allocate

method:: alloc
Allocate a bus of either rate as specified by code::rate::.
argument:: rate
Rate symbol: \control or \audio
argument:: server
The link::Classes/Server::. Defaults to Server.default.
argument:: numChannels
Number of channels to allocate

method:: new
This method does not allocate a bus index, but assumes that you
already have allocated the appropriate bus index and can supply it
yourself.

method:: newFrom
This method creates a new Bus that is a subset of the bus. The bus will be at the same rate as the input bus.
offset is the index into the given bus. numChannels is the desired number of channels.
If the combination of offset and numChannels is outside the input bus' range, an error will be thrown.

InstanceMethods::

method:: index
Get the Bus' index. Normally you should not need to do this since instances of Bus can be passed directly as link::Classes/UGen:: inputs or link::Classes/Synth:: args.

method:: free
Return the bus' indices to the server's bus allocator so they can be reallocated.

method:: rate
Get the Bus' rate. This is a symbol, either \control or \audio.

method:: numChannels
Get the Bus' number of channels.

method:: server
Get the Bus' server object.

method:: asMap
Returns:: a symbol consisting of the letter 'c' or 'a' (for control or audio) followed by the bus's index. This may be used when setting a synth node's control inputs to map the input to the control bus.
discussion::
See the link::Classes/Node:: help file for more information on mapping controls to buses.
code::
(
a = Bus.control(s, 1).set(440);
b = Bus.control(s, 1).set(0.01);
)
(
SynthDef(\rlpf, { |ffreq, rq|
	Out.ar(0, RLPF.ar(WhiteNoise.ar(0.2), ffreq, rq))
}).play(s, [\ffreq, a.asMap, \rq, b.asMap]);
)
::

method:: subBus
Get a new Bus that is a subset of this bus (see code::newFrom::).

subsection:: Asynchronous Control Bus Methods

The following commands apply only to control buses and are asynchronous. For synchronous access to control busses please
consult link::Classes/Bus#synchronous::.

method:: value
Set all channels to this float value. This command is asynchronous.

method:: set
A list of values for each channel of the control bus.  The list of values supplied should not be greater than the number of channels. This command is asynchronous.

method:: setn
As set but takes an array as an argument.

method:: get
Get the current value of this control bus. This command is asynchronous.
argument:: action
a function that will be evaluated when the server responds, with the current value of the bus passed as an argument. This will be a float for a single channel bus, or an array of floats for a multichannel bus. The default action posts the bus values.


method:: getn
Get the current values of this control bus. This command is asynchronous.
argument:: count
the number of channels to read, starting from this bus' first channel.
argument:: action
a function that will be evaluated when the server responds, with the current values of the bus in an array passed as an argument.

<<<<<<< HEAD

subsection:: Synchronous Control Bus Methods

anchor::synchronous::

Synchronous access to control busses only works for local servers.

note:: Before 3.5 the the internal server could be controlled via shared control busses and link::Classes/SharedIn:: and
link::Classes/SharedOut::. These classes have been deprecated and will be removed.  ::

method:: getSynchronous
Get the current value of this control bus. This command is synchronous.

returns::
Value of the control bus.

method:: getnSynchronous
Get the current values of this control bus. This command is synchronous.
argument:: count
The number of channels to read, starting from this bus' first channel.
returns::
Array of values.

method:: setSynchronous
A list of values for each channel of the control bus.  The list of values supplied should not be greater than the number of channels. This command is synchronous.

method:: setnSynchronous
As setSynchronous but takes an array as an argument.


=======
>>>>>>> 8deca7de
subsection:: conveniences for multichannel buses:
method:: setAt
set the bus value(s) beginning at offset. asynchronous.

method:: setnAt
set the bus to the list of values supplied. asynchronous.

method:: setPairs
set the bus values by pairs of index, value, ... asynchronous

subsection:: Using Buses like UGens

method:: kr, ar
use a bus like a UGen. The numChannels and offset arguments can be used to get a subset of the bus.
discussion::
By default, all the bus channels are used. E.g. in an 8 channel bus,
list::
## code::b.kr:: will return an link::Classes/In:: ugen reading from all the 8 channels of the bus;
## code::b.kr(4):: will return the first four channels, and
## code::b.kr(2, 5):: will return two channels, starting from the bus's channels at index 5 and 6.
::

subsection:: OSC Bundle Methods

method:: getMsg
Returns a msg of the type /c_get for use in osc bundles.

method:: getnMsg
Returns a msg of the type /c_getn for use in osc bundles.
argument:: count
the number of channels to read, starting from this bus' first channel. The default is this bus' numChannels.

method:: setMsg
Returns a msg of the type /c_set for use in osc bundles.

method:: setnMsg
Returns a msg of the type /c_setn for use in osc bundles.
argument:: values
an array of values to which adjacent channels should be set, starting at this bus' first channel.

method:: fillMsg
Returns a msg of the type /c_fill for use in osc bundles.
argument:: value
the value to which this bus' channels will be set.


Examples::
code::
s = Server.local;
s.boot;

(
// something to play with
SynthDef(\help_Bus, { arg out=0,ffreq=100;
	var x;
	x = RLPF.ar(LFPulse.ar(SinOsc.kr(0.2, 0, 10, 21), [0,0.1], 0.1),
			ffreq, 0.1)
			.clip2(0.4);
	Out.ar(out, x);
}).add;

)

x = Synth(\help_Bus);

// get a bus
b = Bus.control(s);

// map the synth's second input (ffreq) to read
// from the bus' output index
x.map(1, b);

// By setting the bus' value you send a /c_fill message
// to each channel of the bus setting it to supplied float value
b.value = 100;
b.value = 1000;
b.value = 30;

// Since this is a single channel bus this has the same effect
b.set(300);
b.numChannels.postln;

// multi-channel:  b.set(300,350);
// Get the current value. This is asynchronous so you can't rely on it happening immediately.
(
a = "waiting";
b.get({arg value; a = value; ("after the server responds a is set to:" + a).postln;});
("a is now:" + a).postln;
)

x.free;

	// buses can also be used with kr or ar like UGens:
(

SynthDef(\help_Bus, {
	var ffreq = b.kr;
	Out.ar(0,
		RLPF.ar(
			LFPulse.ar(SinOsc.kr(0.2, 0, 10, 21), [0,0.1], 0.1),
			ffreq, 0.1
		).clip2(0.4)
	);
}).play;
)

b.free; // release it so it may be reallocated!


// using and setting multichannel buses:

(
b = Bus.control(s, 4);

x = SynthDef(\helpBusMulti, {
	var freqs = b.kr;
	Out.ar(0, Splay.ar(SinOsc.ar(freqs) * Decay2.ar(Dust.ar(10 ! 4), 0.001, 0.1)) * 0.5);
}).play;
)

	// set bus beginning at index 0:
	// none of these methods checks whether the indexes remain
	// within the bus's range.

b.set(234, 345, 456, 567);
b.getn;
b.setn([100, 200, 300, 400]);
b.getn;

	// get to individual channels
b.setAt(3, 500);
b.getn;
b.setAt(1, 300, 400);
b.getn;
b.setnAt(1, [250, 350]);
b.getn;
	// set by pairs of index, value ...
b.setPairs(3, 600, 0, 200);
b.getn;

b.set(300, 500, 700, 900);

(	// just get the first 2 channels
x = SynthDef(\helpBusMulti, {
	Out.ar(0, SinOsc.ar(b.kr(2)) * 0.2);
}).play;
)
b.set(300, 303);
x.free;

(	// just channels[[2, 3]];
y = SynthDef(\helpBusMulti, {
	Out.ar(0, LFNoise2.ar(b.kr(2, 2)) * 0.2);
}).play;
)
b.setAt(2, 1200);
b.setAt(3, 2400);

y.free;
b.free;
::
<|MERGE_RESOLUTION|>--- conflicted
+++ resolved
@@ -125,7 +125,6 @@
 argument:: action
 a function that will be evaluated when the server responds, with the current values of the bus in an array passed as an argument.
 
-<<<<<<< HEAD
 
 subsection:: Synchronous Control Bus Methods
 
@@ -156,8 +155,6 @@
 As setSynchronous but takes an array as an argument.
 
 
-=======
->>>>>>> 8deca7de
 subsection:: conveniences for multichannel buses:
 method:: setAt
 set the bus value(s) beginning at offset. asynchronous.
@@ -318,4 +315,4 @@
 
 y.free;
 b.free;
-::
+::
CLASS::Task
categories::Scheduling
summary::a pauseable process
related::Classes/Routine

DESCRIPTION::
Task is a pauseable process. It is implemented by wrapping a link::Classes/PauseStream:: around a link::Classes/Routine::. Most of its methods (start, stop, reset) are inherited from PauseStream.

<<<<<<< HEAD
Stopping a task and restarting it quickly may yield surprising results (see example below), but this is necessary to prevent tasks from becoming unstable if they are started and/or stopped in rapid succession.
=======
The purpose of a Task is to separate a Routine's state of execution from its running state (that is, its state of being scheduled on a clock or not, or paused in a link::Classes/CondVar:: or not). Use Task if you expect the process to need to start, stop or resume multiple times while maintaining the execution flow. (This means that Tasks are not 100% interchangeable with Routines -- for many uses, Tasks should be preferred over Routines.)

Note that stopping a task and restarting it quickly may yield surprising results (see example below), but this is necessary to prevent tasks from becoming unstable if they are started and/or stopped in rapid succession. (Routines do allow a quick stop-reset-play cycle, but they have no mechanism to prevent timing from being broken in this case, i.e. Routine is more brittle here.) If you need to start and stop quickly while maintaining timing, a better approach would be to swap the child Routine over to a new instance of PauseStream.
>>>>>>> 5c7415cf

CLASSMETHODS::

method::new
argument::func
A Function to be evaluated.
argument::clock
A Clock in which to play the link::Classes/Routine::. If you do not provide a Clock the default is an instance of link::Classes/TempoClock::. Remember that methods which call Cocoa primitives (i.e. GUI functions) must be played in link::Classes/AppClock::.

INSTANCEMETHODS::

method::play
argument::argClock
(optional) Override the clock assigned in Task.new.
argument::doReset
If true, the task will start over from the beginning. Default is false (task will resume where it was when it was last stopped).
argument::quant
See the link::Classes/Quant:: helpfile.


subsection::Other control methods

method::start
Restart the task from the beginning.

method::resume
Resume the task where it left off.

method::pause
Stop playing now.

method::stop
Stop playing now. (Pause and stop have the same implementation.)

method::reset
Set the stream to restart from the beginning the next time it's played.

method::reschedule

Switch the Task to a different clock, or a different time, without stopping. See link::Classes/Routine#-reschedule:: for complete documentation.

NOTE:: If you want to reschedule a Task from within the Task itself, code::thisThread.reschedule(...):: will not work, because code::thisThread:: refers to the Routine under control of the Task, not to the Task itself (whereas a Routine is playing on the clock directly). You must write code::thisThread.threadPlayer.reschedule(...):: instead.
::

subsection::Notifications

Other objects might need to be aware of changes in the state of a task. The following notifications are broadcast to dependents registered with the Task object.

list::
## strong::\userPlayed:: - Sent at the time the user calls play, start or resume.
## strong::\playing:: - Sent at the time the task begins playing on the clock (corresponding to quant).
## strong::\userStopped:: - Sent at the time the user calls pause or stop.
## strong::\stopped:: - Sent at the time the task is finally removed from the clock (this is the time when the next event would have occurred if the task had not been stopped). If the task function completes on its own, this notification is sent without 'userStopped' being sent previously.
::

EXAMPLES::

subsection::What happens if you stop and start the task too quickly?
code::
(
t = Task({
	50.do({ arg i;
		i.squared.postln;
		0.5.wait;
	});
});
)

t.start;
t.pause;
t.resume;
t.reset;
t.stop;

// unexpected behavior here
(
t = Task({
	["go", thisThread.clock.beats].postln;
	inf.do({ arg i;
		2.wait;
		[ "wake up", i ].postln;
	});
});

fork {
	t.start;
	0.1.wait;
	t.stop;
	0.1.wait;
	t.start;
	6.wait;
	t.stop;
};
)

[ go, 1702.114411906 ]
[ go, 1704.114411906 ]
::

Based on the forked thread, you would expect the second "go" line of output to occur 0.2 seconds after the first, but in fact it happens two seconds later (the same amount of time the task waits between iterations). This is because the task must not schedule itself on the clock more than once. When the task is stopped, it remains scheduled until it wakes up again (based on its wait time). If, during this interval, the task were restarted, there would be two references to the task in the scheduler queue -- a situation that is irrecoverable short of stopping everything with command-period.

For the above case, you can get completely stable timing by manually wrapping the Routine in a PauseStream. Note that code::start:: implicitly resets the routine to the beginning; using code::play:: instead only alters the timing, without interrupting the routine's flow.

code::
(
r = Routine({
	["go", thisThread.clock.beats].postln;
	inf.do({ arg i;
		2.wait;
		[ "wake up", i ].postln;
	});
});

fork {
	t = PauseStream(r);
	t.start;  // prints "go..."
	0.1.wait;
	t.stop;   // but stop before the loop prints
	0.1.wait;
	t = PauseStream(r);
	t.start;  // prints "go..."
	6.wait;   // loop is allowed to run 2 cycles
	t.stop;
};
)
::<|MERGE_RESOLUTION|>--- conflicted
+++ resolved
@@ -6,13 +6,9 @@
 DESCRIPTION::
 Task is a pauseable process. It is implemented by wrapping a link::Classes/PauseStream:: around a link::Classes/Routine::. Most of its methods (start, stop, reset) are inherited from PauseStream.
 
-<<<<<<< HEAD
-Stopping a task and restarting it quickly may yield surprising results (see example below), but this is necessary to prevent tasks from becoming unstable if they are started and/or stopped in rapid succession.
-=======
 The purpose of a Task is to separate a Routine's state of execution from its running state (that is, its state of being scheduled on a clock or not, or paused in a link::Classes/CondVar:: or not). Use Task if you expect the process to need to start, stop or resume multiple times while maintaining the execution flow. (This means that Tasks are not 100% interchangeable with Routines -- for many uses, Tasks should be preferred over Routines.)
 
 Note that stopping a task and restarting it quickly may yield surprising results (see example below), but this is necessary to prevent tasks from becoming unstable if they are started and/or stopped in rapid succession. (Routines do allow a quick stop-reset-play cycle, but they have no mechanism to prevent timing from being broken in this case, i.e. Routine is more brittle here.) If you need to start and stop quickly while maintaining timing, a better approach would be to swap the child Routine over to a new instance of PauseStream.
->>>>>>> 5c7415cf
 
 CLASSMETHODS::
 

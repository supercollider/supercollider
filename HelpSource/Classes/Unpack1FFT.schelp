--- conflicted
+++ resolved
@@ -34,14 +34,11 @@
 (
 {
 	var sig, chain, stream, windowStarts, demand;
+	var fftsize = 1024;
 
-<<<<<<< HEAD
-	unp = Unpack1FFT(chain, fftsize, 0, 0);
-=======
 	sig = SinOsc.ar(LFDNoise3.kr(LFNoise0.kr(1) * 40 + 60) * 700 + 800);
->>>>>>> 82fee21c
 
-	chain = FFT(LocalBuf(1024), sig);
+	chain = FFT(LocalBuf(fftsize), sig);
 	stream = Unpack1FFT(chain, bufsize: fftsize, binindex: 0, whichmeasure: 0);
 
 	// each time an FFT window starts, the unpacker returns a new value
@@ -52,9 +49,4 @@
 	sig * 0.05
 }.play
 )
-<<<<<<< HEAD
-x.free; c.free;
-::
-=======
-::
->>>>>>> 82fee21c
+::
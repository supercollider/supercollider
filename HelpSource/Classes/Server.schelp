--- conflicted
+++ resolved
@@ -28,7 +28,6 @@
 s.serverRunning // returns true if it is true
 ::
 
-<<<<<<< HEAD
 note::
 If you get the message code::"Mismatched sample rates are not supported.":: it may be helpful to follow these steps:
 code::
@@ -38,9 +37,7 @@
 4. reboot the server: "s.reboot"
 ::
 ::
-=======
 Some insights about common Server issues can be found on the FAQ link::Guides/UserFAQ#Server Issues#Server Issues::
->>>>>>> 0a036f53
 
 
 ClassMethods::

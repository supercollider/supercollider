--- conflicted
+++ resolved
@@ -661,7 +661,6 @@
 method:: plotTree
 Plot the node/group tree in a graphical format, similar to link::#-queryAllNodes::.
 This creates a singleton window containing link::Classes/ServerTreeView::.
-<<<<<<< HEAD
 
 note::
 To use multiple instances of link::Classes/ServerTreeView:: per link::Classes/Server:: instance or workspace, refer to the link::Classes/ServerTreeView#examples#Examples in ServerTreeView Documentation::.
@@ -686,32 +685,6 @@
 // Define and play a repeating pattern that generates a new synth every 0.4 seconds:
 x = Pn((dur: 0.4, midinote: 69, amp: 0.1)).play;
 
-=======
-
-note::
-To use multiple instances of link::Classes/ServerTreeView:: per link::Classes/Server:: instance or workspace, refer to the link::Classes/ServerTreeView#examples#Examples in ServerTreeView Documentation::.
-::
-
-The method returns a link::Classes/Server:: (the receiver of this call), and the created windows can be accessed via the link::#-plotTreeWindow::.
-
-note::
-If the server is not running, the window containing teletype::plotTree:: will briefly appear and then close, displaying the following message in the Post window:
-teletype::
--> localhost
-WARNING: Server failed to respond to Group:queryTree!
-::
-::
-
-code::
-s.boot; // starts the SuperCollider server.
-
-// Open a plotTree window named ~pTree with a default refresh rate of 0.5 seconds:
-~pTree = s.plotTree;
-
-// Define and play a repeating pattern that generates a new synth every 0.4 seconds:
-x = Pn((dur: 0.4, midinote: 69, amp: 0.1)).play;
-
->>>>>>> 2385d6b6
 /*
 The ~pTree window dynamically displays active synth nodes.
 Initially, it shows the first node,

--- conflicted
+++ resolved
@@ -37,11 +37,8 @@
 Examples::
 
 note::
-<<<<<<< HEAD
 For anyone still using macOS 10.3, unix commands like pipe do not work when the server is booted; quit the server, otherwise sc crashes. More recent macOS is not affected.
-=======
-For anyone still using OS X 10.3, UNIX commands like pipe do not work when the server is booted; quit the server, otherwise SuperCollider crashes. More recent OS X is not affected.
->>>>>>> 7f9a5e24
+
 ::
 
 code::

--- conflicted
+++ resolved
@@ -41,13 +41,9 @@
 	var sig, chain, unp, fftsize=1024;
 	//sig = SinOsc.ar;
 	sig = PlayBuf.ar(1, c, BufRateScale.kr(c), loop: 1);
-<<<<<<< HEAD
-	chain = FFT(LocalBuf(1024), sig);
-=======
 	chain = FFT(LocalBuf(fftsize), sig);
->>>>>>> f87d3d60
 
-	// Using the frombin & tobin args makes it much more efficient, limiting analysis to the bins of interest
+  // Using the frombin & tobin args makes it much more efficient, limiting analysis to the bins of interest
 	unp = UnpackFFT(chain, fftsize, frombin: 0, tobin: 4);
 
 	// Demand some data from the unpacker.

--- conflicted
+++ resolved
@@ -125,8 +125,7 @@
 	)
 );
 w.front;
-<<<<<<< HEAD
-=======
+)
 ::
 
 For a scroll view we need to set its canvas to a View with the desired layout.
@@ -142,6 +141,5 @@
 	)
 ));
 view.front;
->>>>>>> 2f208447
 )
 ::
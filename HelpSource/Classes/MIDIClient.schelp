TITLE:: MIDIClient
summary:: Basic access to MIDI on your computer
categories:: External Control>MIDI
related:: Classes/MIDIIn, Classes/MIDIOut, Classes/MIDIFunc, Classes/MIDIdef, Guides/MIDI, Guides/UsingMIDI

DESCRIPTION::
MIDIClient is the core class that provides access to the MIDI subsystem on your computer.

See the link::Guides/UsingMIDI:: helpfile for practical considerations and techniques for using MIDI in SC.

CLASSMETHODS::

private:: prInit, prDisposeClient, prInitClient, prList


METHOD:: init
Initializes the MIDIClient, checks which available MIDI sources and destinations there are, and opens as many connections as desired.

ARGUMENT:: inports
the number of MIDI input connections to open; if code::nil:: then opens as many inports as there are MIDI sources.

ARGUMENT:: outports
the number of MIDI output connections to open; if code::nil:: then opens as many outports as there are MIDI destinations.

ARGUMENT:: verbose
A flag whether or not to post the MIDI sources and destinations that were found. Default is true.


METHOD:: initialized
A flag that tells whether of not the MIDIClient has been initialized.



METHOD:: disposeClient
Cleans up the MIDIClient. After using this method, you will have to reinitialize the MIDIClient before you can use MIDI again.



METHOD:: list
Created the list of available sources and destinations.


METHOD:: sources
The list of available MIDI sources, including SuperCollider's own sources.

returns:: A code::List:: of code::MIDIEndPoints::

METHOD:: externalSources
The list of available MIDI sources, excluding SuperCollider's own sources. Only on Linux the list of code::sources:: and code::externalSources:: differs.

returns:: A code::List:: of code::MIDIEndPoints::

METHOD:: destinations
The list of available MIDI destinations, including SuperCollider's own destinations.

returns:: A code::List:: of code::MIDIEndPoints::

METHOD:: externalDestinations
The list of available MIDI destinations, excluding SuperCollider's own destinations. Only on Linux the list of code::destinations:: and code::externalDestinations:: differs.

returns:: A code::List:: of code::MIDIEndPoints::

METHOD:: restart
Restart the MIDIClient.


METHOD:: myinports
The number of input ports that SuperCollider created. This is mainly useful to know on the Linux platform.


METHOD:: myoutports
The number of output ports that SuperCollider created. This is mainly useful to know on the Linux platform.

METHOD:: getClientID
Linux only. This gets the client ID by which the MIDIClient is defined in the ALSA subsystem. It can be used to identify whether a port is belonging to this client or another one.
<<<<<<< HEAD

On non-linux systems, it posts a warning and returns nil.

=======
On non-linux systems, this posts a warning and reutrns nil.
>>>>>>> e2569542

EXAMPLES::

code::
MIDIClient.init;

MIDIClient.disposeClient;

MIDIClient.init( verbose: false );
::<|MERGE_RESOLUTION|>--- conflicted
+++ resolved
@@ -73,13 +73,8 @@
 
 METHOD:: getClientID
 Linux only. This gets the client ID by which the MIDIClient is defined in the ALSA subsystem. It can be used to identify whether a port is belonging to this client or another one.
-<<<<<<< HEAD
 
 On non-linux systems, it posts a warning and returns nil.
-
-=======
-On non-linux systems, this posts a warning and reutrns nil.
->>>>>>> e2569542
 
 EXAMPLES::
 

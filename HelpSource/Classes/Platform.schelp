--- conflicted
+++ resolved
@@ -68,18 +68,15 @@
 method:: resourceDir
 platform specific resource directory
 
-method:: recordingsDir 
+method:: recordingsDir
 platform recordings directory
 
 method:: defaultTempDir
 default directory for temporary files
 
-<<<<<<< HEAD
 method:: hasQt
 true if the Qt library is available, false otherwise
 
-=======
->>>>>>> e70187ae
 subsection:: Features
 
 method:: when

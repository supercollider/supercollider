--- conflicted
+++ resolved
@@ -58,18 +58,12 @@
 
 code::
 (
-{ var in, chain;
+{ 
+  var in, chain;
 	in = WhiteNoise.ar(0.8);
-<<<<<<< HEAD
 	chain = FFT(LocalBuf(2048), in); // encode to frequency domain
 	chain = PV_RandComb(chain, 0.95, Impulse.kr(0.4)); // process
 	IFFT(chain) // decode to time domain
-=======
-	chain = FFT(LocalBuf(2048), in);
-	chain = PV_RandComb(chain, 0.95, Impulse.kr(0.4));
-
-	IFFT(chain);
->>>>>>> c9c09f73
 }.play;
 )
 ::
@@ -78,16 +72,12 @@
 
 code::
 (
-{ var in, chain;
+{ 
+  var in, chain;
 	in = Ringz.ar(Impulse.ar([2, 3]), [700, 800], 0.1) * 5; // stereo input
 	chain = FFT({ LocalBuf(2048) } ! 2, in); // array of two local buffers
 	chain = PV_RandComb(chain, 0.95, Impulse.kr(0.4));
-<<<<<<< HEAD
 	IFFT(chain) // returns a stereo out
-=======
-
-	IFFT(chain);
->>>>>>> c9c09f73
 }.play;
 )
 ::
@@ -100,19 +90,15 @@
 code::
 
 (
-{ var inA, chainA, inB, chainB, chain;
+{ 
+  var inA, chainA, inB, chainB, chain;
 	inA = LFSaw.ar(MouseY.kr(100, 1000, 1), 0, 0.2);
 	inB = Ringz.ar(Impulse.ar(MouseX.kr(1, 100, 1)), 700, 0.5);
 	// make two parallel chains
 	chainA = FFT(LocalBuf(2048), inA);
 	chainB = FFT(LocalBuf(2048), inB);
 	chain = PV_MagMul(chainA, chainB); // writes into bufferA
-<<<<<<< HEAD
 	IFFT(chain) * 0.1
-=======
-
-	0.1 * IFFT(chain);
->>>>>>> c9c09f73
 }.play;
 )
 
@@ -126,42 +112,29 @@
 d = Buffer.read(s, Platform.resourceDir +/+ "sounds/a11wlk01.wav");
 
 (
-{ var inA, chainA, inB, chainB, chain;
+{ 
+  var inA, chainA, inB, chainB, chain;
 	inA = LFSaw.ar(100, 0, 0.2);
 	inB = PlayBuf.ar(1, d, BufRateScale.kr(d), loop: 1);
 	chainA = FFT(LocalBuf(2048), inA);
 	chainB = FFT(LocalBuf(2048), inB);
 	chain = PV_MagMul(chainA, chainB); // writes into bufferA
-<<<<<<< HEAD
 	IFFT(chain) * 0.1
-=======
-
-	0.1 * IFFT(chain);
->>>>>>> c9c09f73
 }.play;
 )
 
 d.free;
 ::
 
-<<<<<<< HEAD
-
 subsection::Copying FFT chains
 
-
-
 Because each PV UGen overwrites the output of the previous one, it is necessary to copy the data to an additional buffer at the desired point in the chain in order to do parallel processing of input without using multiple FFT UGens. link::Classes/PV_Copy:: allows for this.
 
 note::As of SC 3.7 instances of PV_Copy are added automatically where necessary for parallel processing. Existing code explicitly using PV_Copy should continue to work.::
 
-=======
-As seen below, SuperCollider can create chains of PV processes, which alter the same FFT buffer in series. The PV Ugen writes the output of its process in place, and the effect of one process feeds into the next:
->>>>>>> c9c09f73
-
-code::
-
-(
-<<<<<<< HEAD
+code::
+
+(
 {
 	var in, in2, chainA, chainB, chainC;
 	var mod = LFNoise2.kr(2);
@@ -177,16 +150,6 @@
 		MouseX.kr(-1, 1)
 	);
 }.play
-=======
-{ var in, chain;
-	in = WhiteNoise.ar(0.8);
- 	chain = FFT(LocalBuf(2048), in);
- 	chain = PV_RandComb(chain, 0.95, Impulse.kr(0.4));
- 	chain = PV_BrickWall(chain, SinOsc.kr(0.2));
-
-	IFFT(chain);
-}.play;
->>>>>>> c9c09f73
 )
 ::
 
@@ -194,7 +157,6 @@
 
 code::
 
-<<<<<<< HEAD
 // now, this can be written without the copy:
 
 (
@@ -220,25 +182,6 @@
 
 Note that PV UGens convert as needed between cartesian (complex) and polar representations, therefore when using multiple PV UGens it may be impossible to know in which form the values will be at any given time. FFT produces complex output (see above). The following, however, returns a reliable magnitude plot:
 
-=======
-(
-{ var in, chain, chain0, chain1;
-	in = WhiteNoise.ar(0.8);
-	chain = FFT(LocalBuf(2048), in);
-	chain0 = PV_RandComb(chain, 0.95, Impulse.kr(0.4));
-	chain1 = PV_BrickWall(chain, SinOsc.kr(0.2));
-
-	[IFFT(chain0), IFFT(chain1)*0.1];
-}.play;
-)
-::
-
-note::Parallel processing was previously achieved using PV_Copy. PV_Copy code should continue to work, but new code should be written as it appears above.::
-
-section:: Accessing Frame Data
-
-FFT produces complex output, which can be accessed on each frame of the analysis. The following example plots the magnitude data on an analysis of WhiteNoise for three frames that are 0.1 seconds apart:
->>>>>>> c9c09f73
 code::
 c = Buffer.alloc(s,2048,1);
 
@@ -268,18 +211,12 @@
 
 x.free;
 ::
-<<<<<<< HEAD
+
 
 subsection::UGen access to FFT data
 
 It is possible to manipulate the FFT data directly within a synth graph (if there doesn't already exist a PV UGen which will do what you want), using the methods pvcalc, pvcalc2, pvcollect. Here's an example which uses the  methods link::Classes/SequenceableCollection#-clump:: and link::Classes/SequenceableCollection#-flop:: to rearrange the order of the spectral bins:
-=======
-Note that PV UGens convert as needed between cartesian (complex) and polar representations, therefore when using multiple PV UGens it may be impossible to know in which form the values will be at any given time. So while the example above produces reliable amplitude plots, any Synth using PV UGens might not.
-
-section:: Manipulating FFT Data Directly (PV_ChainUGens)
-
-It is possible to manipulate the FFT data directly within a synth graph (if there doesn't already exist a PV UGen which will do what you want), using the methods pvcalc, pvcalc2, pvcollect (see link::Classes/PV_ChainUGen:: for more examples). Here's an example which uses the link::Classes/SequenceableCollection:: methods clump and flop to rearrange the order of the spectral bins:
->>>>>>> c9c09f73
+
 code::
 c = Buffer.read(s, Platform.resourceDir +/+ "sounds/a11wlk01.wav");
 

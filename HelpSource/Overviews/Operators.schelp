--- conflicted
+++ resolved
@@ -3,11 +3,7 @@
 summary:: common unary and binary operators
 related:: Reference/Adverbs
 
-<<<<<<< HEAD
-SuperCollider supports operator overloading. Operators can thus be applied to a variety of different objects; Numbers, UGens, Collections, and so on. When operators are applied to ugens they result in link::Classes/BinaryOpUGen::s or link::Classes/UnaryOpUGen::s, through the methods of link::Classes/AbstractFunction::.
-=======
 SuperCollider supports operator overloading. Operators can thus be applied to a variety of different objects; Numbers, UGens, Collections, and so on. When operators are applied to UGens they result in link::Classes/BinaryOpUGen::s or link::Classes/UnaryOpUGen::s, through the methods of link::Classes/AbstractFunction::.
->>>>>>> 981698c3
 
 This is a list of some of the common unary and binary operators that are implemented by several classes.
 See the specific classes for details and other operators.
